#!/bin/bash
set -e
WEB_SERVICE_NAME="${WEB_SERVICE_NAME:-web}"
CACHE_SERVICE_NAME="${CACHE_SERVICE_NAME:-cache}"
UPSTREAM_DB_SERVICE_NAME="${UPSTREAM_DB_SERVICE_NAME:-upstream_db}"
DB_SERVICE_NAME="${DB_SERVICE_NAME:-db}"

# Set up API database and upstream
docker-compose exec -T "$WEB_SERVICE_NAME" /bin/bash -c "python3 manage.py migrate --noinput"
# Create a superuser and a user for integration testing
# Not that the Python code uses 4 spaces for indentation after the tab that is stripped by <<-
docker-compose exec -T "$WEB_SERVICE_NAME" /bin/bash -c "python3 manage.py shell <<-EOF
	from django.contrib.auth.models import User
	usernames = ['continuous_integration', 'deploy']
	for username in usernames:
	    if User.objects.filter(username=username).exists():
	        print(f'User {username} already exists')
	        continue
	    if username == 'deploy':
	        user = User.objects.create_superuser(username, f'{username}@example.com', 'deploy')
	    else:
	        user = User.objects.create_user(username, f'{username}@example.com', 'deploy')
	    user.save()
	EOF"

# Load content providers
docker-compose exec -T "$DB_SERVICE_NAME" /bin/bash -c "psql -U deploy -d openledger <<-EOF
	DELETE FROM content_provider;
	INSERT INTO content_provider
		(created_on, provider_identifier, provider_name, domain_name, filter_content, media_type)
	VALUES
		(now(), 'flickr', 'Flickr', 'https://www.flickr.com', false, 'image'),
		(now(), 'stocksnap', 'StockSnap', 'https://stocksnap.io', false, 'image'),
		(now(), 'freesound', 'Freesound', 'https://freesound.org/', false, 'audio'),
		(now(), 'jamendo', 'Jamendo', 'https://www.jamendo.com', false, 'audio'),
		(now(), 'wikimedia_audio', 'Wikimedia', 'https://commons.wikimedia.org', false, 'audio');
	EOF"

docker-compose exec -T "$UPSTREAM_DB_SERVICE_NAME" /bin/bash -c "psql -U deploy -d openledger <<-EOF
	DROP TABLE IF EXISTS content_provider CASCADE;
	EOF"
docker-compose exec -T "$UPSTREAM_DB_SERVICE_NAME" /bin/bash -c "PGPASSWORD=deploy pg_dump -t content_provider -U deploy -d openledger -h db | psql -U deploy -d openledger"

# Load sample data for images
docker-compose exec -T "$UPSTREAM_DB_SERVICE_NAME" /bin/bash -c "PGPASSWORD=deploy pg_dump -s -t image -U deploy -d openledger -h db | psql -U deploy -d openledger"
docker-compose exec -T "$UPSTREAM_DB_SERVICE_NAME" /bin/bash -c "psql -U deploy -d openledger <<-EOF
	ALTER TABLE image
		RENAME TO image_view;
	ALTER TABLE image_view
		ADD COLUMN standardized_popularity double precision,
		ADD COLUMN ingestion_type          varchar(1000);

	\copy image_view \
			(identifier, created_on, updated_on, ingestion_type, provider, source, foreign_identifier, foreign_landing_url, url, thumbnail, width, height, filesize, license, license_version, creator, creator_url, title, meta_data, tags, watermarked, last_synced_with_source, removed_from_source, filetype, category, standardized_popularity) \
		from './sample_data/sample_images.csv' \
		with (FORMAT csv, HEADER true);
	EOF"

# Load sample data for audio
docker-compose exec -T "$UPSTREAM_DB_SERVICE_NAME" /bin/bash -c "PGPASSWORD=deploy pg_dump -s -t audio -U deploy -d openledger -h db | head -n -14 | psql -U deploy -d openledger"
docker-compose exec -T "$UPSTREAM_DB_SERVICE_NAME" /bin/bash -c "psql -U deploy -d openledger <<-EOF
	ALTER TABLE audio
		RENAME TO audio_view;
	ALTER TABLE audio_view
		ADD COLUMN standardized_popularity double precision,
		ADD COLUMN ingestion_type          varchar(1000),
		ADD COLUMN audio_set               jsonb;

	\copy audio_view \
			(identifier, created_on, updated_on, ingestion_type, provider, source, foreign_identifier, foreign_landing_url, url, thumbnail, filetype, duration, bit_rate, sample_rate, category, genres, audio_set, audio_set_position, alt_files, filesize, license, license_version, creator, creator_url, title, meta_data, tags, watermarked, last_synced_with_source, removed_from_source, standardized_popularity) \
		from './sample_data/sample_audio.csv' \
		with (FORMAT csv, HEADER true);
	EOF"

# Make one-off modifications to the upstream DB for ingesting audiosets
docker-compose exec -T "$UPSTREAM_DB_SERVICE_NAME" /bin/bash -c "psql -U deploy -d openledger <<-EOF
	UPDATE audio_view
		SET audio_set_foreign_identifier = audio_set->>'foreign_identifier';

	DROP VIEW IF EXISTS audioset_view;
	CREATE VIEW audioset_view
	AS
		SELECT DISTINCT
            (audio_set ->> 'foreign_identifier')  :: varchar(1000) as foreign_identifier,
            (audio_set ->> 'title')               :: varchar(2000) as title,
            (audio_set ->> 'foreign_landing_url') :: varchar(1000) as foreign_landing_url,
            (audio_set ->> 'creator')             :: varchar(2000) as creator,
            (audio_set ->> 'creator_url')         :: varchar(2000) as creator_url,
            (audio_set ->> 'url')                 :: varchar(1000) as url,
            (audio_set ->> 'filesize')            :: integer       as filesize,
            (audio_set ->> 'filetype')            :: varchar(80)   as filetype,
            (audio_set ->> 'thumbnail')           :: varchar(1000) as thumbnail,
			provider
		FROM audio_view
		WHERE audio_set IS NOT NULL;
	EOF"

# Load search quality assurance data.
just load-test-data "audio"
sleep 2

just load-test-data "image"
sleep 2

# Ingest and index the data
just ingest-upstream "audio" "init"
just wait-for-index "audio-init"
just promote "audio" "init" "audio"
just wait-for-index "audio"

<<<<<<< HEAD
# Image ingestion is flaky; but usally works on the next attempt
set +e
while true; do
	just ingest-upstream "image"
	just wait-for-index "image"
	if [$? -eq 0 ]; then
		break
	fi
	((c++)) && ((c==3)) && break
done
set -e
=======
just ingest-upstream "image" "init"
just wait-for-index "image-init"
just promote "image" "init" "image"
just wait-for-index "image"
>>>>>>> e9cfd3cc

# Clear source cache since it's out of date after data has been loaded
# See `api/catalog/api/controllers/elasticsearch/stats.py`
docker-compose exec -T "$CACHE_SERVICE_NAME" /bin/bash -c "echo \"del :1:sources-image\" | redis-cli"
docker-compose exec -T "$CACHE_SERVICE_NAME" /bin/bash -c "echo \"del :1:sources-audio\" | redis-cli"<|MERGE_RESOLUTION|>--- conflicted
+++ resolved
@@ -108,24 +108,20 @@
 just promote "audio" "init" "audio"
 just wait-for-index "audio"
 
-<<<<<<< HEAD
 # Image ingestion is flaky; but usally works on the next attempt
 set +e
 while true; do
-	just ingest-upstream "image"
-	just wait-for-index "image"
+	just ingest-upstream "image" "init"
+	just wait-for-index "image-init"
 	if [$? -eq 0 ]; then
 		break
 	fi
 	((c++)) && ((c==3)) && break
 done
 set -e
-=======
-just ingest-upstream "image" "init"
-just wait-for-index "image-init"
+
 just promote "image" "init" "image"
 just wait-for-index "image"
->>>>>>> e9cfd3cc
 
 # Clear source cache since it's out of date after data has been loaded
 # See `api/catalog/api/controllers/elasticsearch/stats.py`
