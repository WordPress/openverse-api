--- conflicted
+++ resolved
@@ -4,92 +4,6 @@
 
 This repository is primarily concerned with back end infrastructure like datastores, servers, and APIs. The pipeline that feeds data into this system can be found in the [Openverse Catalog repository](https://github.com/WordPress/openverse-catalog). A front end web application that interfaces with the API can be found at the [Openverse frontend repository](https://github.com/WordPress/openverse-frontend).
 
-<<<<<<< HEAD
-=======
-## Running the system
-
-### Prerequisites
-
-- [Git](https://git-scm.com/downloads)
-- [Docker](https://docs.docker.com/install/)
-- [Docker Compose](https://docs.docker.com/compose/install/)
-- [Pipenv](https://pipenv.pypa.io/en/latest/#install-pipenv-today)
-- [Just](https://github.com/casey/just)
-
-### Steps
-
-1. Ensure that the [Docker daemon](https://docs.docker.com/config/daemon/) is running.
-
-2. Clone the repository and `cd` into it. This is the monorepo root.
-   ```bash
-   git clone https://github.com/WordPress/openverse-api.git
-   cd openverse-api/
-   ```
-
-3. From the monorepo root, bring up the Docker Compose system. Docker Compose will automatically read the necessary environment variables from `env.docker` files from project directories.
-   ```bash
-   just up
-   ```
-
-4. Point your browser to `localhost:8000`. You should be able to see the API documentation.
-   ![API ReDoc](readme_assets/api_redoc.png)
-
-5. Load the sample data. This could take a couple of minutes.
-   ```bash
-   just init
-   ```
-
-6. Make an API request using cURL. You should receive a JSON response.
-   ```bash
-   just stats
-   ```
-
-   Piping the response through a pretty-printer like
-   [`jq`](https://stedolan.github.io/jq/) should yield an output like the
-   following.
-   ```bash
-   just stats | jq '.[0]'
-   ```
-
-   ```json
-   {
-     "source_name":   "flickr",
-     "display_name": "Flickr",
-     "source_url": "https://www.flickr.com",
-     "logo_url": null,
-     "media_count": 1000
-   }
-   ```
-
-7. When done, bring the system down. To remove all volumes as well, pass the `-v` flag.
-   ```bash
-   just down
-   just down -v # removes volumes
-   ```
-
-8. Use the `logs` command access the logs from all services. To isolate a service, pass the service name as an argument.
-   ```bash
-   just logs
-   just logs web # only shows logs web service
-   ```
-
-### Services
-
-The command `just up` spawns the following services:
-
-- [PostgreSQL](https://www.postgresql.org/) x 2 instances
-  - upstream data source simulator
-  - API application database
-- [Elasticsearch](https://www.elastic.co/elasticsearch/)
-- [Redis](https://redis.io/)
-- [imageproxy](https://github.com/willnorris/imageproxy)
-- **web** (`api/`)
-- **ingestion_server** and **indexer_worker** (`ingestion_server/`)
-- **analytics** (`analytics/`)
-
-The last three are subprojects of this monorepo, described below.
-
->>>>>>> 1088d100
 ## System architecture
 
 ![System architecture](readme_assets/system_architecture.png)
