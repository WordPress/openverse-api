version: "2.4"
services:
  db:
    image: postgres:13.2-alpine
    ports:
      - "5432:5432"
    env_file:
      - postgres/env.docker
    healthcheck:
      test: "pg_isready -U deploy -d openledger"

  thumbs:
    image: willnorris/imageproxy
    ports:
      - "8222:8222"
    command: ["-addr", "0.0.0.0:8222"]

  upstream_db:
    image: postgres:13.2-alpine
    ports:
      - "5433:5432"
    volumes:
      - ./sample_data:/sample_data
    env_file:
      - postgres/env.docker
    healthcheck:
      test: "pg_isready -U deploy -d openledger"

  cache:
    image: redis:4.0.10
    ports:
      - "6379:6379"

  es:
    image: docker.elastic.co/elasticsearch/elasticsearch:7.12.0
    ports:
      - "9200:9200"
    environment:
      # disable XPack
      # https://www.elastic.co/guide/en/elasticsearch/reference/5.3/docker.html#_security_note
      - xpack.security.enabled=false
      - discovery.type=single-node
    healthcheck:
      test: ["CMD-SHELL", "curl -si -XGET 'localhost:9200/_cluster/health?pretty' | grep -qE 'yellow|green'"]
      interval: 10s
      timeout: 60s
      retries: 10
    ulimits:
      nofile:
        soft: 65536
        hard: 65536
    # Memory limit for ES, as it tends to be a memory hoarder
    # Set this value to an empty string to remove the limit
    # https://docs.docker.com/compose/compose-file/compose-file-v2/#cpu-and-other-resources
    mem_limit: ${ES_MEM_LIMIT:-4294967296}  # 4 GiB in bytes

  web:
    build: ./openverse_api/
    image: openverse_api
    volumes:
      - ./openverse_api:/openverse_api
    ports:
      - "8000:8000"
    depends_on:
      - db
      - es
      - cache
    env_file:
      - openverse_api/env.docker
    stdin_open: true
    tty: true

<<<<<<< HEAD
  cache:
    image: redis:4.0.10
    ports:
      - "6379:6379"

  ingestion_server:
=======
  ingestion-server:
>>>>>>> f8db92d8
    build: ./ingestion_server/
    image: ingestion_server
    command: bash -c 'sleep 20 && supervisord -c config/supervisord.conf'
    ports:
      - "8001:8001"
    depends_on:
      - db
      - es
      - indexer_worker
    volumes:
      - ./ingestion_server:/ingestion_server
    env_file:
      - ingestion_server/env.docker
    stdin_open: true
    tty: true

  indexer_worker:
    build:
      context: ./ingestion_server/
      dockerfile: Dockerfile_worker
    image: indexer_worker
    ports:
      - "8002:8002"
    depends_on:
      - db
      - es
    volumes:
      - ./ingestion_server:/ingestion_server
    env_file:
      - ingestion_server/env.docker
    stdin_open: true
    tty: true

  analytics:
    build: ./analytics/
    image: analytics
    ports:
      - "8090:8090"
    volumes:
      - ./analytics:/analytics
    env_file:
    - ./analytics/env.docker<|MERGE_RESOLUTION|>--- conflicted
+++ resolved
@@ -70,16 +70,7 @@
     stdin_open: true
     tty: true
 
-<<<<<<< HEAD
-  cache:
-    image: redis:4.0.10
-    ports:
-      - "6379:6379"
-
   ingestion_server:
-=======
-  ingestion-server:
->>>>>>> f8db92d8
     build: ./ingestion_server/
     image: ingestion_server
     command: bash -c 'sleep 20 && supervisord -c config/supervisord.conf'
