set dotenv-load := false

# Show all available recipes
default:
  @just --list --unsorted


###########
# Helpers #
###########

# Sleep for given time showing the given message as long as given condition is met
@_loop condition message time="5":
    while [ {{ condition }} ]; do \
        echo "{{ message }}" && sleep {{ time }}; \
    done


##########
# Docker #
##########

IS_PROD := env_var_or_default("IS_PROD", "")
DOCKER_FILE := "-f " + (
    if IS_PROD == "true" {"ingestion_server/docker-compose.yml"}
    else {"docker-compose.yml"}
)

# Bring all Docker services up
up flags="":
    docker-compose {{ DOCKER_FILE }} up -d {{ flags }}

# Take all Docker services down
down flags="":
    docker-compose {{ DOCKER_FILE }} down {{ flags }}

# Recreate all volumes and containers from scratch
recreate:
    @just down -v
    @just up "--force-recreate --build"

# Show logs of all, or named, Docker services
logs services="":
    docker-compose {{ DOCKER_FILE }} logs -f {{ services }}


########
# Init #
########

# Create .env files from templates
env:
    cp api/env.template api/.env
    cp ingestion_server/env.template ingestion_server/.env
    cp analytics/env.template analytics/.env

# Load sample data into the Docker Compose services
init: up wait-for-es wait-for-ing wait-for-web
    ./load_sample_data.sh


#######
# Dev #
#######

# Install Python dependencies in Pipenv environments
@install:
    just _api-install
    just _ing-install
    just _nl-install

# Setup pre-commit as a Git hook
precommit:
    cd api && pipenv run pre-commit install

# Run pre-commit to lint and reformat all files
lint:
    cd api && pipenv run pre-commit run --all-files


#################
# Elasticsearch #
#################

# Check the health of Elasticsearch
@es-health es_host:
    -curl -s -o /dev/null -w '%{http_code}' 'http://{{ es_host }}/_cluster/health?pretty'

# Wait for Elasticsearch to be healthy
@wait-for-es es_host="localhost:9200":
    just _loop \
    '"$(just es-health {{ es_host }})" != "200"' \
    "Waiting for Elasticsearch to be healthy..."

# Check if the media is indexed in Elasticsearch
@check-index index="image":
    -curl -sb -H "Accept:application/json" "http://localhost:9200/_cat/aliases/{{ index }}" | grep -c "{{ index }}-"

# Wait for the media to be indexed in Elasticsearch
@wait-for-index index="image":
    just _loop \
    '"$(just check-index {{ index }})" != "1"' \
    "Waiting for index '{{ index }}' to be ready..."


####################
# Ingestion server #
####################

# Install dependencies for ingestion-server
_ing-install:
    cd ingestion_server && pipenv install --dev

# Perform the given action on the given model by invoking the ingestion-server API
_ing-api model action port="8001":
    curl \
      -X POST \
      -H 'Content-Type: application/json' \
      -d '{"model": "{{ model }}", "action": "{{ action }}"}' \
      'http://localhost:{{ port }}/task'

# Check the health of the ingestion-server
@ing-health ing_host:
    -curl -s -o /dev/null -w '%{http_code}' 'http://{{ ing_host }}/'

# Wait for the ingestion-server to be healthy
@wait-for-ing ing_host="localhost:8001":
    just _loop \
    '"$(just ing-health {{ ing_host }})" != "200"' \
    "Waiting for the ingestion-server to be healthy..."

# Load QA data into QA indices in Elasticsearch
@load-test-data model="image":
    just _ing-api {{ model }} "LOAD_TEST_DATA"

# Load sample data into prod indices in Elasticsearch
@ingest-upstream model="image":
    just _ing-api {{ model }} "INGEST_UPSTREAM"

# Run ingestion-server tests locally
ing-testlocal *args:
    cd ingestion_server && pipenv run ./test/run_test.sh {{ args }}


#######
# API #
#######

# Install dependencies for API
_api-install:
    cd api && pipenv install --dev

# Check the health of the API
@web-health:
    -curl -s -o /dev/null -w '%{http_code}' 'http://localhost:8000/healthcheck'

# Wait for the API to be healthy
@wait-for-web:
    just _loop \
    '"$(just web-health)" != "200"' \
    "Waiting for the API to be healthy..."

# Run API tests inside Docker
api-test args="": up wait-for-es wait-for-ing wait-for-web
    docker-compose exec {{ args }} web ./test/run_test.sh

# Run API tests locally
api-testlocal:
    cd api && pipenv run ./test/run_test.sh

# Run Django administrative commands
dj args="":
    cd api && pipenv run python manage.py {{ args }}

# Make a test cURL request to the API
stats media="images":
    curl "http://localhost:8000/v1/{{ media }}/stats/"

# Attach to ipython
ipython:
    docker-compose exec web ipython


#############
# Analytics #
#############

# Install dependencies for analytics
_nl-install:
    cd analytics && pipenv install --dev

nl-test args="":
<<<<<<< HEAD
    docker-compose exec {{ args }} analytics ./test/run_test.sh
=======
    docker-compose exec {{ args }} analytics pytest tests.py


##########
# Sphinx #
##########

# Compile Sphinx documentation into HTML output
sphinx-make service="web": up wait-for-es wait-for-ing wait-for-web
    docker-compose exec {{ service }} sphinx-build -M html docs/ build/

# Serve Sphinx documentation via a live-reload server
sphinx-live service="web" port="3000": up wait-for-es wait-for-ing wait-for-web
    docker-compose exec {{ service }} sphinx-autobuild --host 0.0.0.0 --port {{ port }} docs/ build/html/

# Serve the Sphinx documentation from the HTML output directory
sphinx-serve dir="api" port="3001":
    cd {{ dir }}/build/html && pipenv run python -m http.server {{ port }}
>>>>>>> e3d9427a
<|MERGE_RESOLUTION|>--- conflicted
+++ resolved
@@ -190,10 +190,7 @@
     cd analytics && pipenv install --dev
 
 nl-test args="":
-<<<<<<< HEAD
     docker-compose exec {{ args }} analytics ./test/run_test.sh
-=======
-    docker-compose exec {{ args }} analytics pytest tests.py
 
 
 ##########
@@ -210,5 +207,4 @@
 
 # Serve the Sphinx documentation from the HTML output directory
 sphinx-serve dir="api" port="3001":
-    cd {{ dir }}/build/html && pipenv run python -m http.server {{ port }}
->>>>>>> e3d9427a
+    cd {{ dir }}/build/html && pipenv run python -m http.server {{ port }}