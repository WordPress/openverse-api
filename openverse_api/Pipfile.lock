{
    "_meta": {
        "hash": {
            "sha256": "e8d86af3cc810c618eb5cc7b7d9d3d2c5ee0e45931c83f0ceb55fa4434c0746e"
        },
        "pipfile-spec": 6,
        "requires": {
            "python_version": "3.9"
        },
        "sources": [
            {
                "name": "pypi",
                "url": "https://pypi.org/simple",
                "verify_ssl": true
            }
        ]
    },
    "default": {
        "asgiref": {
            "hashes": [
                "sha256:4ef1ab46b484e3c706329cedeff284a5d40824200638503f5768edb6de7d58e9",
                "sha256:ffc141aa908e6f175673e7b1b3b7af4fdb0ecb738fc5c8b88f69f055c2415214"
            ],
            "markers": "python_version >= '3.6'",
            "version": "==3.4.1"
        },
        "aws-requests-auth": {
            "hashes": [
                "sha256:33593372018b960a31dbbe236f89421678b885c35f0b6a7abfae35bb77e069b2",
                "sha256:646bc37d62140ea1c709d20148f5d43197e6bd2d63909eb36fa4bb2345759977"
            ],
            "index": "pypi",
            "version": "==0.4.3"
        },
        "boto3": {
            "hashes": [
                "sha256:08dc897299ecc9eef6df3cd296864154dfbc9f78edb8995b93258b59d747cbdc",
                "sha256:d2a8f8cd0a53093b2f1ab5a4b233533f1aa04e751209266597a05f50a46f6683"
            ],
            "index": "pypi",
            "version": "==1.18.61"
        },
        "botocore": {
            "hashes": [
<<<<<<< HEAD
                "sha256:92ae0ca56a6582bddf42aca199ac3f67579910860bcd86166ae10f7a83f8841b",
                "sha256:eda50985c229b01c7de6f0a0ccb561dfa52ded06c8c59044f624133a33357b94"
            ],
            "markers": "python_version >= '3.6'",
            "version": "==1.21.61"
=======
                "sha256:1bbd2bbcb2ea35e3331178fd23a31166503c3d09ce605f6d99a3347a2216134b",
                "sha256:38c0a98aefc3ff01d9970d84939ff48dd994c49c81cf34ee366860d774852f88"
            ],
            "markers": "python_version >= '3.6'",
            "version": "==1.21.63"
>>>>>>> 76f204bc
        },
        "certifi": {
            "hashes": [
                "sha256:78884e7c1d4b00ce3cea67b44566851c4343c120abd683433ce934a68ea58872",
                "sha256:d62a0163eb4c2344ac042ab2bdf75399a71a2d8c7d47eac2e2ee91b9d6339569"
            ],
            "version": "==2021.10.8"
        },
        "cffi": {
            "hashes": [
                "sha256:00c878c90cb53ccfaae6b8bc18ad05d2036553e6d9d1d9dbcf323bbe83854ca3",
                "sha256:0104fb5ae2391d46a4cb082abdd5c69ea4eab79d8d44eaaf79f1b1fd806ee4c2",
                "sha256:06c48159c1abed75c2e721b1715c379fa3200c7784271b3c46df01383b593636",
                "sha256:0808014eb713677ec1292301ea4c81ad277b6cdf2fdd90fd540af98c0b101d20",
                "sha256:10dffb601ccfb65262a27233ac273d552ddc4d8ae1bf93b21c94b8511bffe728",
                "sha256:14cd121ea63ecdae71efa69c15c5543a4b5fbcd0bbe2aad864baca0063cecf27",
                "sha256:17771976e82e9f94976180f76468546834d22a7cc404b17c22df2a2c81db0c66",
                "sha256:181dee03b1170ff1969489acf1c26533710231c58f95534e3edac87fff06c443",
                "sha256:23cfe892bd5dd8941608f93348c0737e369e51c100d03718f108bf1add7bd6d0",
                "sha256:263cc3d821c4ab2213cbe8cd8b355a7f72a8324577dc865ef98487c1aeee2bc7",
                "sha256:2756c88cbb94231c7a147402476be2c4df2f6078099a6f4a480d239a8817ae39",
                "sha256:27c219baf94952ae9d50ec19651a687b826792055353d07648a5695413e0c605",
                "sha256:2a23af14f408d53d5e6cd4e3d9a24ff9e05906ad574822a10563efcef137979a",
                "sha256:31fb708d9d7c3f49a60f04cf5b119aeefe5644daba1cd2a0fe389b674fd1de37",
                "sha256:3415c89f9204ee60cd09b235810be700e993e343a408693e80ce7f6a40108029",
                "sha256:3773c4d81e6e818df2efbc7dd77325ca0dcb688116050fb2b3011218eda36139",
                "sha256:3b96a311ac60a3f6be21d2572e46ce67f09abcf4d09344c49274eb9e0bf345fc",
                "sha256:3f7d084648d77af029acb79a0ff49a0ad7e9d09057a9bf46596dac9514dc07df",
                "sha256:41d45de54cd277a7878919867c0f08b0cf817605e4eb94093e7516505d3c8d14",
                "sha256:4238e6dab5d6a8ba812de994bbb0a79bddbdf80994e4ce802b6f6f3142fcc880",
                "sha256:45db3a33139e9c8f7c09234b5784a5e33d31fd6907800b316decad50af323ff2",
                "sha256:45e8636704eacc432a206ac7345a5d3d2c62d95a507ec70d62f23cd91770482a",
                "sha256:4958391dbd6249d7ad855b9ca88fae690783a6be9e86df65865058ed81fc860e",
                "sha256:4a306fa632e8f0928956a41fa8e1d6243c71e7eb59ffbd165fc0b41e316b2474",
                "sha256:57e9ac9ccc3101fac9d6014fba037473e4358ef4e89f8e181f8951a2c0162024",
                "sha256:59888172256cac5629e60e72e86598027aca6bf01fa2465bdb676d37636573e8",
                "sha256:5e069f72d497312b24fcc02073d70cb989045d1c91cbd53979366077959933e0",
                "sha256:64d4ec9f448dfe041705426000cc13e34e6e5bb13736e9fd62e34a0b0c41566e",
                "sha256:6dc2737a3674b3e344847c8686cf29e500584ccad76204efea14f451d4cc669a",
                "sha256:74fdfdbfdc48d3f47148976f49fab3251e550a8720bebc99bf1483f5bfb5db3e",
                "sha256:75e4024375654472cc27e91cbe9eaa08567f7fbdf822638be2814ce059f58032",
                "sha256:786902fb9ba7433aae840e0ed609f45c7bcd4e225ebb9c753aa39725bb3e6ad6",
                "sha256:8b6c2ea03845c9f501ed1313e78de148cd3f6cad741a75d43a29b43da27f2e1e",
                "sha256:91d77d2a782be4274da750752bb1650a97bfd8f291022b379bb8e01c66b4e96b",
                "sha256:91ec59c33514b7c7559a6acda53bbfe1b283949c34fe7440bcf917f96ac0723e",
                "sha256:920f0d66a896c2d99f0adbb391f990a84091179542c205fa53ce5787aff87954",
                "sha256:a5263e363c27b653a90078143adb3d076c1a748ec9ecc78ea2fb916f9b861962",
                "sha256:abb9a20a72ac4e0fdb50dae135ba5e77880518e742077ced47eb1499e29a443c",
                "sha256:c2051981a968d7de9dd2d7b87bcb9c939c74a34626a6e2f8181455dd49ed69e4",
                "sha256:c21c9e3896c23007803a875460fb786118f0cdd4434359577ea25eb556e34c55",
                "sha256:c2502a1a03b6312837279c8c1bd3ebedf6c12c4228ddbad40912d671ccc8a962",
                "sha256:d4d692a89c5cf08a8557fdeb329b82e7bf609aadfaed6c0d79f5a449a3c7c023",
                "sha256:da5db4e883f1ce37f55c667e5c0de439df76ac4cb55964655906306918e7363c",
                "sha256:e7022a66d9b55e93e1a845d8c9eba2a1bebd4966cd8bfc25d9cd07d515b33fa6",
                "sha256:ef1f279350da2c586a69d32fc8733092fd32cc8ac95139a00377841f59a3f8d8",
                "sha256:f54a64f8b0c8ff0b64d18aa76675262e1700f3995182267998c31ae974fbc382",
                "sha256:f5c7150ad32ba43a07c4479f40241756145a1f03b43480e058cfd862bf5041c7",
                "sha256:f6f824dc3bce0edab5f427efcfb1d63ee75b6fcb7282900ccaf925be84efb0fc",
                "sha256:fd8a250edc26254fe5b33be00402e6d287f562b6a5b2152dec302fa15bb3e997",
                "sha256:ffaa5c925128e29efbde7301d8ecaf35c8c60ffbcd6a1ffd3a552177c8e5e796"
            ],
            "version": "==1.15.0"
        },
        "charset-normalizer": {
            "hashes": [
                "sha256:e019de665e2bcf9c2b64e2e5aa025fa991da8720daa3c1138cadd2fd1856aed0",
                "sha256:f7af805c321bfa1ce6714c51f254e0d5bb5e5834039bc17db7ebe3a4cec9492b"
            ],
            "markers": "python_version >= '3'",
            "version": "==2.0.7"
        },
        "coreapi": {
            "hashes": [
                "sha256:46145fcc1f7017c076a2ef684969b641d18a2991051fddec9458ad3f78ffc1cb",
                "sha256:bf39d118d6d3e171f10df9ede5666f63ad80bba9a29a8ec17726a66cf52ee6f3"
            ],
            "version": "==2.3.3"
        },
        "coreschema": {
            "hashes": [
                "sha256:5e6ef7bf38c1525d5e55a895934ab4273548629f16aed5c0a6caa74ebf45551f",
                "sha256:9503506007d482ab0867ba14724b93c18a33b22b6d19fb419ef2d239dd4a1607"
            ],
            "version": "==0.0.4"
        },
        "cryptography": {
            "hashes": [
                "sha256:07bb7fbfb5de0980590ddfc7f13081520def06dc9ed214000ad4372fb4e3c7f6",
                "sha256:18d90f4711bf63e2fb21e8c8e51ed8189438e6b35a6d996201ebd98a26abbbe6",
                "sha256:1ed82abf16df40a60942a8c211251ae72858b25b7421ce2497c2eb7a1cee817c",
                "sha256:22a38e96118a4ce3b97509443feace1d1011d0571fae81fc3ad35f25ba3ea999",
                "sha256:2d69645f535f4b2c722cfb07a8eab916265545b3475fdb34e0be2f4ee8b0b15e",
                "sha256:4a2d0e0acc20ede0f06ef7aa58546eee96d2592c00f450c9acb89c5879b61992",
                "sha256:54b2605e5475944e2213258e0ab8696f4f357a31371e538ef21e8d61c843c28d",
                "sha256:7075b304cd567694dc692ffc9747f3e9cb393cc4aa4fb7b9f3abd6f5c4e43588",
                "sha256:7b7ceeff114c31f285528ba8b390d3e9cfa2da17b56f11d366769a807f17cbaa",
                "sha256:7eba2cebca600a7806b893cb1d541a6e910afa87e97acf2021a22b32da1df52d",
                "sha256:928185a6d1ccdb816e883f56ebe92e975a262d31cc536429041921f8cb5a62fd",
                "sha256:9933f28f70d0517686bd7de36166dda42094eac49415459d9bdf5e7df3e0086d",
                "sha256:a688ebcd08250eab5bb5bca318cc05a8c66de5e4171a65ca51db6bd753ff8953",
                "sha256:abb5a361d2585bb95012a19ed9b2c8f412c5d723a9836418fab7aaa0243e67d2",
                "sha256:c10c797ac89c746e488d2ee92bd4abd593615694ee17b2500578b63cad6b93a8",
                "sha256:ced40344e811d6abba00295ced98c01aecf0c2de39481792d87af4fa58b7b4d6",
                "sha256:d57e0cdc1b44b6cdf8af1d01807db06886f10177469312fbde8f44ccbb284bc9",
                "sha256:d99915d6ab265c22873f1b4d6ea5ef462ef797b4140be4c9d8b179915e0985c6",
                "sha256:eb80e8a1f91e4b7ef8b33041591e6d89b2b8e122d787e87eeb2b08da71bb16ad",
                "sha256:ebeddd119f526bcf323a89f853afb12e225902a24d29b55fe18dd6fcb2838a76"
            ],
            "markers": "python_version >= '3.6'",
            "version": "==35.0.0"
        },
        "deepdiff": {
            "hashes": [
                "sha256:e3f1c3a375c7ea5ca69dba6f7920f9368658318ff1d8a496293c79481f48e649",
                "sha256:ef3410ca31e059a9d10edfdff552245829835b3ecd03212dc5b533d45a6c3f57"
            ],
            "index": "pypi",
            "version": "==5.6.0"
        },
        "defusedxml": {
            "hashes": [
                "sha256:1bb3032db185915b62d7c6209c5a8792be6a32ab2fedacc84e01b52c51aa3e69",
                "sha256:a352e7e428770286cc899e2542b6cdaedb2b4953ff269a210103ec58f6198a61"
            ],
            "markers": "python_version >= '2.7' and python_version not in '3.0, 3.1, 3.2, 3.3, 3.4'",
            "version": "==0.7.1"
        },
        "deprecated": {
            "hashes": [
                "sha256:43ac5335da90c31c24ba028af536a91d41d53f9e6901ddb021bcc572ce44e38d",
                "sha256:64756e3e14c8c5eea9795d93c524551432a0be75629f8f29e67ab8caf076c76d"
            ],
            "markers": "python_version >= '2.7' and python_version not in '3.0, 3.1, 3.2, 3.3'",
            "version": "==1.2.13"
        },
        "django": {
            "hashes": [
                "sha256:95b318319d6997bac3595517101ad9cc83fe5672ac498ba48d1a410f47afecd2",
                "sha256:e93c93565005b37ddebf2396b4dc4b6913c1838baa82efdfb79acedd5816c240"
            ],
            "index": "pypi",
            "version": "==3.2.7"
        },
        "django-braces": {
            "hashes": [
                "sha256:83705b78948de00804bfacf40c315d001bb39630f35bbdd8588211c2d5b4d43f",
                "sha256:a6d9b34cf3e4949635e54884097c30410d7964fc7bec7231445ea7079b8c5722"
            ],
            "index": "pypi",
            "version": "==1.14.0"
        },
        "django-common-helpers": {
            "hashes": [
                "sha256:2d56be6fa261d829a6a224f189bf276267b9082a17d613fe5f015dd4d65c17b4"
            ],
            "version": "==0.9.2"
        },
        "django-cors-headers": {
            "hashes": [
                "sha256:cba6e99659abb0e47cc4aaabb8fcde03f193e6bb3b92ba47c5185ec4cedc5d9e",
                "sha256:cd6f4360f5246569c149dc1c40c907c191f1ec45551e10d2a2e2e68512652f78"
            ],
            "index": "pypi",
            "version": "==3.10.0"
        },
        "django-cron": {
            "hashes": [
                "sha256:08d22708c8b2ecab8cda989019a66c7e1e2424c59d822796fd45abf7731d261d"
            ],
            "index": "pypi",
            "version": "==0.5.1"
        },
        "django-oauth-toolkit": {
            "hashes": [
                "sha256:650e5ef2244d1d8db8f507137e0d1e8b8aad1f4086a4a610526e8851f9a38308",
                "sha256:b2e346a7c1e222774bfb370f21b556b92b408395b4c23914e2d1b241b2e5376a"
            ],
            "index": "pypi",
            "version": "==1.5.0"
        },
        "django-redis": {
            "hashes": [
                "sha256:048f665bbe27f8ff2edebae6aa9c534ab137f1e8fa7234147ef470df3f3aa9b8",
                "sha256:97739ca9de3f964c51412d1d7d8aecdfd86737bb197fce6e1ff12620c63c97ee"
            ],
            "index": "pypi",
            "version": "==5.0.0"
        },
        "django-sslserver": {
            "hashes": [
                "sha256:c598a363d2ccdc2421c08ddb3d8b0973f80e8e47a3a5b74e4a2896f21c2947c5"
            ],
            "index": "pypi",
            "version": "==0.22"
        },
        "django-storages": {
            "hashes": [
                "sha256:a88199d67e2fc032e92de02106315ed005ae22a2bf4df5269c0add4148fec739",
                "sha256:cb079981e2e4fe16d7f41000913225140dc334a84f5b7c5e4fcc6b7e6a028222"
            ],
            "index": "pypi",
            "version": "==1.12.1"
        },
        "django-uuslug": {
            "hashes": [
                "sha256:bf0872618acc61f7ace65b96ae71d63f347595c8b990942834f1ba9448af19ec"
            ],
            "index": "pypi",
            "version": "==1.2.0"
        },
        "djangorestframework": {
            "hashes": [
                "sha256:6d1d59f623a5ad0509fe0d6bfe93cbdfe17b8116ebc8eda86d45f6e16e819aaf",
                "sha256:f747949a8ddac876e879190df194b925c177cdeb725a099db1460872f7c0a7f2"
            ],
            "index": "pypi",
            "version": "==3.12.4"
        },
        "djangorestframework-xml": {
            "hashes": [
                "sha256:35f6c811d0ab8c8466b26db234e16a2ed32d76381715257aebf4c7be2c202ca1",
                "sha256:975955fbb0d49ac44a90bdeb33b7923d95b79884d283f983e116c80a936ef4d0"
            ],
            "index": "pypi",
            "version": "==2.0.0"
        },
        "drf-yasg": {
            "hashes": [
                "sha256:8b72e5b1875931a8d11af407be3a9a5ba8776541492947a0df5bafda6b7f8267",
                "sha256:d50f197c7f02545d0b736df88c6d5cf874f8fea2507ad85ad7de6ae5bf2d9e5a"
            ],
            "index": "pypi",
            "version": "==1.20.0"
        },
        "elasticsearch": {
            "hashes": [
                "sha256:1e9a6302945d98046899a7c9b3d345c881ac7b05ba176d3a49c9d2702b1e8bc8",
                "sha256:b728a3cdde3a4d3a93b9e92f0e7f0fe636226d236219913db32311ccaf8a9d16"
            ],
            "markers": "python_version >= '2.7' and python_version not in '3.0, 3.1, 3.2, 3.3' and python_version < '4'",
            "version": "==7.15.1"
        },
        "elasticsearch-dsl": {
            "hashes": [
                "sha256:046ea10820b94c075081b528b4526c5bc776bda4226d702f269a5f203232064b",
                "sha256:c4a7b93882918a413b63bed54018a1685d7410ffd8facbc860ee7fd57f214a6d"
            ],
            "index": "pypi",
            "version": "==7.4.0"
        },
        "future": {
            "hashes": [
                "sha256:b1bead90b70cf6ec3f0710ae53a525360fa360d306a86583adc6bf83a4db537d"
            ],
            "index": "pypi",
            "version": "==0.18.2"
        },
        "gevent": {
            "hashes": [
                "sha256:02d1e8ca227d0ab0b7917fd7e411f9a534475e0a41fb6f434e9264b20155201a",
                "sha256:0c7b4763514fec74c9fe6ad10c3de62d8fe7b926d520b1e35eb6887181b954ff",
                "sha256:1c9c87b15f792af80edc950a83ab8ef4f3ba3889712211c2c42740ddb57b5492",
                "sha256:23077d87d1589ac141c22923fd76853d2cc5b7e3c5e1f1f9cdf6ff23bc9790fc",
                "sha256:37a469a99e6000b42dd0b9bbd9d716dbd66cdc6e5738f136f6a266c29b90ee99",
                "sha256:3b600145dc0c5b39c6f89c2e91ec6c55eb0dd52dc8148228479ca42cded358e4",
                "sha256:3f5ba654bdd3c774079b553fef535ede5b52c7abd224cb235a15da90ae36251b",
                "sha256:43e93e1a4738c922a2416baf33f0afb0a20b22d3dba886720bc037cd02a98575",
                "sha256:473f918bdf7d2096e391f66bd8ce1e969639aa235e710aaf750a37774bb585bd",
                "sha256:4c94d27be9f0439b28eb8bd0f879e6142918c62092fda7fb96b6d06f01886b94",
                "sha256:55ede95f41b74e7506fab293ad04cc7fc2b6f662b42281e9f2d668ad3817b574",
                "sha256:6cad37a55e904879beef2a7e7c57c57d62fde2331fef1bec7f2b2a7ef14da6a2",
                "sha256:72d4c2a8e65bbc702db76456841c7ddd6de2d9ab544a24aa74ad9c2b6411a269",
                "sha256:75c29ed5148c916021d39d2fac90ccc0e19adf854626a34eaee012aa6b1fcb67",
                "sha256:84e1af2dfb4ea9495cb914b00b6303ca0d54bf0a92e688a17e60f6b033873df2",
                "sha256:8d8655ce581368b7e1ab42c8a3a166c0b43ea04e59970efbade9448864585e99",
                "sha256:90131877d3ce1a05da1b718631860815b89ff44e93c42d168c9c9e8893b26318",
                "sha256:9d46bea8644048ceac5737950c08fc89c37a66c34a56a6c9e3648726e60cb767",
                "sha256:a8656d6e02bf47d7fa47728cf7a7cbf408f77ef1fad12afd9e0e3246c5de1707",
                "sha256:aaf1451cd0d9c32f65a50e461084a0540be52b8ea05c18669c95b42e1f71592a",
                "sha256:afc877ff4f277d0e51a1206d748fdab8c1e0256f7a05e1b1067abbed71c64da9",
                "sha256:b10c3326edb76ec3049646dc5131608d6d3733b5adfc75d34852028ecc67c52c",
                "sha256:ceec7c5f15fb2f9b767b194daa55246830db6c7c3c2f0b1c7e9e90cb4d01f3f9",
                "sha256:e00dc0450f79253b7a3a7f2a28e6ca959c8d0d47c0f9fa2c57894c7974d5965f",
                "sha256:e91632fdcf1c9a33e97e35f96edcbdf0b10e36cf53b58caa946dca4836bb688c",
                "sha256:f39d5defda9443b5fb99a185050e94782fe7ac38f34f751b491142216ad23bc7"
            ],
            "index": "pypi",
            "version": "==21.8.0"
        },
        "greenlet": {
            "hashes": [
                "sha256:00e44c8afdbe5467e4f7b5851be223be68adb4272f44696ee71fe46b7036a711",
                "sha256:013d61294b6cd8fe3242932c1c5e36e5d1db2c8afb58606c5a67efce62c1f5fd",
                "sha256:049fe7579230e44daef03a259faa24511d10ebfa44f69411d99e6a184fe68073",
                "sha256:14d4f3cd4e8b524ae9b8aa567858beed70c392fdec26dbdb0a8a418392e71708",
                "sha256:166eac03e48784a6a6e0e5f041cfebb1ab400b394db188c48b3a84737f505b67",
                "sha256:17ff94e7a83aa8671a25bf5b59326ec26da379ace2ebc4411d690d80a7fbcf23",
                "sha256:1e12bdc622676ce47ae9abbf455c189e442afdde8818d9da983085df6312e7a1",
                "sha256:21915eb821a6b3d9d8eefdaf57d6c345b970ad722f856cd71739493ce003ad08",
                "sha256:288c6a76705dc54fba69fbcb59904ae4ad768b4c768839b8ca5fdadec6dd8cfd",
                "sha256:32ca72bbc673adbcfecb935bb3fb1b74e663d10a4b241aaa2f5a75fe1d1f90aa",
                "sha256:356b3576ad078c89a6107caa9c50cc14e98e3a6c4874a37c3e0273e4baf33de8",
                "sha256:40b951f601af999a8bf2ce8c71e8aaa4e8c6f78ff8afae7b808aae2dc50d4c40",
                "sha256:572e1787d1460da79590bf44304abbc0a2da944ea64ec549188fa84d89bba7ab",
                "sha256:58df5c2a0e293bf665a51f8a100d3e9956febfbf1d9aaf8c0677cf70218910c6",
                "sha256:64e6175c2e53195278d7388c454e0b30997573f3f4bd63697f88d855f7a6a1fc",
                "sha256:7227b47e73dedaa513cdebb98469705ef0d66eb5a1250144468e9c3097d6b59b",
                "sha256:7418b6bfc7fe3331541b84bb2141c9baf1ec7132a7ecd9f375912eca810e714e",
                "sha256:7cbd7574ce8e138bda9df4efc6bf2ab8572c9aff640d8ecfece1b006b68da963",
                "sha256:7ff61ff178250f9bb3cd89752df0f1dd0e27316a8bd1465351652b1b4a4cdfd3",
                "sha256:833e1551925ed51e6b44c800e71e77dacd7e49181fdc9ac9a0bf3714d515785d",
                "sha256:8639cadfda96737427330a094476d4c7a56ac03de7265622fcf4cfe57c8ae18d",
                "sha256:8c790abda465726cfb8bb08bd4ca9a5d0a7bd77c7ac1ca1b839ad823b948ea28",
                "sha256:8d2f1fb53a421b410751887eb4ff21386d119ef9cde3797bf5e7ed49fb51a3b3",
                "sha256:903bbd302a2378f984aef528f76d4c9b1748f318fe1294961c072bdc7f2ffa3e",
                "sha256:93f81b134a165cc17123626ab8da2e30c0455441d4ab5576eed73a64c025b25c",
                "sha256:95e69877983ea39b7303570fa6760f81a3eec23d0e3ab2021b7144b94d06202d",
                "sha256:9633b3034d3d901f0a46b7939f8c4d64427dfba6bbc5a36b1a67364cf148a1b0",
                "sha256:97e5306482182170ade15c4b0d8386ded995a07d7cc2ca8f27958d34d6736497",
                "sha256:9f3cba480d3deb69f6ee2c1825060177a22c7826431458c697df88e6aeb3caee",
                "sha256:aa5b467f15e78b82257319aebc78dd2915e4c1436c3c0d1ad6f53e47ba6e2713",
                "sha256:abb7a75ed8b968f3061327c433a0fbd17b729947b400747c334a9c29a9af6c58",
                "sha256:aec52725173bd3a7b56fe91bc56eccb26fbdff1386ef123abb63c84c5b43b63a",
                "sha256:b11548073a2213d950c3f671aa88e6f83cda6e2fb97a8b6317b1b5b33d850e06",
                "sha256:b1692f7d6bc45e3200844be0dba153612103db241691088626a33ff1f24a0d88",
                "sha256:b92e29e58bef6d9cfd340c72b04d74c4b4e9f70c9fa7c78b674d1fec18896dc4",
                "sha256:be5f425ff1f5f4b3c1e33ad64ab994eed12fc284a6ea71c5243fd564502ecbe5",
                "sha256:dd0b1e9e891f69e7675ba5c92e28b90eaa045f6ab134ffe70b52e948aa175b3c",
                "sha256:e30f5ea4ae2346e62cedde8794a56858a67b878dd79f7df76a0767e356b1744a",
                "sha256:e6a36bb9474218c7a5b27ae476035497a6990e21d04c279884eb10d9b290f1b1",
                "sha256:e859fcb4cbe93504ea18008d1df98dee4f7766db66c435e4882ab35cf70cac43",
                "sha256:eb6ea6da4c787111adf40f697b4e58732ee0942b5d3bd8f435277643329ba627",
                "sha256:ec8c433b3ab0419100bd45b47c9c8551248a5aee30ca5e9d399a0b57ac04651b",
                "sha256:eff9d20417ff9dcb0d25e2defc2574d10b491bf2e693b4e491914738b7908168",
                "sha256:f0214eb2a23b85528310dad848ad2ac58e735612929c8072f6093f3585fd342d",
                "sha256:f276df9830dba7a333544bd41070e8175762a7ac20350786b322b714b0e654f5",
                "sha256:f3acda1924472472ddd60c29e5b9db0cec629fbe3c5c5accb74d6d6d14773478",
                "sha256:f70a9e237bb792c7cc7e44c531fd48f5897961701cdaa06cf22fc14965c496cf",
                "sha256:f9d29ca8a77117315101425ec7ec2a47a22ccf59f5593378fc4077ac5b754fce",
                "sha256:fa877ca7f6b48054f847b61d6fa7bed5cebb663ebc55e018fda12db09dcc664c",
                "sha256:fdcec0b8399108577ec290f55551d926d9a1fa6cad45882093a7a07ac5ec147b"
            ],
            "markers": "platform_python_implementation == 'CPython'",
            "version": "==1.1.2"
        },
        "grequests": {
            "hashes": [
                "sha256:6eff964416021bb1dee4182a56cc2b551bfa42d37820e6aee6f2efa00d43a061",
                "sha256:7dec890c6668e6755a1ea968565535867956639301268394d24df67b478df666"
            ],
            "index": "pypi",
            "version": "==0.6.0"
        },
        "hvac": {
            "hashes": [
                "sha256:3e8a34804b1e20954a2b4991cc13ed9c09b32e50dadd9d3438224481150f6568",
                "sha256:f905c59d32d88d3f67571fe5a8a78de4659e04798ad809de439f667247d13626"
            ],
            "index": "pypi",
            "version": "==0.11.2"
        },
        "idna": {
            "hashes": [
                "sha256:84d9dd047ffa80596e0f246e2eab0b391788b0503584e8945f2368256d2735ff",
                "sha256:9d643ff0a55b762d5cdb124b8eaa99c66322e2157b69160bc32796e824360e6d"
            ],
            "markers": "python_version >= '3'",
            "version": "==3.3"
        },
        "inflection": {
            "hashes": [
                "sha256:1a29730d366e996aaacffb2f1f1cb9593dc38e2ddd30c91250c6dde09ea9b417",
                "sha256:f38b2b640938a4f35ade69ac3d053042959b62a0f1076a5bbaa1b9526605a8a2"
            ],
            "markers": "python_version >= '3.5'",
            "version": "==0.5.1"
        },
        "ipaddress": {
            "hashes": [
                "sha256:6e0f4a39e66cb5bb9a137b00276a2eff74f93b71dcbdad6f10ff7df9d3557fcc",
                "sha256:b7f8e0369580bb4a24d5ba1d7cc29660a4a6987763faf1d8a8046830e020e7e2"
            ],
            "index": "pypi",
            "version": "==1.0.23"
        },
        "itypes": {
            "hashes": [
                "sha256:03da6872ca89d29aef62773672b2d408f490f80db48b23079a4b194c86dd04c6",
                "sha256:af886f129dea4a2a1e3d36595a2d139589e4dd287f5cab0b40e799ee81570ff1"
            ],
            "version": "==1.2.0"
        },
        "jinja2": {
            "hashes": [
                "sha256:827a0e32839ab1600d4eb1c4c33ec5a8edfbc5cb42dafa13b81f182f97784b45",
                "sha256:8569982d3f0889eed11dd620c706d39b60c36d6d25843961f33f77fb6bc6b20c"
            ],
            "markers": "python_version >= '3.6'",
            "version": "==3.0.2"
        },
        "jmespath": {
            "hashes": [
                "sha256:b85d0567b8666149a93172712e68920734333c0ce7e89b78b3e987f71e5ed4f9",
                "sha256:cdf6525904cc597730141d61b36f2e4b8ecc257c420fa2f4549bac2c2d0cb72f"
            ],
            "markers": "python_version >= '2.6' and python_version not in '3.0, 3.1, 3.2, 3.3'",
            "version": "==0.10.0"
        },
        "jwcrypto": {
            "hashes": [
                "sha256:db93a656d9a7a35dda5a68deb5c9f301f4e60507d8aef1559e0637b9ac497137",
                "sha256:f88816eb0a41b8f006af978ced5f171f33782525006cdb055b536a40f4d46ac9"
            ],
            "version": "==1.0"
        },
        "markupsafe": {
            "hashes": [
                "sha256:01a9b8ea66f1658938f65b93a85ebe8bc016e6769611be228d797c9d998dd298",
                "sha256:023cb26ec21ece8dc3907c0e8320058b2e0cb3c55cf9564da612bc325bed5e64",
                "sha256:0446679737af14f45767963a1a9ef7620189912317d095f2d9ffa183a4d25d2b",
                "sha256:0717a7390a68be14b8c793ba258e075c6f4ca819f15edfc2a3a027c823718567",
                "sha256:0955295dd5eec6cb6cc2fe1698f4c6d84af2e92de33fbcac4111913cd100a6ff",
                "sha256:0d4b31cc67ab36e3392bbf3862cfbadac3db12bdd8b02a2731f509ed5b829724",
                "sha256:10f82115e21dc0dfec9ab5c0223652f7197feb168c940f3ef61563fc2d6beb74",
                "sha256:168cd0a3642de83558a5153c8bd34f175a9a6e7f6dc6384b9655d2697312a646",
                "sha256:1d609f577dc6e1aa17d746f8bd3c31aa4d258f4070d61b2aa5c4166c1539de35",
                "sha256:1f2ade76b9903f39aa442b4aadd2177decb66525062db244b35d71d0ee8599b6",
                "sha256:2a7d351cbd8cfeb19ca00de495e224dea7e7d919659c2841bbb7f420ad03e2d6",
                "sha256:2d7d807855b419fc2ed3e631034685db6079889a1f01d5d9dac950f764da3dad",
                "sha256:2ef54abee730b502252bcdf31b10dacb0a416229b72c18b19e24a4509f273d26",
                "sha256:36bc903cbb393720fad60fc28c10de6acf10dc6cc883f3e24ee4012371399a38",
                "sha256:37205cac2a79194e3750b0af2a5720d95f786a55ce7df90c3af697bfa100eaac",
                "sha256:3c112550557578c26af18a1ccc9e090bfe03832ae994343cfdacd287db6a6ae7",
                "sha256:3dd007d54ee88b46be476e293f48c85048603f5f516008bee124ddd891398ed6",
                "sha256:47ab1e7b91c098ab893b828deafa1203de86d0bc6ab587b160f78fe6c4011f75",
                "sha256:49e3ceeabbfb9d66c3aef5af3a60cc43b85c33df25ce03d0031a608b0a8b2e3f",
                "sha256:4efca8f86c54b22348a5467704e3fec767b2db12fc39c6d963168ab1d3fc9135",
                "sha256:53edb4da6925ad13c07b6d26c2a852bd81e364f95301c66e930ab2aef5b5ddd8",
                "sha256:5855f8438a7d1d458206a2466bf82b0f104a3724bf96a1c781ab731e4201731a",
                "sha256:594c67807fb16238b30c44bdf74f36c02cdf22d1c8cda91ef8a0ed8dabf5620a",
                "sha256:5bb28c636d87e840583ee3adeb78172efc47c8b26127267f54a9c0ec251d41a9",
                "sha256:60bf42e36abfaf9aff1f50f52644b336d4f0a3fd6d8a60ca0d054ac9f713a864",
                "sha256:611d1ad9a4288cf3e3c16014564df047fe08410e628f89805e475368bd304914",
                "sha256:6557b31b5e2c9ddf0de32a691f2312a32f77cd7681d8af66c2692efdbef84c18",
                "sha256:693ce3f9e70a6cf7d2fb9e6c9d8b204b6b39897a2c4a1aa65728d5ac97dcc1d8",
                "sha256:6a7fae0dd14cf60ad5ff42baa2e95727c3d81ded453457771d02b7d2b3f9c0c2",
                "sha256:6c4ca60fa24e85fe25b912b01e62cb969d69a23a5d5867682dd3e80b5b02581d",
                "sha256:6fcf051089389abe060c9cd7caa212c707e58153afa2c649f00346ce6d260f1b",
                "sha256:7d91275b0245b1da4d4cfa07e0faedd5b0812efc15b702576d103293e252af1b",
                "sha256:905fec760bd2fa1388bb5b489ee8ee5f7291d692638ea5f67982d968366bef9f",
                "sha256:97383d78eb34da7e1fa37dd273c20ad4320929af65d156e35a5e2d89566d9dfb",
                "sha256:984d76483eb32f1bcb536dc27e4ad56bba4baa70be32fa87152832cdd9db0833",
                "sha256:99df47edb6bda1249d3e80fdabb1dab8c08ef3975f69aed437cb69d0a5de1e28",
                "sha256:a30e67a65b53ea0a5e62fe23682cfe22712e01f453b95233b25502f7c61cb415",
                "sha256:ab3ef638ace319fa26553db0624c4699e31a28bb2a835c5faca8f8acf6a5a902",
                "sha256:add36cb2dbb8b736611303cd3bfcee00afd96471b09cda130da3581cbdc56a6d",
                "sha256:b2f4bf27480f5e5e8ce285a8c8fd176c0b03e93dcc6646477d4630e83440c6a9",
                "sha256:b7f2d075102dc8c794cbde1947378051c4e5180d52d276987b8d28a3bd58c17d",
                "sha256:baa1a4e8f868845af802979fcdbf0bb11f94f1cb7ced4c4b8a351bb60d108145",
                "sha256:be98f628055368795d818ebf93da628541e10b75b41c559fdf36d104c5787066",
                "sha256:bf5d821ffabf0ef3533c39c518f3357b171a1651c1ff6827325e4489b0e46c3c",
                "sha256:c47adbc92fc1bb2b3274c4b3a43ae0e4573d9fbff4f54cd484555edbf030baf1",
                "sha256:d7f9850398e85aba693bb640262d3611788b1f29a79f0c93c565694658f4071f",
                "sha256:d8446c54dc28c01e5a2dbac5a25f071f6653e6e40f3a8818e8b45d790fe6ef53",
                "sha256:e0f138900af21926a02425cf736db95be9f4af72ba1bb21453432a07f6082134",
                "sha256:e9936f0b261d4df76ad22f8fee3ae83b60d7c3e871292cd42f40b81b70afae85",
                "sha256:f5653a225f31e113b152e56f154ccbe59eeb1c7487b39b9d9f9cdb58e6c79dc5",
                "sha256:f826e31d18b516f653fe296d967d700fddad5901ae07c622bb3705955e1faa94",
                "sha256:f8ba0e8349a38d3001fae7eadded3f6606f0da5d748ee53cc1dab1d6527b9509",
                "sha256:f9081981fe268bd86831e5c75f7de206ef275defcb82bc70740ae6dc507aee51",
                "sha256:fa130dd50c57d53368c9d59395cb5526eda596d3ffe36666cd81a44d56e48872"
            ],
            "markers": "python_version >= '3.6'",
            "version": "==2.0.1"
        },
        "oauthlib": {
            "hashes": [
                "sha256:42bf6354c2ed8c6acb54d971fce6f88193d97297e18602a3a886603f9d7730cc",
                "sha256:8f0215fcc533dd8dd1bee6f4c412d4f0cd7297307d43ac61666389e3bc3198a3"
            ],
            "markers": "python_version >= '3.6'",
            "version": "==3.1.1"
        },
        "ordered-set": {
            "hashes": [
                "sha256:ba93b2df055bca202116ec44b9bead3df33ea63a7d5827ff8e16738b97f33a95"
            ],
            "markers": "python_version >= '3.5'",
            "version": "==4.0.2"
        },
        "packaging": {
            "hashes": [
                "sha256:7dc96269f53a4ccec5c0670940a4281106dd0bb343f47b7471f779df49c2fbe7",
                "sha256:c86254f9220d55e31cc94d69bade760f0847da8000def4dfe1c6b872fd14ff14"
            ],
            "markers": "python_version >= '3.6'",
            "version": "==21.0"
        },
        "piexif": {
            "hashes": [
                "sha256:3bc435d171720150b81b15d27e05e54b8abbde7b4242cddd81ef160d283108b6",
                "sha256:83cb35c606bf3a1ea1a8f0a25cb42cf17e24353fd82e87ae3884e74a302a5f1b"
            ],
            "index": "pypi",
            "version": "==1.1.3"
        },
        "pillow": {
            "hashes": [
                "sha256:0412516dcc9de9b0a1e0ae25a280015809de8270f134cc2c1e32c4eeb397cf30",
                "sha256:04835e68ef12904bc3e1fd002b33eea0779320d4346082bd5b24bec12ad9c3e9",
                "sha256:06d1adaa284696785375fa80a6a8eb309be722cf4ef8949518beb34487a3df71",
                "sha256:085a90a99404b859a4b6c3daa42afde17cb3ad3115e44a75f0d7b4a32f06a6c9",
                "sha256:0b9911ec70731711c3b6ebcde26caea620cbdd9dcb73c67b0730c8817f24711b",
                "sha256:10e00f7336780ca7d3653cf3ac26f068fa11b5a96894ea29a64d3dc4b810d630",
                "sha256:11c27e74bab423eb3c9232d97553111cc0be81b74b47165f07ebfdd29d825875",
                "sha256:11eb7f98165d56042545c9e6db3ce394ed8b45089a67124298f0473b29cb60b2",
                "sha256:13654b521fb98abdecec105ea3fb5ba863d1548c9b58831dd5105bb3873569f1",
                "sha256:15ccb81a6ffc57ea0137f9f3ac2737ffa1d11f786244d719639df17476d399a7",
                "sha256:18a07a683805d32826c09acfce44a90bf474e6a66ce482b1c7fcd3757d588df3",
                "sha256:19ec4cfe4b961edc249b0e04b5618666c23a83bc35842dea2bfd5dfa0157f81b",
                "sha256:1c3ff00110835bdda2b1e2b07f4a2548a39744bb7de5946dc8e95517c4fb2ca6",
                "sha256:27a330bf7014ee034046db43ccbb05c766aa9e70b8d6c5260bfc38d73103b0ba",
                "sha256:2b11c9d310a3522b0fd3c35667914271f570576a0e387701f370eb39d45f08a4",
                "sha256:2c661542c6f71dfd9dc82d9d29a8386287e82813b0375b3a02983feac69ef864",
                "sha256:2cde7a4d3687f21cffdf5bb171172070bb95e02af448c4c8b2f223d783214056",
                "sha256:2d5e9dc0bf1b5d9048a94c48d0813b6c96fccfa4ccf276d9c36308840f40c228",
                "sha256:2f23b2d3079522fdf3c09de6517f625f7a964f916c956527bed805ac043799b8",
                "sha256:35d27687f027ad25a8d0ef45dd5208ef044c588003cdcedf05afb00dbc5c2deb",
                "sha256:35d409030bf3bd05fa66fb5fdedc39c521b397f61ad04309c90444e893d05f7d",
                "sha256:4326ea1e2722f3dc00ed77c36d3b5354b8fb7399fb59230249ea6d59cbed90da",
                "sha256:4abc247b31a98f29e5224f2d31ef15f86a71f79c7f4d2ac345a5d551d6393073",
                "sha256:4d89a2e9219a526401015153c0e9dd48319ea6ab9fe3b066a20aa9aee23d9fd3",
                "sha256:4e59e99fd680e2b8b11bbd463f3c9450ab799305d5f2bafb74fefba6ac058616",
                "sha256:548794f99ff52a73a156771a0402f5e1c35285bd981046a502d7e4793e8facaa",
                "sha256:56fd98c8294f57636084f4b076b75f86c57b2a63a8410c0cd172bc93695ee979",
                "sha256:59697568a0455764a094585b2551fd76bfd6b959c9f92d4bdec9d0e14616303a",
                "sha256:6bff50ba9891be0a004ef48828e012babaaf7da204d81ab9be37480b9020a82b",
                "sha256:6cb3dd7f23b044b0737317f892d399f9e2f0b3a02b22b2c692851fb8120d82c6",
                "sha256:7dbfbc0020aa1d9bc1b0b8bcf255a7d73f4ad0336f8fd2533fcc54a4ccfb9441",
                "sha256:838eb85de6d9307c19c655c726f8d13b8b646f144ca6b3771fa62b711ebf7624",
                "sha256:8b68f565a4175e12e68ca900af8910e8fe48aaa48fd3ca853494f384e11c8bcd",
                "sha256:8f284dc1695caf71a74f24993b7c7473d77bc760be45f776a2c2f4e04c170550",
                "sha256:963ebdc5365d748185fdb06daf2ac758116deecb2277ec5ae98139f93844bc09",
                "sha256:a048dad5ed6ad1fad338c02c609b862dfaa921fcd065d747194a6805f91f2196",
                "sha256:a1bd983c565f92779be456ece2479840ec39d386007cd4ae83382646293d681b",
                "sha256:a66566f8a22561fc1a88dc87606c69b84fa9ce724f99522cf922c801ec68f5c1",
                "sha256:bcb04ff12e79b28be6c9988f275e7ab69f01cc2ba319fb3114f87817bb7c74b6",
                "sha256:bd24054aaf21e70a51e2a2a5ed1183560d3a69e6f9594a4bfe360a46f94eba83",
                "sha256:be25cb93442c6d2f8702c599b51184bd3ccd83adebd08886b682173e09ef0c3f",
                "sha256:c691b26283c3a31594683217d746f1dad59a7ae1d4cfc24626d7a064a11197d4",
                "sha256:cc9d0dec711c914ed500f1d0d3822868760954dce98dfb0b7382a854aee55d19",
                "sha256:ce2e5e04bb86da6187f96d7bab3f93a7877830981b37f0287dd6479e27a10341",
                "sha256:ce651ca46d0202c302a535d3047c55a0131a720cf554a578fc1b8a2aff0e7d96",
                "sha256:d0c8ebbfd439c37624db98f3877d9ed12c137cadd99dde2d2eae0dab0bbfc355",
                "sha256:d675a876b295afa114ca8bf42d7f86b5fb1298e1b6bb9a24405a3f6c8338811c",
                "sha256:dde3f3ed8d00c72631bc19cbfff8ad3b6215062a5eed402381ad365f82f0c18c",
                "sha256:e5a31c07cea5edbaeb4bdba6f2b87db7d3dc0f446f379d907e51cc70ea375629",
                "sha256:f514c2717012859ccb349c97862568fdc0479aad85b0270d6b5a6509dbc142e2",
                "sha256:fc0db32f7223b094964e71729c0361f93db43664dd1ec86d3df217853cedda87",
                "sha256:fd4fd83aa912d7b89b4b4a1580d30e2a4242f3936882a3f433586e5ab97ed0d5",
                "sha256:feb5db446e96bfecfec078b943cc07744cc759893cef045aa8b8b6d6aaa8274e"
            ],
            "index": "pypi",
            "version": "==8.3.2"
        },
        "psycopg2": {
            "hashes": [
                "sha256:079d97fc22de90da1d370c90583659a9f9a6ee4007355f5825e5f1c70dffc1fa",
                "sha256:2087013c159a73e09713294a44d0c8008204d06326006b7f652bef5ace66eebb",
                "sha256:2c992196719fadda59f72d44603ee1a2fdcc67de097eea38d41c7ad9ad246e62",
                "sha256:7640e1e4d72444ef012e275e7b53204d7fab341fb22bc76057ede22fe6860b25",
                "sha256:7f91312f065df517187134cce8e395ab37f5b601a42446bdc0f0d51773621854",
                "sha256:830c8e8dddab6b6716a4bf73a09910c7954a92f40cf1d1e702fb93c8a919cc56",
                "sha256:89409d369f4882c47f7ea20c42c5046879ce22c1e4ea20ef3b00a4dfc0a7f188",
                "sha256:bf35a25f1aaa8a3781195595577fcbb59934856ee46b4f252f56ad12b8043bcf",
                "sha256:de5303a6f1d0a7a34b9d40e4d3bef684ccc44a49bbe3eb85e3c0bffb4a131b7c"
            ],
            "index": "pypi",
            "version": "==2.9.1"
        },
        "pycparser": {
            "hashes": [
                "sha256:2d475327684562c3a96cc71adf7dc8c4f0565175cf86b6d7a404ff4c771f15f0",
                "sha256:7582ad22678f0fcd81102833f60ef8d0e57288b6b5fb00323d101be910e35705"
            ],
            "markers": "python_version >= '2.7' and python_version not in '3.0, 3.1, 3.2, 3.3'",
            "version": "==2.20"
        },
        "pyjwt": {
            "hashes": [
                "sha256:a0b9a3b4e5ca5517cac9f1a6e9cd30bf1aa80be74fcdf4e28eded582ecfcfbae",
                "sha256:b0ed5824c8ecc5362e540c65dc6247567db130c4226670bf7699aec92fb4dae1"
            ],
            "index": "pypi",
            "version": "==2.2.0"
        },
        "pyparsing": {
            "hashes": [
                "sha256:c203ec8783bf771a155b207279b9bccb8dea02d8f0c9e5f8ead507bc3246ecc1",
                "sha256:ef9d7589ef3c200abe66653d3f1ab1033c3c419ae9b9bdb1240a85b024efc88b"
            ],
            "markers": "python_version >= '2.6' and python_version not in '3.0, 3.1, 3.2, 3.3'",
            "version": "==2.4.7"
        },
        "python-dateutil": {
            "hashes": [
                "sha256:0123cacc1627ae19ddf3c27a5de5bd67ee4586fbdd6440d9748f8abb483d3e86",
                "sha256:961d03dc3453ebbc59dbdea9e4e11c5651520a876d0f4db161e8674aae935da9"
            ],
            "markers": "python_version >= '2.7' and python_version not in '3.0, 3.1, 3.2, 3.3'",
            "version": "==2.8.2"
        },
        "python-decouple": {
            "hashes": [
                "sha256:011d3f785367c54a72cf8a07d3a7a48bb8cc1a0f8e6c70353ca5767ebf7c8c9d",
                "sha256:68e4b3fcc97e24bc90eecc514852d0bf970f4ff031f5f7a6728ddafa9afefcaf"
            ],
            "index": "pypi",
            "version": "==3.5"
        },
        "python-slugify": {
            "hashes": [
                "sha256:6d8c5df75cd4a7c3a2d21e257633de53f52ab0265cd2d1dc62a730e8194a7380",
                "sha256:f13383a0b9fcbe649a1892b9c8eb4f8eab1d6d84b84bb7a624317afa98159cab"
            ],
            "markers": "python_version >= '3.6'",
            "version": "==5.0.2"
        },
        "python-xmp-toolkit": {
            "hashes": [
                "sha256:f8d912946ff9fd46ed5c7c355aa5d4ea193328b3f200909ef32d9a28a1419a38"
            ],
            "index": "pypi",
            "version": "==2.0.1"
        },
        "python3-openid": {
            "hashes": [
                "sha256:33fbf6928f401e0b790151ed2b5290b02545e8775f982485205a066f874aaeaf",
                "sha256:6626f771e0417486701e0b4daff762e7212e820ca5b29fcc0d05f6f8736dfa6b"
            ],
            "index": "pypi",
            "version": "==3.2.0"
        },
        "pytz": {
            "hashes": [
                "sha256:3672058bc3453457b622aab7a1c3bfd5ab0bdae451512f6cf25f64ed37f5b87c",
                "sha256:acad2d8b20a1af07d4e4c9d2e9285c5ed9104354062f275f3fcd88dcef4f1326"
            ],
            "version": "==2021.3"
        },
        "redis": {
            "hashes": [
                "sha256:0e7e0cfca8660dea8b7d5cd8c4f6c5e29e11f31158c0b0ae91a397f00e5a05a2",
                "sha256:432b788c4530cfe16d8d943a09d40ca6c16149727e4afe8c2c9d5580c59d9f24"
            ],
            "markers": "python_version >= '2.7' and python_version not in '3.0, 3.1, 3.2, 3.3, 3.4'",
            "version": "==3.5.3"
        },
        "redlock-py": {
            "hashes": [
                "sha256:0b8722c4843ddeabc2fc1dd37c05859e0da29fbce3bd1f6ecc73c98396f139ac"
            ],
            "index": "pypi",
            "version": "==1.0.8"
        },
        "requests": {
            "hashes": [
                "sha256:6c1246513ecd5ecd4528a0906f910e8f0f9c6b8ec72030dc9fd154dc1a6efd24",
                "sha256:b8aa58f8cf793ffd8782d3d8cb19e66ef36f7aba4353eec859e74678b01b07a7"
            ],
            "markers": "python_version >= '2.7' and python_version not in '3.0, 3.1, 3.2, 3.3, 3.4, 3.5'",
            "version": "==2.26.0"
        },
        "requests-oauthlib": {
            "hashes": [
                "sha256:7f71572defaecd16372f9006f33c2ec8c077c3cfa6f5911a9a90202beb513f3d",
                "sha256:b4261601a71fd721a8bd6d7aa1cc1d6a8a93b4a9f5e96626f8e4d91e8beeaa6a",
                "sha256:fa6c47b933f01060936d87ae9327fead68768b69c6c9ea2109c48be30f2d4dbc"
            ],
            "index": "pypi",
            "version": "==1.3.0"
        },
        "ruamel.yaml": {
            "hashes": [
                "sha256:1a771fc92d3823682b7f0893ad56cb5a5c87c48e62b5399d6f42c8759a583b33",
                "sha256:ea21da1198c4b41b8e7a259301cc9710d3b972bf8ba52f06218478e6802dd1f1"
            ],
            "markers": "python_version >= '3'",
            "version": "==0.17.16"
        },
        "ruamel.yaml.clib": {
            "hashes": [
                "sha256:0847201b767447fc33b9c235780d3aa90357d20dd6108b92be544427bea197dd",
                "sha256:1866cf2c284a03b9524a5cc00daca56d80057c5ce3cdc86a52020f4c720856f0",
                "sha256:31ea73e564a7b5fbbe8188ab8b334393e06d997914a4e184975348f204790277",
                "sha256:3fb9575a5acd13031c57a62cc7823e5d2ff8bc3835ba4d94b921b4e6ee664104",
                "sha256:4ff604ce439abb20794f05613c374759ce10e3595d1867764dd1ae675b85acbd",
                "sha256:72a2b8b2ff0a627496aad76f37a652bcef400fd861721744201ef1b45199ab78",
                "sha256:78988ed190206672da0f5d50c61afef8f67daa718d614377dcd5e3ed85ab4a99",
                "sha256:7b2927e92feb51d830f531de4ccb11b320255ee95e791022555971c466af4527",
                "sha256:7f7ecb53ae6848f959db6ae93bdff1740e651809780822270eab111500842a84",
                "sha256:825d5fccef6da42f3c8eccd4281af399f21c02b32d98e113dbc631ea6a6ecbc7",
                "sha256:846fc8336443106fe23f9b6d6b8c14a53d38cef9a375149d61f99d78782ea468",
                "sha256:89221ec6d6026f8ae859c09b9718799fea22c0e8da8b766b0b2c9a9ba2db326b",
                "sha256:9efef4aab5353387b07f6b22ace0867032b900d8e91674b5d8ea9150db5cae94",
                "sha256:a32f8d81ea0c6173ab1b3da956869114cae53ba1e9f72374032e33ba3118c233",
                "sha256:a49e0161897901d1ac9c4a79984b8410f450565bbad64dbfcbf76152743a0cdb",
                "sha256:ada3f400d9923a190ea8b59c8f60680c4ef8a4b0dfae134d2f2ff68429adfab5",
                "sha256:bf75d28fa071645c529b5474a550a44686821decebdd00e21127ef1fd566eabe",
                "sha256:cfdb9389d888c5b74af297e51ce357b800dd844898af9d4a547ffc143fa56751",
                "sha256:d67f273097c368265a7b81e152e07fb90ed395df6e552b9fa858c6d2c9f42502",
                "sha256:dc6a613d6c74eef5a14a214d433d06291526145431c3b964f5e16529b1842bed",
                "sha256:de9c6b8a1ba52919ae919f3ae96abb72b994dd0350226e28f3686cb4f142165c"
            ],
            "markers": "python_version < '3.10' and platform_python_implementation == 'CPython'",
            "version": "==0.2.6"
        },
        "s3transfer": {
            "hashes": [
                "sha256:50ed823e1dc5868ad40c8dc92072f757aa0e653a192845c94a3b676f4a62da4c",
                "sha256:9c1dc369814391a6bda20ebbf4b70a0f34630592c9aa520856bf384916af2803"
            ],
            "markers": "python_version >= '3.6'",
            "version": "==0.5.0"
        },
        "six": {
            "hashes": [
                "sha256:1e61c37477a1626458e36f7b1d82aa5c9b094fa4802892072e49de9c60c4c926",
                "sha256:8abb2f1d86890a2dfb989f9a77cfcfd3e47c2a354b01111771326f8aa26e0254"
            ],
            "markers": "python_version >= '2.7' and python_version not in '3.0, 3.1, 3.2, 3.3'",
            "version": "==1.16.0"
        },
        "sqlparse": {
            "hashes": [
                "sha256:0c00730c74263a94e5a9919ade150dfc3b19c574389985446148402998287dae",
                "sha256:48719e356bb8b42991bdbb1e8b83223757b93789c00910a616a071910ca4a64d"
            ],
            "markers": "python_version >= '3.5'",
            "version": "==0.4.2"
        },
        "text-unidecode": {
            "hashes": [
                "sha256:1311f10e8b895935241623731c2ba64f4c455287888b18189350b67134a822e8",
                "sha256:bad6603bb14d279193107714b288be206cac565dfa49aa5b105294dd5c4aab93"
            ],
            "version": "==1.3"
        },
        "uritemplate": {
            "hashes": [
                "sha256:4346edfc5c3b79f694bccd6d6099a322bbeb628dbf2cd86eea55a456ce5124f0",
                "sha256:830c08b8d99bdd312ea4ead05994a38e8936266f84b9a7878232db50b044e02e"
            ],
            "markers": "python_version >= '3.6'",
            "version": "==4.1.1"
        },
        "urllib3": {
            "hashes": [
                "sha256:4987c65554f7a2dbf30c18fd48778ef124af6fab771a377103da0585e2336ece",
                "sha256:c4fdf4019605b6e5423637e01bc9fe4daef873709a7973e195ceba0a62bbc844"
            ],
            "markers": "python_version >= '2.7' and python_version not in '3.0, 3.1, 3.2, 3.3, 3.4' and python_version < '4'",
            "version": "==1.26.7"
        },
        "webob": {
            "hashes": [
                "sha256:73aae30359291c14fa3b956f8b5ca31960e420c28c1bec002547fb04928cf89b",
                "sha256:b64ef5141be559cfade448f044fa45c2260351edcb6a8ef6b7e00c7dcef0c323"
            ],
            "markers": "python_version >= '2.7' and python_version not in '3.0, 3.1, 3.2, 3.3'",
            "version": "==1.8.7"
        },
        "wrapt": {
            "hashes": [
                "sha256:0473d1558b93e314e84313cc611f6c86be779369f9d3734302bf185a4d2625b1",
                "sha256:0582180566e7a13030f896c2f1ac6a56134ab5f3c3f4c5538086f758b1caf3f2",
                "sha256:15eee0e6fd07f48af2f66d0e6f2ff1916ffe9732d464d5e2390695296872cad9",
                "sha256:1c5c4cf188b5643a97e87e2110bbd4f5bc491d54a5b90633837b34d5df6a03fe",
                "sha256:1eb657ed84f4d3e6ad648483c8a80a0cf0a78922ef94caa87d327e2e1ad49b48",
                "sha256:22142afab65daffc95863d78effcbd31c19a8003eca73de59f321ee77f73cadb",
                "sha256:283e402e5357e104ac1e3fba5791220648e9af6fb14ad7d9cc059091af2b31d2",
                "sha256:3de7b4d3066cc610054e7aa2c005645e308df2f92be730aae3a47d42e910566a",
                "sha256:3e0d16eedc242d01a6f8cf0623e9cdc3b869329da3f97a15961d8864111d8cf0",
                "sha256:3e33c138d1e3620b1e0cc6fd21e46c266393ed5dae0d595b7ed5a6b73ed57aa0",
                "sha256:3f87042623530bcffea038f824b63084180513c21e2e977291a9a7e65a66f13b",
                "sha256:53c6706a1bcfb6436f1625511b95b812798a6d2ccc51359cd791e33722b5ea32",
                "sha256:593cb049ce1c391e0288523b30426c4430b26e74c7e6f6e2844bd99ac7ecc831",
                "sha256:6e6d1a8eeef415d7fb29fe017de0e48f45e45efd2d1bfda28fc50b7b330859ef",
                "sha256:724ed2bc9c91a2b9026e5adce310fa60c6e7c8760b03391445730b9789b9d108",
                "sha256:728e2d9b7a99dd955d3426f237b940fc74017c4a39b125fec913f575619ddfe9",
                "sha256:7574de567dcd4858a2ffdf403088d6df8738b0e1eabea220553abf7c9048f59e",
                "sha256:8164069f775c698d15582bf6320a4f308c50d048c1c10cf7d7a341feaccf5df7",
                "sha256:81a4cf257263b299263472d669692785f9c647e7dca01c18286b8f116dbf6b38",
                "sha256:82223f72eba6f63eafca87a0f614495ae5aa0126fe54947e2b8c023969e9f2d7",
                "sha256:8318088860968c07e741537030b1abdd8908ee2c71fbe4facdaade624a09e006",
                "sha256:83f2793ec6f3ef513ad8d5b9586f5ee6081cad132e6eae2ecb7eac1cc3decae0",
                "sha256:87ee3c73bdfb4367b26c57259995935501829f00c7b3eed373e2ad19ec21e4e4",
                "sha256:8860c8011a6961a651b1b9f46fdbc589ab63b0a50d645f7d92659618a3655867",
                "sha256:9adee1891253670575028279de8365c3a02d3489a74a66d774c321472939a0b1",
                "sha256:a0cdedf681db878416c05e1831ec69691b0e6577ac7dca9d4f815632e3549580",
                "sha256:a70d876c9aba12d3bd7f8f1b05b419322c6789beb717044eea2c8690d35cb91b",
                "sha256:ada5e29e59e2feb710589ca1c79fd989b1dd94d27079dc1d199ec954a6ecc724",
                "sha256:af9480de8e63c5f959a092047aaf3d7077422ded84695b3398f5d49254af3e90",
                "sha256:b20703356cae1799080d0ad15085dc3213c1ac3f45e95afb9f12769b98231528",
                "sha256:bc85d17d90201afd88e3d25421da805e4e135012b5d1f149e4de2981394b2a52",
                "sha256:bff0a59387a0a2951cb869251257b6553663329a1b5525b5226cab8c88dcbe7e",
                "sha256:c65e623ea7556e39c4f0818200a046cbba7575a6b570ff36122c276fdd30ab0a",
                "sha256:c6ee5f8734820c21b9b8bf705e99faba87f21566d20626568eeb0d62cbeaf23c",
                "sha256:c7ac2c7a8e34bd06710605b21dd1f3576764443d68e069d2afba9b116014d072",
                "sha256:ccb34ce599cab7f36a4c90318697ead18312c67a9a76327b3f4f902af8f68ea1",
                "sha256:d0d717e10f952df7ea41200c507cc7e24458f4c45b56c36ad418d2e79dacd1d4",
                "sha256:d90520616fce71c05dedeac3a0fe9991605f0acacd276e5f821842e454485a70",
                "sha256:dca56cc5963a5fd7c2aa8607017753f534ee514e09103a6c55d2db70b50e7447",
                "sha256:df3eae297a5f1594d1feb790338120f717dac1fa7d6feed7b411f87e0f2401c7",
                "sha256:e634136f700a21e1fcead0c137f433dde928979538c14907640607d43537d468",
                "sha256:fbad5ba74c46517e6488149514b2e2348d40df88cd6b52a83855b7a8bf04723f",
                "sha256:fbe6aebc9559fed7ea27de51c2bf5c25ba2a4156cf0017556f72883f2496ee9a",
                "sha256:fdede980273aeca591ad354608778365a3a310e0ecdd7a3587b38bc5be9b1808"
            ],
            "markers": "python_version >= '2.7' and python_version not in '3.0, 3.1, 3.2, 3.3, 3.4'",
            "version": "==1.13.2"
        },
        "wsgi-basic-auth": {
            "hashes": [
                "sha256:4afe7bafc2c8dae4d4232adca06d3cd49c833565378a3133a53d788cda5c37b3",
                "sha256:956e61eaca26c5834bbce0097be5d4aaf19a86df3bc873988764ebf0f8422b66"
            ],
            "index": "pypi",
            "version": "==1.1.0"
        },
        "zope.event": {
            "hashes": [
                "sha256:2666401939cdaa5f4e0c08cf7f20c9b21423b95e88f4675b1443973bdb080c42",
                "sha256:5e76517f5b9b119acf37ca8819781db6c16ea433f7e2062c4afc2b6fbedb1330"
            ],
            "version": "==4.5.0"
        },
        "zope.interface": {
            "hashes": [
                "sha256:08f9636e99a9d5410181ba0729e0408d3d8748026ea938f3b970a0249daa8192",
                "sha256:0b465ae0962d49c68aa9733ba92a001b2a0933c317780435f00be7ecb959c702",
                "sha256:0cba8477e300d64a11a9789ed40ee8932b59f9ee05f85276dbb4b59acee5dd09",
                "sha256:0cee5187b60ed26d56eb2960136288ce91bcf61e2a9405660d271d1f122a69a4",
                "sha256:0ea1d73b7c9dcbc5080bb8aaffb776f1c68e807767069b9ccdd06f27a161914a",
                "sha256:0f91b5b948686659a8e28b728ff5e74b1be6bf40cb04704453617e5f1e945ef3",
                "sha256:15e7d1f7a6ee16572e21e3576d2012b2778cbacf75eb4b7400be37455f5ca8bf",
                "sha256:17776ecd3a1fdd2b2cd5373e5ef8b307162f581c693575ec62e7c5399d80794c",
                "sha256:194d0bcb1374ac3e1e023961610dc8f2c78a0f5f634d0c737691e215569e640d",
                "sha256:1c0e316c9add0db48a5b703833881351444398b04111188069a26a61cfb4df78",
                "sha256:205e40ccde0f37496904572035deea747390a8b7dc65146d30b96e2dd1359a83",
                "sha256:273f158fabc5ea33cbc936da0ab3d4ba80ede5351babc4f577d768e057651531",
                "sha256:2876246527c91e101184f63ccd1d716ec9c46519cc5f3d5375a3351c46467c46",
                "sha256:2c98384b254b37ce50eddd55db8d381a5c53b4c10ee66e1e7fe749824f894021",
                "sha256:2e5a26f16503be6c826abca904e45f1a44ff275fdb7e9d1b75c10671c26f8b94",
                "sha256:334701327f37c47fa628fc8b8d28c7d7730ce7daaf4bda1efb741679c2b087fc",
                "sha256:3748fac0d0f6a304e674955ab1365d515993b3a0a865e16a11ec9d86fb307f63",
                "sha256:3c02411a3b62668200910090a0dff17c0b25aaa36145082a5a6adf08fa281e54",
                "sha256:3dd4952748521205697bc2802e4afac5ed4b02909bb799ba1fe239f77fd4e117",
                "sha256:3f24df7124c323fceb53ff6168da70dbfbae1442b4f3da439cd441681f54fe25",
                "sha256:469e2407e0fe9880ac690a3666f03eb4c3c444411a5a5fddfdabc5d184a79f05",
                "sha256:4de4bc9b6d35c5af65b454d3e9bc98c50eb3960d5a3762c9438df57427134b8e",
                "sha256:5208ebd5152e040640518a77827bdfcc73773a15a33d6644015b763b9c9febc1",
                "sha256:52de7fc6c21b419078008f697fd4103dbc763288b1406b4562554bd47514c004",
                "sha256:5bb3489b4558e49ad2c5118137cfeaf59434f9737fa9c5deefc72d22c23822e2",
                "sha256:5dba5f530fec3f0988d83b78cc591b58c0b6eb8431a85edd1569a0539a8a5a0e",
                "sha256:5dd9ca406499444f4c8299f803d4a14edf7890ecc595c8b1c7115c2342cadc5f",
                "sha256:5f931a1c21dfa7a9c573ec1f50a31135ccce84e32507c54e1ea404894c5eb96f",
                "sha256:63b82bb63de7c821428d513607e84c6d97d58afd1fe2eb645030bdc185440120",
                "sha256:66c0061c91b3b9cf542131148ef7ecbecb2690d48d1612ec386de9d36766058f",
                "sha256:6f0c02cbb9691b7c91d5009108f975f8ffeab5dff8f26d62e21c493060eff2a1",
                "sha256:71aace0c42d53abe6fc7f726c5d3b60d90f3c5c055a447950ad6ea9cec2e37d9",
                "sha256:7d97a4306898b05404a0dcdc32d9709b7d8832c0c542b861d9a826301719794e",
                "sha256:7df1e1c05304f26faa49fa752a8c690126cf98b40b91d54e6e9cc3b7d6ffe8b7",
                "sha256:8270252effc60b9642b423189a2fe90eb6b59e87cbee54549db3f5562ff8d1b8",
                "sha256:867a5ad16892bf20e6c4ea2aab1971f45645ff3102ad29bd84c86027fa99997b",
                "sha256:877473e675fdcc113c138813a5dd440da0769a2d81f4d86614e5d62b69497155",
                "sha256:8892f89999ffd992208754851e5a052f6b5db70a1e3f7d54b17c5211e37a98c7",
                "sha256:9a9845c4c6bb56e508651f005c4aeb0404e518c6f000d5a1123ab077ab769f5c",
                "sha256:a1e6e96217a0f72e2b8629e271e1b280c6fa3fe6e59fa8f6701bec14e3354325",
                "sha256:a8156e6a7f5e2a0ff0c5b21d6bcb45145efece1909efcbbbf48c56f8da68221d",
                "sha256:a9506a7e80bcf6eacfff7f804c0ad5350c8c95b9010e4356a4b36f5322f09abb",
                "sha256:af310ec8335016b5e52cae60cda4a4f2a60a788cbb949a4fbea13d441aa5a09e",
                "sha256:b0297b1e05fd128d26cc2460c810d42e205d16d76799526dfa8c8ccd50e74959",
                "sha256:bf68f4b2b6683e52bec69273562df15af352e5ed25d1b6641e7efddc5951d1a7",
                "sha256:d0c1bc2fa9a7285719e5678584f6b92572a5b639d0e471bb8d4b650a1a910920",
                "sha256:d4d9d6c1a455d4babd320203b918ccc7fcbefe308615c521062bc2ba1aa4d26e",
                "sha256:db1fa631737dab9fa0b37f3979d8d2631e348c3b4e8325d6873c2541d0ae5a48",
                "sha256:dd93ea5c0c7f3e25335ab7d22a507b1dc43976e1345508f845efc573d3d779d8",
                "sha256:f44e517131a98f7a76696a7b21b164bcb85291cee106a23beccce454e1f433a4",
                "sha256:f7ee479e96f7ee350db1cf24afa5685a5899e2b34992fb99e1f7c1b0b758d263"
            ],
            "markers": "python_version >= '2.7' and python_version not in '3.0, 3.1, 3.2, 3.3, 3.4'",
            "version": "==5.4.0"
        }
    },
    "develop": {
        "appnope": {
            "hashes": [
                "sha256:93aa393e9d6c54c5cd570ccadd8edad61ea0c4b9ea7a01409020c9aa019eb442",
                "sha256:dd83cd4b5b460958838f6eb3000c660b1f9caf2a5b1de4264e941512f603258a"
            ],
            "markers": "sys_platform == 'darwin'",
            "version": "==0.1.2"
        },
        "attrs": {
            "hashes": [
                "sha256:149e90d6d8ac20db7a955ad60cf0e6881a3f20d37096140088356da6c716b0b1",
                "sha256:ef6aaac3ca6cd92904cdd0d83f629a15f18053ec84e6432106f7a4d04ae4f5fb"
            ],
            "markers": "python_version >= '2.7' and python_version not in '3.0, 3.1, 3.2, 3.3, 3.4'",
            "version": "==21.2.0"
        },
        "backcall": {
            "hashes": [
                "sha256:5cbdbf27be5e7cfadb448baf0aa95508f91f2bbc6c6437cd9cd06e2a4c215e1e",
                "sha256:fbbce6a29f263178a1f7915c1940bde0ec2b2a967566fe1c65c1dfb7422bd255"
            ],
            "version": "==0.2.0"
        },
        "backports.entry-points-selectable": {
            "hashes": [
                "sha256:988468260ec1c196dab6ae1149260e2f5472c9110334e5d51adcb77867361f6a",
                "sha256:a6d9a871cde5e15b4c4a53e3d43ba890cc6861ec1332c9c2428c92f977192acc"
            ],
            "markers": "python_version >= '2.7'",
            "version": "==1.1.0"
        },
        "brotli": {
            "hashes": [
                "sha256:160c78292e98d21e73a4cc7f76a234390e516afcd982fa17e1422f7c6a9ce9c8",
                "sha256:16d528a45c2e1909c2798f27f7bf0a3feec1dc9e50948e738b961618e38b6a7b",
                "sha256:19598ecddd8a212aedb1ffa15763dd52a388518c4550e615aed88dc3753c0f0c",
                "sha256:1c48472a6ba3b113452355b9af0a60da5c2ae60477f8feda8346f8fd48e3e87c",
                "sha256:268fe94547ba25b58ebc724680609c8ee3e5a843202e9a381f6f9c5e8bdb5c70",
                "sha256:269a5743a393c65db46a7bb982644c67ecba4b8d91b392403ad8a861ba6f495f",
                "sha256:26d168aac4aaec9a4394221240e8a5436b5634adc3cd1cdf637f6645cecbf181",
                "sha256:29d1d350178e5225397e28ea1b7aca3648fcbab546d20e7475805437bfb0a130",
                "sha256:2aad0e0baa04517741c9bb5b07586c642302e5fb3e75319cb62087bd0995ab19",
                "sha256:35a3edbe18e876e596553c4007a087f8bcfd538f19bc116917b3c7522fca0429",
                "sha256:3b78a24b5fd13c03ee2b7b86290ed20efdc95da75a3557cc06811764d5ad1126",
                "sha256:40d15c79f42e0a2c72892bf407979febd9cf91f36f495ffb333d1d04cebb34e4",
                "sha256:44bb8ff420c1d19d91d79d8c3574b8954288bdff0273bf788954064d260d7ab0",
                "sha256:4d1b810aa0ed773f81dceda2cc7b403d01057458730e309856356d4ef4188438",
                "sha256:503fa6af7da9f4b5780bb7e4cbe0c639b010f12be85d02c99452825dd0feef3f",
                "sha256:56d027eace784738457437df7331965473f2c0da2c70e1a1f6fdbae5402e0389",
                "sha256:5913a1177fc36e30fcf6dc868ce23b0453952c78c04c266d3149b3d39e1410d6",
                "sha256:5b6ef7d9f9c38292df3690fe3e302b5b530999fa90014853dcd0d6902fb59f26",
                "sha256:5cb1e18167792d7d21e21365d7650b72d5081ed476123ff7b8cac7f45189c0c7",
                "sha256:61a7ee1f13ab913897dac7da44a73c6d44d48a4adff42a5701e3239791c96e14",
                "sha256:622a231b08899c864eb87e85f81c75e7b9ce05b001e59bbfbf43d4a71f5f32b2",
                "sha256:68715970f16b6e92c574c30747c95cf8cf62804569647386ff032195dc89a430",
                "sha256:6b2ae9f5f67f89aade1fab0f7fd8f2832501311c363a21579d02defa844d9296",
                "sha256:6c772d6c0a79ac0f414a9f8947cc407e119b8598de7621f39cacadae3cf57d12",
                "sha256:76ffebb907bec09ff511bb3acc077695e2c32bc2142819491579a695f77ffd4d",
                "sha256:7cb81373984cc0e4682f31bc3d6be9026006d96eecd07ea49aafb06897746452",
                "sha256:7ee83d3e3a024a9618e5be64648d6d11c37047ac48adff25f12fa4226cf23d1c",
                "sha256:854c33dad5ba0fbd6ab69185fec8dab89e13cda6b7d191ba111987df74f38761",
                "sha256:87fdccbb6bb589095f413b1e05734ba492c962b4a45a13ff3408fa44ffe6479b",
                "sha256:88c63a1b55f352b02c6ffd24b15ead9fc0e8bf781dbe070213039324922a2eea",
                "sha256:8a674ac10e0a87b683f4fa2b6fa41090edfd686a6524bd8dedbd6138b309175c",
                "sha256:93130612b837103e15ac3f9cbacb4613f9e348b58b3aad53721d92e57f96d46a",
                "sha256:9744a863b489c79a73aba014df554b0e7a0fc44ef3f8a0ef2a52919c7d155031",
                "sha256:9749a124280a0ada4187a6cfd1ffd35c350fb3af79c706589d98e088c5044267",
                "sha256:97f715cf371b16ac88b8c19da00029804e20e25f30d80203417255d239f228b5",
                "sha256:9bf919756d25e4114ace16a8ce91eb340eb57a08e2c6950c3cebcbe3dff2a5e7",
                "sha256:9d12cf2851759b8de8ca5fde36a59c08210a97ffca0eb94c532ce7b17c6a3d1d",
                "sha256:a72661af47119a80d82fa583b554095308d6a4c356b2a554fdc2799bc19f2a43",
                "sha256:afde17ae04d90fbe53afb628f7f2d4ca022797aa093e809de5c3cf276f61bbfa",
                "sha256:b663f1e02de5d0573610756398e44c130add0eb9a3fc912a09665332942a2efb",
                "sha256:c2415d9d082152460f2bd4e382a1e85aed233abc92db5a3880da2257dc7daf7b",
                "sha256:c83aa123d56f2e060644427a882a36b3c12db93727ad7a7b9efd7d7f3e9cc2c4",
                "sha256:cfc391f4429ee0a9370aa93d812a52e1fee0f37a81861f4fdd1f4fb28e8547c3",
                "sha256:db844eb158a87ccab83e868a762ea8024ae27337fc7ddcbfcddd157f841fdfe7",
                "sha256:defed7ea5f218a9f2336301e6fd379f55c655bea65ba2476346340a0ce6f74a1",
                "sha256:e16eb9541f3dd1a3e92b89005e37b1257b157b7256df0e36bd7b33b50be73bcb",
                "sha256:f909bbbc433048b499cb9db9e713b5d8d949e8c109a2a548502fb9aa8630f0b1"
            ],
            "version": "==1.0.9"
        },
        "certifi": {
            "hashes": [
                "sha256:78884e7c1d4b00ce3cea67b44566851c4343c120abd683433ce934a68ea58872",
                "sha256:d62a0163eb4c2344ac042ab2bdf75399a71a2d8c7d47eac2e2ee91b9d6339569"
            ],
            "version": "==2021.10.8"
        },
        "cfgv": {
            "hashes": [
                "sha256:c6a0883f3917a037485059700b9e75da2464e6c27051014ad85ba6aaa5884426",
                "sha256:f5a830efb9ce7a445376bb66ec94c638a9787422f96264c98edc6bdeed8ab736"
            ],
            "markers": "python_full_version >= '3.6.1'",
            "version": "==3.3.1"
        },
        "charset-normalizer": {
            "hashes": [
                "sha256:e019de665e2bcf9c2b64e2e5aa025fa991da8720daa3c1138cadd2fd1856aed0",
                "sha256:f7af805c321bfa1ce6714c51f254e0d5bb5e5834039bc17db7ebe3a4cec9492b"
            ],
            "markers": "python_version >= '3'",
            "version": "==2.0.7"
        },
        "click": {
            "hashes": [
                "sha256:353f466495adaeb40b6b5f592f9f91cb22372351c84caeb068132442a4518ef3",
                "sha256:410e932b050f5eed773c4cda94de75971c89cdb3155a72a0831139a79e5ecb5b"
            ],
            "markers": "python_version >= '3.6'",
            "version": "==8.0.3"
        },
        "configargparse": {
            "hashes": [
                "sha256:18f6535a2db9f6e02bd5626cc7455eac3e96b9ab3d969d366f9aafd5c5c00fe7",
                "sha256:1b0b3cbf664ab59dada57123c81eff3d9737e0d11d8cf79e3d6eb10823f1739f"
            ],
            "markers": "python_version >= '2.7' and python_version not in '3.0, 3.1, 3.2, 3.3, 3.4'",
            "version": "==1.5.3"
        },
        "decorator": {
            "hashes": [
                "sha256:7b12e7c3c6ab203a29e157335e9122cb03de9ab7264b137594103fd4a683b374",
                "sha256:e59913af105b9860aa2c8d3272d9de5a56a4e608db9a2f167a8480b323d529a7"
            ],
            "markers": "python_version >= '3.5'",
            "version": "==5.1.0"
        },
        "distlib": {
            "hashes": [
                "sha256:c8b54e8454e5bf6237cc84c20e8264c3e991e824ef27e8f1e81049867d861e31",
                "sha256:d982d0751ff6eaaab5e2ec8e691d949ee80eddf01a62eaa96ddb11531fe16b05"
            ],
            "version": "==0.3.3"
        },
        "filelock": {
            "hashes": [
                "sha256:2b5eb3589e7fdda14599e7eb1a50e09b4cc14f34ed98b8ba56d33bfaafcbef2f",
                "sha256:34a9f35f95c441e7b38209775d6e0337f9a3759f3565f6c5798f19618527c76f"
            ],
            "markers": "python_version >= '3.6'",
            "version": "==3.3.1"
        },
        "flask": {
            "hashes": [
                "sha256:7b2fb8e934ddd50731893bdcdb00fc8c0315916f9fcd50d22c7cc1a95ab634e2",
                "sha256:cb90f62f1d8e4dc4621f52106613488b5ba826b2e1e10a33eac92f723093ab6a"
            ],
            "markers": "python_version >= '3.6'",
            "version": "==2.0.2"
        },
        "flask-basicauth": {
            "hashes": [
                "sha256:df5ebd489dc0914c224419da059d991eb72988a01cdd4b956d52932ce7d501ff"
            ],
            "version": "==0.2.0"
        },
        "flask-cors": {
            "hashes": [
                "sha256:74efc975af1194fc7891ff5cd85b0f7478be4f7f59fe158102e91abb72bb4438",
                "sha256:b60839393f3b84a0f3746f6cdca56c1ad7426aa738b70d6c61375857823181de"
            ],
            "version": "==3.0.10"
        },
        "gevent": {
            "hashes": [
                "sha256:02d1e8ca227d0ab0b7917fd7e411f9a534475e0a41fb6f434e9264b20155201a",
                "sha256:0c7b4763514fec74c9fe6ad10c3de62d8fe7b926d520b1e35eb6887181b954ff",
                "sha256:1c9c87b15f792af80edc950a83ab8ef4f3ba3889712211c2c42740ddb57b5492",
                "sha256:23077d87d1589ac141c22923fd76853d2cc5b7e3c5e1f1f9cdf6ff23bc9790fc",
                "sha256:37a469a99e6000b42dd0b9bbd9d716dbd66cdc6e5738f136f6a266c29b90ee99",
                "sha256:3b600145dc0c5b39c6f89c2e91ec6c55eb0dd52dc8148228479ca42cded358e4",
                "sha256:3f5ba654bdd3c774079b553fef535ede5b52c7abd224cb235a15da90ae36251b",
                "sha256:43e93e1a4738c922a2416baf33f0afb0a20b22d3dba886720bc037cd02a98575",
                "sha256:473f918bdf7d2096e391f66bd8ce1e969639aa235e710aaf750a37774bb585bd",
                "sha256:4c94d27be9f0439b28eb8bd0f879e6142918c62092fda7fb96b6d06f01886b94",
                "sha256:55ede95f41b74e7506fab293ad04cc7fc2b6f662b42281e9f2d668ad3817b574",
                "sha256:6cad37a55e904879beef2a7e7c57c57d62fde2331fef1bec7f2b2a7ef14da6a2",
                "sha256:72d4c2a8e65bbc702db76456841c7ddd6de2d9ab544a24aa74ad9c2b6411a269",
                "sha256:75c29ed5148c916021d39d2fac90ccc0e19adf854626a34eaee012aa6b1fcb67",
                "sha256:84e1af2dfb4ea9495cb914b00b6303ca0d54bf0a92e688a17e60f6b033873df2",
                "sha256:8d8655ce581368b7e1ab42c8a3a166c0b43ea04e59970efbade9448864585e99",
                "sha256:90131877d3ce1a05da1b718631860815b89ff44e93c42d168c9c9e8893b26318",
                "sha256:9d46bea8644048ceac5737950c08fc89c37a66c34a56a6c9e3648726e60cb767",
                "sha256:a8656d6e02bf47d7fa47728cf7a7cbf408f77ef1fad12afd9e0e3246c5de1707",
                "sha256:aaf1451cd0d9c32f65a50e461084a0540be52b8ea05c18669c95b42e1f71592a",
                "sha256:afc877ff4f277d0e51a1206d748fdab8c1e0256f7a05e1b1067abbed71c64da9",
                "sha256:b10c3326edb76ec3049646dc5131608d6d3733b5adfc75d34852028ecc67c52c",
                "sha256:ceec7c5f15fb2f9b767b194daa55246830db6c7c3c2f0b1c7e9e90cb4d01f3f9",
                "sha256:e00dc0450f79253b7a3a7f2a28e6ca959c8d0d47c0f9fa2c57894c7974d5965f",
                "sha256:e91632fdcf1c9a33e97e35f96edcbdf0b10e36cf53b58caa946dca4836bb688c",
                "sha256:f39d5defda9443b5fb99a185050e94782fe7ac38f34f751b491142216ad23bc7"
            ],
            "index": "pypi",
            "version": "==21.8.0"
        },
        "geventhttpclient": {
            "hashes": [
                "sha256:01c9f59dc508a82378ca132e4a6fd1717e869aa590dbc8e7e492986a085a72b8",
                "sha256:073fa8bef9745b3287979148bc5ca688780198b6bbb04d6fade18a1c54544ccc",
                "sha256:0b934a7f30f71fca5c3a0a52b258a49d1d0efb9b195a0c0568ebbed891c91d7e",
                "sha256:182c0c0e5c00d1ebf780ce1710de558afa4cdf043868238c7a22e136359ff103",
                "sha256:1b0c15e4da83b724c812e76e79eb85f230a194c1fc88d1f4d47ded32b31a84bb",
                "sha256:2bb160ca3a6d53f9ea9bfd1aa901c5a03d39a6f9a3a802de734a8447ca29df9c",
                "sha256:31a650e38c9bc9d96b66d574af7cca4206244ab5e2daad6209420c63fbdc2f83",
                "sha256:32401a3d018e2e71a05a6427cc3b44fa9361678c6d6162c50ebe03e3af974aa0",
                "sha256:33d414082ff1f8e00a5396c17a6e8876c7f85ca50c08cb61df305a13757d7bd9",
                "sha256:3c67a1800ba975e8a1c3778c01d53b62e87c50a6a88345a2675d0ccdebf16d61",
                "sha256:3ca71445decdc90f28f2e43212da51acb6129139bb465324737a5779c9fbada1",
                "sha256:3d14aac14c46a4c9b1cc938aaefefa1eef4d9eb0b70ac32869354cff085295b6",
                "sha256:3dbc316d0e9367626f108d86d14b5e882ef9783c381a684682dc849a8e0c2c9f",
                "sha256:3f975acefdd2e6ed531cc851e9f86bbad0f4216ac1926c4cdb5a8223a20538f4",
                "sha256:421a17dab9d17d6357250a8689f8a2b9c3d46177b2b04b26a6f19dc8df134c12",
                "sha256:43dde1d98a194dc27bd9e38df62371d0f5d25a8e5f1dfb09dc1cd2fae5b492fb",
                "sha256:49a42d0043840436d742fb227fae5135eb3535b740187c55d9cefa13508d15b5",
                "sha256:4e001608847d06cc0e5c3c0a619c5c5313bb1f9c6e6e4bccd3e78572f8fb9ebb",
                "sha256:6a32a11a3ee1e475957d15da0fff93d7cf135b54a5ea92307236a6ac2ac0d863",
                "sha256:6f0c9a31cc52cf2730527875bc06bde65b983c45f14d7692afeebad18456adc9",
                "sha256:7153bf3ead545cbc220cd032038bb543073496f8c41c18ec021fad47f8eda164",
                "sha256:7237c2ab19e1952598e1a75c01b69595440728bb570dbe528f9805c89b1d3970",
                "sha256:727640fca6ede582aacb528ebceacb7b2bf66ab9686fb9900ea7db2c951a747e",
                "sha256:76069c60cf24719fc1395ed2c1b8b8b2b041080fea2501aca24fa2a3625e6bf6",
                "sha256:845800cb2f544ca835e764dfbaade57eba35a35a57e3fbc6676932d6f3996b9c",
                "sha256:8527f715d71d6ac743072f2674d2286517577b712dbda153b0f15c3b0be58d2b",
                "sha256:86057e189cafa5a28dfb02b05702930fa5767b265103c34dad38721f9100d76c",
                "sha256:8bc0e28d1cc5d9c10909e4c646f8e652594cadb94fa475af5f3e4d8499ed5bb9",
                "sha256:943dba14695c6ee2b223453681409d7145a252f4e5728b4084d46cf5a0818bc3",
                "sha256:9dbb29de564deb0d76464b9fd16c853f19f4210bf9e162f6f38c712e83d1f8cb",
                "sha256:b0dd0c06f8e22f369b35b5f572b7053c3ee5f0f70843fa2137c387d5c07cca29",
                "sha256:c2dcb26b92a296dff6c5cc2446b66ac7361ea058b9f0a14dcdf080a5215dc412",
                "sha256:c4f3e3c7bff985ed157388c33f170f19599235b8019e583670f9d9edb8ba6e67",
                "sha256:cdc2164ca08f170d996c8862b43787b31950496f9a58da167679c332d231d8ea",
                "sha256:d241e0ea4a1cc27547021ef7b93e7899734343d25f9b1912599af180336b3289",
                "sha256:d80ec9ff42b7219f33558185499d0b4365597fc55ff886207b45f5632e099780",
                "sha256:f0734dae0672a1d6b0bc4117d68c7d043e182583d1437bcdf229dd44f7d038ce",
                "sha256:f0cb141fdeae74f2e078e06eea456809f289f34c1cfb471dae0b3e0afd01b77b",
                "sha256:f1562957ddf70691c737c8fc6b44aa6720882a74feae3e0108a985a04139bb41",
                "sha256:f5cef10107fed1fa6d802c4dea4cfc7fb604ff1c9edbe747084b4089a4d1db3a",
                "sha256:fa290a202446630cc71593712bea548f296b89cb8a4161002c2e03afc3b2ffed",
                "sha256:fbeb1ed7228fc406229c8693f8a02b8e064f7a9979665ac0181c983667cc383c"
            ],
            "version": "==1.5.3"
        },
        "greenlet": {
            "hashes": [
                "sha256:00e44c8afdbe5467e4f7b5851be223be68adb4272f44696ee71fe46b7036a711",
                "sha256:013d61294b6cd8fe3242932c1c5e36e5d1db2c8afb58606c5a67efce62c1f5fd",
                "sha256:049fe7579230e44daef03a259faa24511d10ebfa44f69411d99e6a184fe68073",
                "sha256:14d4f3cd4e8b524ae9b8aa567858beed70c392fdec26dbdb0a8a418392e71708",
                "sha256:166eac03e48784a6a6e0e5f041cfebb1ab400b394db188c48b3a84737f505b67",
                "sha256:17ff94e7a83aa8671a25bf5b59326ec26da379ace2ebc4411d690d80a7fbcf23",
                "sha256:1e12bdc622676ce47ae9abbf455c189e442afdde8818d9da983085df6312e7a1",
                "sha256:21915eb821a6b3d9d8eefdaf57d6c345b970ad722f856cd71739493ce003ad08",
                "sha256:288c6a76705dc54fba69fbcb59904ae4ad768b4c768839b8ca5fdadec6dd8cfd",
                "sha256:32ca72bbc673adbcfecb935bb3fb1b74e663d10a4b241aaa2f5a75fe1d1f90aa",
                "sha256:356b3576ad078c89a6107caa9c50cc14e98e3a6c4874a37c3e0273e4baf33de8",
                "sha256:40b951f601af999a8bf2ce8c71e8aaa4e8c6f78ff8afae7b808aae2dc50d4c40",
                "sha256:572e1787d1460da79590bf44304abbc0a2da944ea64ec549188fa84d89bba7ab",
                "sha256:58df5c2a0e293bf665a51f8a100d3e9956febfbf1d9aaf8c0677cf70218910c6",
                "sha256:64e6175c2e53195278d7388c454e0b30997573f3f4bd63697f88d855f7a6a1fc",
                "sha256:7227b47e73dedaa513cdebb98469705ef0d66eb5a1250144468e9c3097d6b59b",
                "sha256:7418b6bfc7fe3331541b84bb2141c9baf1ec7132a7ecd9f375912eca810e714e",
                "sha256:7cbd7574ce8e138bda9df4efc6bf2ab8572c9aff640d8ecfece1b006b68da963",
                "sha256:7ff61ff178250f9bb3cd89752df0f1dd0e27316a8bd1465351652b1b4a4cdfd3",
                "sha256:833e1551925ed51e6b44c800e71e77dacd7e49181fdc9ac9a0bf3714d515785d",
                "sha256:8639cadfda96737427330a094476d4c7a56ac03de7265622fcf4cfe57c8ae18d",
                "sha256:8c790abda465726cfb8bb08bd4ca9a5d0a7bd77c7ac1ca1b839ad823b948ea28",
                "sha256:8d2f1fb53a421b410751887eb4ff21386d119ef9cde3797bf5e7ed49fb51a3b3",
                "sha256:903bbd302a2378f984aef528f76d4c9b1748f318fe1294961c072bdc7f2ffa3e",
                "sha256:93f81b134a165cc17123626ab8da2e30c0455441d4ab5576eed73a64c025b25c",
                "sha256:95e69877983ea39b7303570fa6760f81a3eec23d0e3ab2021b7144b94d06202d",
                "sha256:9633b3034d3d901f0a46b7939f8c4d64427dfba6bbc5a36b1a67364cf148a1b0",
                "sha256:97e5306482182170ade15c4b0d8386ded995a07d7cc2ca8f27958d34d6736497",
                "sha256:9f3cba480d3deb69f6ee2c1825060177a22c7826431458c697df88e6aeb3caee",
                "sha256:aa5b467f15e78b82257319aebc78dd2915e4c1436c3c0d1ad6f53e47ba6e2713",
                "sha256:abb7a75ed8b968f3061327c433a0fbd17b729947b400747c334a9c29a9af6c58",
                "sha256:aec52725173bd3a7b56fe91bc56eccb26fbdff1386ef123abb63c84c5b43b63a",
                "sha256:b11548073a2213d950c3f671aa88e6f83cda6e2fb97a8b6317b1b5b33d850e06",
                "sha256:b1692f7d6bc45e3200844be0dba153612103db241691088626a33ff1f24a0d88",
                "sha256:b92e29e58bef6d9cfd340c72b04d74c4b4e9f70c9fa7c78b674d1fec18896dc4",
                "sha256:be5f425ff1f5f4b3c1e33ad64ab994eed12fc284a6ea71c5243fd564502ecbe5",
                "sha256:dd0b1e9e891f69e7675ba5c92e28b90eaa045f6ab134ffe70b52e948aa175b3c",
                "sha256:e30f5ea4ae2346e62cedde8794a56858a67b878dd79f7df76a0767e356b1744a",
                "sha256:e6a36bb9474218c7a5b27ae476035497a6990e21d04c279884eb10d9b290f1b1",
                "sha256:e859fcb4cbe93504ea18008d1df98dee4f7766db66c435e4882ab35cf70cac43",
                "sha256:eb6ea6da4c787111adf40f697b4e58732ee0942b5d3bd8f435277643329ba627",
                "sha256:ec8c433b3ab0419100bd45b47c9c8551248a5aee30ca5e9d399a0b57ac04651b",
                "sha256:eff9d20417ff9dcb0d25e2defc2574d10b491bf2e693b4e491914738b7908168",
                "sha256:f0214eb2a23b85528310dad848ad2ac58e735612929c8072f6093f3585fd342d",
                "sha256:f276df9830dba7a333544bd41070e8175762a7ac20350786b322b714b0e654f5",
                "sha256:f3acda1924472472ddd60c29e5b9db0cec629fbe3c5c5accb74d6d6d14773478",
                "sha256:f70a9e237bb792c7cc7e44c531fd48f5897961701cdaa06cf22fc14965c496cf",
                "sha256:f9d29ca8a77117315101425ec7ec2a47a22ccf59f5593378fc4077ac5b754fce",
                "sha256:fa877ca7f6b48054f847b61d6fa7bed5cebb663ebc55e018fda12db09dcc664c",
                "sha256:fdcec0b8399108577ec290f55551d926d9a1fa6cad45882093a7a07ac5ec147b"
            ],
            "markers": "platform_python_implementation == 'CPython'",
            "version": "==1.1.2"
        },
        "identify": {
            "hashes": [
                "sha256:d1e82c83d063571bb88087676f81261a4eae913c492dafde184067c584bc7c05",
                "sha256:fd08c97f23ceee72784081f1ce5125c8f53a02d3f2716dde79a6ab8f1039fea5"
            ],
            "markers": "python_full_version >= '3.6.1'",
            "version": "==2.3.0"
        },
        "idna": {
            "hashes": [
                "sha256:84d9dd047ffa80596e0f246e2eab0b391788b0503584e8945f2368256d2735ff",
                "sha256:9d643ff0a55b762d5cdb124b8eaa99c66322e2157b69160bc32796e824360e6d"
            ],
            "markers": "python_version >= '3'",
            "version": "==3.3"
        },
        "iniconfig": {
            "hashes": [
                "sha256:011e24c64b7f47f6ebd835bb12a743f2fbe9a26d4cecaa7f53bc4f35ee9da8b3",
                "sha256:bc3af051d7d14b2ee5ef9969666def0cd1a000e121eaea580d4a313df4b37f32"
            ],
            "version": "==1.1.1"
        },
        "ipython": {
            "hashes": [
                "sha256:2097be5c814d1b974aea57673176a924c4c8c9583890e7a5f082f547b9975b11",
                "sha256:f16148f9163e1e526f1008d7c8d966d9c15600ca20d1a754287cf96d00ba6f1d"
            ],
            "index": "pypi",
            "version": "==7.28.0"
        },
        "itsdangerous": {
            "hashes": [
                "sha256:5174094b9637652bdb841a3029700391451bd092ba3db90600dea710ba28e97c",
                "sha256:9e724d68fc22902a1435351f84c3fb8623f303fffcc566a4cb952df8c572cff0"
            ],
            "markers": "python_version >= '3.6'",
            "version": "==2.0.1"
        },
        "jedi": {
            "hashes": [
                "sha256:18456d83f65f400ab0c2d3319e48520420ef43b23a086fdc05dff34132f0fb93",
                "sha256:92550a404bad8afed881a137ec9a461fed49eca661414be45059329614ed0707"
            ],
            "markers": "python_version >= '3.6'",
            "version": "==0.18.0"
        },
        "jinja2": {
            "hashes": [
                "sha256:827a0e32839ab1600d4eb1c4c33ec5a8edfbc5cb42dafa13b81f182f97784b45",
                "sha256:8569982d3f0889eed11dd620c706d39b60c36d6d25843961f33f77fb6bc6b20c"
            ],
            "markers": "python_version >= '3.6'",
            "version": "==3.0.2"
        },
        "locust": {
            "hashes": [
                "sha256:c51538611658425e9b0ff7856913f3f18f549888056fe20d8fd2f95eb44a16aa",
                "sha256:ffd89e2bc34525a03ff310c9aba563df16c1d92d11e4cdcc058b2d115c1e4122"
            ],
            "index": "pypi",
            "version": "==2.4.0"
        },
        "markupsafe": {
            "hashes": [
                "sha256:01a9b8ea66f1658938f65b93a85ebe8bc016e6769611be228d797c9d998dd298",
                "sha256:023cb26ec21ece8dc3907c0e8320058b2e0cb3c55cf9564da612bc325bed5e64",
                "sha256:0446679737af14f45767963a1a9ef7620189912317d095f2d9ffa183a4d25d2b",
                "sha256:0717a7390a68be14b8c793ba258e075c6f4ca819f15edfc2a3a027c823718567",
                "sha256:0955295dd5eec6cb6cc2fe1698f4c6d84af2e92de33fbcac4111913cd100a6ff",
                "sha256:0d4b31cc67ab36e3392bbf3862cfbadac3db12bdd8b02a2731f509ed5b829724",
                "sha256:10f82115e21dc0dfec9ab5c0223652f7197feb168c940f3ef61563fc2d6beb74",
                "sha256:168cd0a3642de83558a5153c8bd34f175a9a6e7f6dc6384b9655d2697312a646",
                "sha256:1d609f577dc6e1aa17d746f8bd3c31aa4d258f4070d61b2aa5c4166c1539de35",
                "sha256:1f2ade76b9903f39aa442b4aadd2177decb66525062db244b35d71d0ee8599b6",
                "sha256:2a7d351cbd8cfeb19ca00de495e224dea7e7d919659c2841bbb7f420ad03e2d6",
                "sha256:2d7d807855b419fc2ed3e631034685db6079889a1f01d5d9dac950f764da3dad",
                "sha256:2ef54abee730b502252bcdf31b10dacb0a416229b72c18b19e24a4509f273d26",
                "sha256:36bc903cbb393720fad60fc28c10de6acf10dc6cc883f3e24ee4012371399a38",
                "sha256:37205cac2a79194e3750b0af2a5720d95f786a55ce7df90c3af697bfa100eaac",
                "sha256:3c112550557578c26af18a1ccc9e090bfe03832ae994343cfdacd287db6a6ae7",
                "sha256:3dd007d54ee88b46be476e293f48c85048603f5f516008bee124ddd891398ed6",
                "sha256:47ab1e7b91c098ab893b828deafa1203de86d0bc6ab587b160f78fe6c4011f75",
                "sha256:49e3ceeabbfb9d66c3aef5af3a60cc43b85c33df25ce03d0031a608b0a8b2e3f",
                "sha256:4efca8f86c54b22348a5467704e3fec767b2db12fc39c6d963168ab1d3fc9135",
                "sha256:53edb4da6925ad13c07b6d26c2a852bd81e364f95301c66e930ab2aef5b5ddd8",
                "sha256:5855f8438a7d1d458206a2466bf82b0f104a3724bf96a1c781ab731e4201731a",
                "sha256:594c67807fb16238b30c44bdf74f36c02cdf22d1c8cda91ef8a0ed8dabf5620a",
                "sha256:5bb28c636d87e840583ee3adeb78172efc47c8b26127267f54a9c0ec251d41a9",
                "sha256:60bf42e36abfaf9aff1f50f52644b336d4f0a3fd6d8a60ca0d054ac9f713a864",
                "sha256:611d1ad9a4288cf3e3c16014564df047fe08410e628f89805e475368bd304914",
                "sha256:6557b31b5e2c9ddf0de32a691f2312a32f77cd7681d8af66c2692efdbef84c18",
                "sha256:693ce3f9e70a6cf7d2fb9e6c9d8b204b6b39897a2c4a1aa65728d5ac97dcc1d8",
                "sha256:6a7fae0dd14cf60ad5ff42baa2e95727c3d81ded453457771d02b7d2b3f9c0c2",
                "sha256:6c4ca60fa24e85fe25b912b01e62cb969d69a23a5d5867682dd3e80b5b02581d",
                "sha256:6fcf051089389abe060c9cd7caa212c707e58153afa2c649f00346ce6d260f1b",
                "sha256:7d91275b0245b1da4d4cfa07e0faedd5b0812efc15b702576d103293e252af1b",
                "sha256:905fec760bd2fa1388bb5b489ee8ee5f7291d692638ea5f67982d968366bef9f",
                "sha256:97383d78eb34da7e1fa37dd273c20ad4320929af65d156e35a5e2d89566d9dfb",
                "sha256:984d76483eb32f1bcb536dc27e4ad56bba4baa70be32fa87152832cdd9db0833",
                "sha256:99df47edb6bda1249d3e80fdabb1dab8c08ef3975f69aed437cb69d0a5de1e28",
                "sha256:a30e67a65b53ea0a5e62fe23682cfe22712e01f453b95233b25502f7c61cb415",
                "sha256:ab3ef638ace319fa26553db0624c4699e31a28bb2a835c5faca8f8acf6a5a902",
                "sha256:add36cb2dbb8b736611303cd3bfcee00afd96471b09cda130da3581cbdc56a6d",
                "sha256:b2f4bf27480f5e5e8ce285a8c8fd176c0b03e93dcc6646477d4630e83440c6a9",
                "sha256:b7f2d075102dc8c794cbde1947378051c4e5180d52d276987b8d28a3bd58c17d",
                "sha256:baa1a4e8f868845af802979fcdbf0bb11f94f1cb7ced4c4b8a351bb60d108145",
                "sha256:be98f628055368795d818ebf93da628541e10b75b41c559fdf36d104c5787066",
                "sha256:bf5d821ffabf0ef3533c39c518f3357b171a1651c1ff6827325e4489b0e46c3c",
                "sha256:c47adbc92fc1bb2b3274c4b3a43ae0e4573d9fbff4f54cd484555edbf030baf1",
                "sha256:d7f9850398e85aba693bb640262d3611788b1f29a79f0c93c565694658f4071f",
                "sha256:d8446c54dc28c01e5a2dbac5a25f071f6653e6e40f3a8818e8b45d790fe6ef53",
                "sha256:e0f138900af21926a02425cf736db95be9f4af72ba1bb21453432a07f6082134",
                "sha256:e9936f0b261d4df76ad22f8fee3ae83b60d7c3e871292cd42f40b81b70afae85",
                "sha256:f5653a225f31e113b152e56f154ccbe59eeb1c7487b39b9d9f9cdb58e6c79dc5",
                "sha256:f826e31d18b516f653fe296d967d700fddad5901ae07c622bb3705955e1faa94",
                "sha256:f8ba0e8349a38d3001fae7eadded3f6606f0da5d748ee53cc1dab1d6527b9509",
                "sha256:f9081981fe268bd86831e5c75f7de206ef275defcb82bc70740ae6dc507aee51",
                "sha256:fa130dd50c57d53368c9d59395cb5526eda596d3ffe36666cd81a44d56e48872"
            ],
            "markers": "python_version >= '3.6'",
            "version": "==2.0.1"
        },
        "matplotlib-inline": {
            "hashes": [
                "sha256:a04bfba22e0d1395479f866853ec1ee28eea1485c1d69a6faf00dc3e24ff34ee",
                "sha256:aed605ba3b72462d64d475a21a9296f400a19c4f74a31b59103d2a99ffd5aa5c"
            ],
            "markers": "python_version >= '3.5'",
            "version": "==0.1.3"
        },
        "msgpack": {
            "hashes": [
                "sha256:0cb94ee48675a45d3b86e61d13c1e6f1696f0183f0715544976356ff86f741d9",
                "sha256:1026dcc10537d27dd2d26c327e552f05ce148977e9d7b9f1718748281b38c841",
                "sha256:26a1759f1a88df5f1d0b393eb582ec022326994e311ba9c5818adc5374736439",
                "sha256:2a5866bdc88d77f6e1370f82f2371c9bc6fc92fe898fa2dec0c5d4f5435a2694",
                "sha256:31c17bbf2ae5e29e48d794c693b7ca7a0c73bd4280976d408c53df421e838d2a",
                "sha256:497d2c12426adcd27ab83144057a705efb6acc7e85957a51d43cdcf7f258900f",
                "sha256:5a9ee2540c78659a1dd0b110f73773533ee3108d4e1219b5a15a8d635b7aca0e",
                "sha256:8521e5be9e3b93d4d5e07cb80b7e32353264d143c1f072309e1863174c6aadb1",
                "sha256:87869ba567fe371c4555d2e11e4948778ab6b59d6cc9d8460d543e4cfbbddd1c",
                "sha256:8ffb24a3b7518e843cd83538cf859e026d24ec41ac5721c18ed0c55101f9775b",
                "sha256:92be4b12de4806d3c36810b0fe2aeedd8d493db39e2eb90742b9c09299eb5759",
                "sha256:9ea52fff0473f9f3000987f313310208c879493491ef3ccf66268eff8d5a0326",
                "sha256:a4355d2193106c7aa77c98fc955252a737d8550320ecdb2e9ac701e15e2943bc",
                "sha256:a99b144475230982aee16b3d249170f1cccebf27fb0a08e9f603b69637a62192",
                "sha256:ac25f3e0513f6673e8b405c3a80500eb7be1cf8f57584be524c4fa78fe8e0c83",
                "sha256:b28c0876cce1466d7c2195d7658cf50e4730667196e2f1355c4209444717ee06",
                "sha256:b55f7db883530b74c857e50e149126b91bb75d35c08b28db12dcb0346f15e46e",
                "sha256:b6d9e2dae081aa35c44af9c4298de4ee72991305503442a5c74656d82b581fe9",
                "sha256:c747c0cc08bd6d72a586310bda6ea72eeb28e7505990f342552315b229a19b33",
                "sha256:d6c64601af8f3893d17ec233237030e3110f11b8a962cb66720bf70c0141aa54",
                "sha256:d8167b84af26654c1124857d71650404336f4eb5cc06900667a493fc619ddd9f",
                "sha256:de6bd7990a2c2dabe926b7e62a92886ccbf809425c347ae7de277067f97c2887",
                "sha256:e36a812ef4705a291cdb4a2fd352f013134f26c6ff63477f20235138d1d21009",
                "sha256:e89ec55871ed5473a041c0495b7b4e6099f6263438e0bd04ccd8418f92d5d7f2",
                "sha256:f3e6aaf217ac1c7ce1563cf52a2f4f5d5b1f64e8729d794165db71da57257f0c",
                "sha256:f484cd2dca68502de3704f056fa9b318c94b1539ed17a4c784266df5d6978c87",
                "sha256:fae04496f5bc150eefad4e9571d1a76c55d021325dcd484ce45065ebbdd00984",
                "sha256:fe07bc6735d08e492a327f496b7850e98cb4d112c56df69b0c844dbebcbb47f6"
            ],
            "version": "==1.0.2"
        },
        "nodeenv": {
            "hashes": [
                "sha256:3ef13ff90291ba2a4a7a4ff9a979b63ffdd00a464dbe04acf0ea6471517a4c2b",
                "sha256:621e6b7076565ddcacd2db0294c0381e01fd28945ab36bcf00f41c5daf63bef7"
            ],
            "version": "==1.6.0"
        },
        "packaging": {
            "hashes": [
                "sha256:7dc96269f53a4ccec5c0670940a4281106dd0bb343f47b7471f779df49c2fbe7",
                "sha256:c86254f9220d55e31cc94d69bade760f0847da8000def4dfe1c6b872fd14ff14"
            ],
            "markers": "python_version >= '3.6'",
            "version": "==21.0"
        },
        "parso": {
            "hashes": [
                "sha256:12b83492c6239ce32ff5eed6d3639d6a536170723c6f3f1506869f1ace413398",
                "sha256:a8c4922db71e4fdb90e0d0bc6e50f9b273d3397925e5e60a717e719201778d22"
            ],
            "markers": "python_version >= '3.6'",
            "version": "==0.8.2"
        },
        "pexpect": {
            "hashes": [
                "sha256:0b48a55dcb3c05f3329815901ea4fc1537514d6ba867a152b581d69ae3710937",
                "sha256:fc65a43959d153d0114afe13997d439c22823a27cefceb5ff35c2178c6784c0c"
            ],
            "markers": "sys_platform != 'win32'",
            "version": "==4.8.0"
        },
        "pickleshare": {
            "hashes": [
                "sha256:87683d47965c1da65cdacaf31c8441d12b8044cdec9aca500cd78fc2c683afca",
                "sha256:9649af414d74d4df115d5d718f82acb59c9d418196b7b4290ed47a12ce62df56"
            ],
            "version": "==0.7.5"
        },
        "pipdeptree": {
            "hashes": [
                "sha256:21a89e77d6eae635685e8af5ecd56561f092f8216bb290e7ae5362885d611f60",
                "sha256:95fb603e46343651342583c337a0ee68d3ccade7a81f5cf6b2fbd8151b79ed80",
                "sha256:e31bcb4db905fe3df15e7c41bc015a3587ef4bafdd5119b011aae32948c4a371"
            ],
            "index": "pypi",
            "version": "==2.2.0"
        },
        "platformdirs": {
            "hashes": [
                "sha256:367a5e80b3d04d2428ffa76d33f124cf11e8fff2acdaa9b43d545f5c7d661ef2",
                "sha256:8868bbe3c3c80d42f20156f22e7131d2fb321f5bc86a2a345375c6481a67021d"
            ],
            "markers": "python_version >= '3.6'",
            "version": "==2.4.0"
        },
        "pluggy": {
            "hashes": [
                "sha256:4224373bacce55f955a878bf9cfa763c1e360858e330072059e10bad68531159",
                "sha256:74134bbf457f031a36d68416e1509f34bd5ccc019f0bcc952c7b909d06b37bd3"
            ],
            "markers": "python_version >= '3.6'",
            "version": "==1.0.0"
        },
        "pre-commit": {
            "hashes": [
                "sha256:3c25add78dbdfb6a28a651780d5c311ac40dd17f160eb3954a0c59da40a505a7",
                "sha256:a4ed01000afcb484d9eb8d504272e642c4c4099bbad3a6b27e519bd6a3e928a6"
            ],
            "index": "pypi",
            "version": "==2.15.0"
        },
        "prompt-toolkit": {
            "hashes": [
                "sha256:6076e46efae19b1e0ca1ec003ed37a933dc94b4d20f486235d436e64771dcd5c",
                "sha256:eb71d5a6b72ce6db177af4a7d4d7085b99756bf656d98ffcc4fecd36850eea6c"
            ],
            "markers": "python_full_version >= '3.6.2'",
            "version": "==3.0.20"
        },
        "psutil": {
            "hashes": [
                "sha256:0066a82f7b1b37d334e68697faba68e5ad5e858279fd6351c8ca6024e8d6ba64",
                "sha256:02b8292609b1f7fcb34173b25e48d0da8667bc85f81d7476584d889c6e0f2131",
                "sha256:0ae6f386d8d297177fd288be6e8d1afc05966878704dad9847719650e44fc49c",
                "sha256:0c9ccb99ab76025f2f0bbecf341d4656e9c1351db8cc8a03ccd62e318ab4b5c6",
                "sha256:0dd4465a039d343925cdc29023bb6960ccf4e74a65ad53e768403746a9207023",
                "sha256:12d844996d6c2b1d3881cfa6fa201fd635971869a9da945cf6756105af73d2df",
                "sha256:1bff0d07e76114ec24ee32e7f7f8d0c4b0514b3fae93e3d2aaafd65d22502394",
                "sha256:245b5509968ac0bd179287d91210cd3f37add77dad385ef238b275bad35fa1c4",
                "sha256:28ff7c95293ae74bf1ca1a79e8805fcde005c18a122ca983abf676ea3466362b",
                "sha256:36b3b6c9e2a34b7d7fbae330a85bf72c30b1c827a4366a07443fc4b6270449e2",
                "sha256:52de075468cd394ac98c66f9ca33b2f54ae1d9bff1ef6b67a212ee8f639ec06d",
                "sha256:5da29e394bdedd9144c7331192e20c1f79283fb03b06e6abd3a8ae45ffecee65",
                "sha256:61f05864b42fedc0771d6d8e49c35f07efd209ade09a5afe6a5059e7bb7bf83d",
                "sha256:6223d07a1ae93f86451d0198a0c361032c4c93ebd4bf6d25e2fb3edfad9571ef",
                "sha256:6323d5d845c2785efb20aded4726636546b26d3b577aded22492908f7c1bdda7",
                "sha256:6ffe81843131ee0ffa02c317186ed1e759a145267d54fdef1bc4ea5f5931ab60",
                "sha256:74f2d0be88db96ada78756cb3a3e1b107ce8ab79f65aa885f76d7664e56928f6",
                "sha256:74fb2557d1430fff18ff0d72613c5ca30c45cdbfcddd6a5773e9fc1fe9364be8",
                "sha256:90d4091c2d30ddd0a03e0b97e6a33a48628469b99585e2ad6bf21f17423b112b",
                "sha256:90f31c34d25b1b3ed6c40cdd34ff122b1887a825297c017e4cbd6796dd8b672d",
                "sha256:99de3e8739258b3c3e8669cb9757c9a861b2a25ad0955f8e53ac662d66de61ac",
                "sha256:c6a5fd10ce6b6344e616cf01cc5b849fa8103fbb5ba507b6b2dee4c11e84c935",
                "sha256:ce8b867423291cb65cfc6d9c4955ee9bfc1e21fe03bb50e177f2b957f1c2469d",
                "sha256:d225cd8319aa1d3c85bf195c4e07d17d3cd68636b8fc97e6cf198f782f99af28",
                "sha256:ea313bb02e5e25224e518e4352af4bf5e062755160f77e4b1767dd5ccb65f876",
                "sha256:ea372bcc129394485824ae3e3ddabe67dc0b118d262c568b4d2602a7070afdb0",
                "sha256:f4634b033faf0d968bb9220dd1c793b897ab7f1189956e1aa9eae752527127d3",
                "sha256:fcc01e900c1d7bee2a37e5d6e4f9194760a93597c97fee89c4ae51701de03563"
            ],
            "markers": "python_version >= '2.6' and python_version not in '3.0, 3.1, 3.2, 3.3'",
            "version": "==5.8.0"
        },
        "ptyprocess": {
            "hashes": [
                "sha256:4b41f3967fce3af57cc7e94b888626c18bf37a083e3651ca8feeb66d492fef35",
                "sha256:5c5d0a3b48ceee0b48485e0c26037c0acd7d29765ca3fbb5cb3831d347423220"
            ],
            "version": "==0.7.0"
        },
        "py": {
            "hashes": [
                "sha256:21b81bda15b66ef5e1a777a21c4dcd9c20ad3efd0b3f817e7a809035269e1bd3",
                "sha256:3b80836aa6d1feeaa108e046da6423ab8f6ceda6468545ae8d02d9d58d18818a"
            ],
            "markers": "python_version >= '2.7' and python_version not in '3.0, 3.1, 3.2, 3.3'",
            "version": "==1.10.0"
        },
        "pycodestyle": {
            "hashes": [
                "sha256:720f8b39dde8b293825e7ff02c475f3077124006db4f440dcbc9a20b76548a20",
                "sha256:eddd5847ef438ea1c7870ca7eb78a9d47ce0cdb4851a5523949f2601d0cbbe7f"
            ],
            "index": "pypi",
            "version": "==2.8.0"
        },
        "pygments": {
            "hashes": [
                "sha256:b8e67fe6af78f492b3c4b3e2970c0624cbf08beb1e493b2c99b9fa1b67a20380",
                "sha256:f398865f7eb6874156579fdf36bc840a03cab64d1cde9e93d68f46a425ec52c6"
            ],
            "markers": "python_version >= '3.5'",
            "version": "==2.10.0"
        },
        "pyparsing": {
            "hashes": [
                "sha256:c203ec8783bf771a155b207279b9bccb8dea02d8f0c9e5f8ead507bc3246ecc1",
                "sha256:ef9d7589ef3c200abe66653d3f1ab1033c3c419ae9b9bdb1240a85b024efc88b"
            ],
            "markers": "python_version >= '2.6' and python_version not in '3.0, 3.1, 3.2, 3.3'",
            "version": "==2.4.7"
        },
        "pytest": {
            "hashes": [
                "sha256:131b36680866a76e6781d13f101efb86cf674ebb9762eb70d3082b6f29889e89",
                "sha256:7310f8d27bc79ced999e760ca304d69f6ba6c6649c0b60fb0e04a4a77cacc134"
            ],
            "markers": "python_version >= '3.6'",
            "version": "==6.2.5"
        },
        "pytest-django": {
            "hashes": [
                "sha256:65783e78382456528bd9d79a35843adde9e6a47347b20464eb2c885cb0f1f606",
                "sha256:b5171e3798bf7e3fc5ea7072fe87324db67a4dd9f1192b037fed4cc3c1b7f455"
            ],
            "index": "pypi",
            "version": "==4.4.0"
        },
        "pyyaml": {
            "hashes": [
                "sha256:0283c35a6a9fbf047493e3a0ce8d79ef5030852c51e9d911a27badfde0605293",
                "sha256:055d937d65826939cb044fc8c9b08889e8c743fdc6a32b33e2390f66013e449b",
                "sha256:07751360502caac1c067a8132d150cf3d61339af5691fe9e87803040dbc5db57",
                "sha256:0b4624f379dab24d3725ffde76559cff63d9ec94e1736b556dacdfebe5ab6d4b",
                "sha256:0ce82d761c532fe4ec3f87fc45688bdd3a4c1dc5e0b4a19814b9009a29baefd4",
                "sha256:1e4747bc279b4f613a09eb64bba2ba602d8a6664c6ce6396a4d0cd413a50ce07",
                "sha256:213c60cd50106436cc818accf5baa1aba61c0189ff610f64f4a3e8c6726218ba",
                "sha256:231710d57adfd809ef5d34183b8ed1eeae3f76459c18fb4a0b373ad56bedcdd9",
                "sha256:277a0ef2981ca40581a47093e9e2d13b3f1fbbeffae064c1d21bfceba2030287",
                "sha256:2cd5df3de48857ed0544b34e2d40e9fac445930039f3cfe4bcc592a1f836d513",
                "sha256:40527857252b61eacd1d9af500c3337ba8deb8fc298940291486c465c8b46ec0",
                "sha256:473f9edb243cb1935ab5a084eb238d842fb8f404ed2193a915d1784b5a6b5fc0",
                "sha256:48c346915c114f5fdb3ead70312bd042a953a8ce5c7106d5bfb1a5254e47da92",
                "sha256:50602afada6d6cbfad699b0c7bb50d5ccffa7e46a3d738092afddc1f9758427f",
                "sha256:68fb519c14306fec9720a2a5b45bc9f0c8d1b9c72adf45c37baedfcd949c35a2",
                "sha256:77f396e6ef4c73fdc33a9157446466f1cff553d979bd00ecb64385760c6babdc",
                "sha256:819b3830a1543db06c4d4b865e70ded25be52a2e0631ccd2f6a47a2822f2fd7c",
                "sha256:897b80890765f037df3403d22bab41627ca8811ae55e9a722fd0392850ec4d86",
                "sha256:98c4d36e99714e55cfbaaee6dd5badbc9a1ec339ebfc3b1f52e293aee6bb71a4",
                "sha256:9df7ed3b3d2e0ecfe09e14741b857df43adb5a3ddadc919a2d94fbdf78fea53c",
                "sha256:9fa600030013c4de8165339db93d182b9431076eb98eb40ee068700c9c813e34",
                "sha256:a80a78046a72361de73f8f395f1f1e49f956c6be882eed58505a15f3e430962b",
                "sha256:b3d267842bf12586ba6c734f89d1f5b871df0273157918b0ccefa29deb05c21c",
                "sha256:b5b9eccad747aabaaffbc6064800670f0c297e52c12754eb1d976c57e4f74dcb",
                "sha256:c5687b8d43cf58545ade1fe3e055f70eac7a5a1a0bf42824308d868289a95737",
                "sha256:cba8c411ef271aa037d7357a2bc8f9ee8b58b9965831d9e51baf703280dc73d3",
                "sha256:d15a181d1ecd0d4270dc32edb46f7cb7733c7c508857278d3d378d14d606db2d",
                "sha256:d4db7c7aef085872ef65a8fd7d6d09a14ae91f691dec3e87ee5ee0539d516f53",
                "sha256:d4eccecf9adf6fbcc6861a38015c2a64f38b9d94838ac1810a9023a0609e1b78",
                "sha256:d67d839ede4ed1b28a4e8909735fc992a923cdb84e618544973d7dfc71540803",
                "sha256:daf496c58a8c52083df09b80c860005194014c3698698d1a57cbcfa182142a3a",
                "sha256:e61ceaab6f49fb8bdfaa0f92c4b57bcfbea54c09277b1b4f7ac376bfb7a7c174",
                "sha256:f84fbc98b019fef2ee9a1cb3ce93e3187a6df0b2538a651bfb890254ba9f90b5"
            ],
            "markers": "python_version >= '3.6'",
            "version": "==6.0"
<<<<<<< HEAD
        },
        "pyzmq": {
            "hashes": [
                "sha256:0ca6cd58f62a2751728016d40082008d3b3412a7f28ddfb4a2f0d3c130f69e74",
                "sha256:1621e7a2af72cced1f6ec8ca8ca91d0f76ac236ab2e8828ac8fe909512d566cb",
                "sha256:18cd854b423fce44951c3a4d3e686bac8f1243d954f579e120a1714096637cc0",
                "sha256:2841997a0d85b998cbafecb4183caf51fd19c4357075dfd33eb7efea57e4c149",
                "sha256:2b97502c16a5ec611cd52410bdfaab264997c627a46b0f98d3f666227fd1ea2d",
                "sha256:3a4c9886d61d386b2b493377d980f502186cd71d501fffdba52bd2a0880cef4f",
                "sha256:3c1895c95be92600233e476fe283f042e71cf8f0b938aabf21b7aafa62a8dac9",
                "sha256:42abddebe2c6a35180ca549fadc7228d23c1e1f76167c5ebc8a936b5804ea2df",
                "sha256:480b9931bfb08bf8b094edd4836271d4d6b44150da051547d8c7113bf947a8b0",
                "sha256:67db33bea0a29d03e6eeec55a8190e033318cee3cbc732ba8fd939617cbf762d",
                "sha256:6b217b8f9dfb6628f74b94bdaf9f7408708cb02167d644edca33f38746ca12dd",
                "sha256:7661fc1d5cb73481cf710a1418a4e1e301ed7d5d924f91c67ba84b2a1b89defd",
                "sha256:76c532fd68b93998aab92356be280deec5de8f8fe59cd28763d2cc8a58747b7f",
                "sha256:79244b9e97948eaf38695f4b8e6fc63b14b78cc37f403c6642ba555517ac1268",
                "sha256:7c58f598d9fcc52772b89a92d72bf8829c12d09746a6d2c724c5b30076c1f11d",
                "sha256:7dc09198e4073e6015d9a8ea093fc348d4e59de49382476940c3dd9ae156fba8",
                "sha256:80e043a89c6cadefd3a0712f8a1322038e819ebe9dbac7eca3bce1721bcb63bf",
                "sha256:851977788b9caa8ed011f5f643d3ee8653af02c5fc723fa350db5125abf2be7b",
                "sha256:8eddc033e716f8c91c6a2112f0a8ebc5e00532b4a6ae1eb0ccc48e027f9c671c",
                "sha256:954e73c9cd4d6ae319f1c936ad159072b6d356a92dcbbabfd6e6204b9a79d356",
                "sha256:ab888624ed68930442a3f3b0b921ad7439c51ba122dbc8c386e6487a658e4a4e",
                "sha256:acebba1a23fb9d72b42471c3771b6f2f18dcd46df77482612054bd45c07dfa36",
                "sha256:b4ebed0977f92320f6686c96e9e8dd29eed199eb8d066936bac991afc37cbb70",
                "sha256:be4e0f229cf3a71f9ecd633566bd6f80d9fa6afaaff5489492be63fe459ef98c",
                "sha256:c0f84360dcca3481e8674393bdf931f9f10470988f87311b19d23cda869bb6b7",
                "sha256:c1e41b32d6f7f9c26bc731a8b529ff592f31fc8b6ef2be9fa74abd05c8a342d7",
                "sha256:cf98fd7a6c8aaa08dbc699ffae33fd71175696d78028281bc7b832b26f00ca57",
                "sha256:d072f7dfbdb184f0786d63bda26e8a0882041b1e393fbe98940395f7fab4c5e2",
                "sha256:d3dcb5548ead4f1123851a5ced467791f6986d68c656bc63bfff1bf9e36671e2",
                "sha256:d6157793719de168b199194f6b6173f0ccd3bf3499e6870fac17086072e39115",
                "sha256:d728b08448e5ac3e4d886b165385a262883c34b84a7fe1166277fe675e1c197a",
                "sha256:de8df0684398bd74ad160afdc2a118ca28384ac6f5e234eb0508858d8d2d9364",
                "sha256:e6a02cf7271ee94674a44f4e62aa061d2d049001c844657740e156596298b70b",
                "sha256:ea12133df25e3a6918718fbb9a510c6ee5d3fdd5a346320421aac3882f4feeea",
                "sha256:f43b4a2e6218371dd4f41e547bd919ceeb6ebf4abf31a7a0669cd11cd91ea973",
                "sha256:f762442bab706fd874064ca218b33a1d8e40d4938e96c24dafd9b12e28017f45",
                "sha256:f89468059ebc519a7acde1ee50b779019535db8dcf9b8c162ef669257fef7a93"
            ],
            "markers": "python_version >= '3.6'",
            "version": "==22.3.0"
=======
>>>>>>> 76f204bc
        },
        "remote-pdb": {
            "hashes": [
                "sha256:2d70c6f41e0eabf0165e8f1be58f82aa7a605aaeab8f2aefeb9ce246431091c1",
                "sha256:94f73a92ac1248cf16189211011f97096bdada8a7baac8c79372663bbb57b5d0"
            ],
            "index": "pypi",
            "version": "==2.1.0"
        },
        "requests": {
            "hashes": [
                "sha256:6c1246513ecd5ecd4528a0906f910e8f0f9c6b8ec72030dc9fd154dc1a6efd24",
                "sha256:b8aa58f8cf793ffd8782d3d8cb19e66ef36f7aba4353eec859e74678b01b07a7"
            ],
            "markers": "python_version >= '2.7' and python_version not in '3.0, 3.1, 3.2, 3.3, 3.4, 3.5'",
            "version": "==2.26.0"
        },
        "roundrobin": {
            "hashes": [
                "sha256:ac30cb78570a36bb0ce0db7b907af9394ec7a5610ece2ede072280e8dd867caa"
            ],
            "version": "==0.0.2"
        },
        "six": {
            "hashes": [
                "sha256:1e61c37477a1626458e36f7b1d82aa5c9b094fa4802892072e49de9c60c4c926",
                "sha256:8abb2f1d86890a2dfb989f9a77cfcfd3e47c2a354b01111771326f8aa26e0254"
            ],
            "markers": "python_version >= '2.7' and python_version not in '3.0, 3.1, 3.2, 3.3'",
            "version": "==1.16.0"
        },
        "toml": {
            "hashes": [
                "sha256:806143ae5bfb6a3c6e736a764057db0e6a0e05e338b5630894a5f779cabb4f9b",
                "sha256:b3bda1d108d5dd99f4a20d24d9c348e91c4db7ab1b749200bded2f839ccbe68f"
            ],
            "markers": "python_version >= '2.6' and python_version not in '3.0, 3.1, 3.2, 3.3'",
            "version": "==0.10.2"
        },
        "traitlets": {
            "hashes": [
                "sha256:03f172516916220b58c9f19d7f854734136dd9528103d04e9bf139a92c9f54c4",
                "sha256:bd382d7ea181fbbcce157c133db9a829ce06edffe097bcf3ab945b435452b46d"
            ],
            "markers": "python_version >= '3.7'",
            "version": "==5.1.0"
        },
        "typing-extensions": {
            "hashes": [
                "sha256:49f75d16ff11f1cd258e1b988ccff82a3ca5570217d7ad8c5f48205dd99a677e",
                "sha256:d8226d10bc02a29bcc81df19a26e56a9647f8b0a6d4a83924139f4a8b01f17b7",
                "sha256:f1d25edafde516b146ecd0613dabcc61409817af4766fbbcfb8d1ad4ec441a34"
            ],
            "version": "==3.10.0.2"
        },
        "urllib3": {
            "hashes": [
                "sha256:4987c65554f7a2dbf30c18fd48778ef124af6fab771a377103da0585e2336ece",
                "sha256:c4fdf4019605b6e5423637e01bc9fe4daef873709a7973e195ceba0a62bbc844"
            ],
            "markers": "python_version >= '2.7' and python_version not in '3.0, 3.1, 3.2, 3.3, 3.4' and python_version < '4'",
            "version": "==1.26.7"
        },
        "virtualenv": {
            "hashes": [
                "sha256:10062e34c204b5e4ec5f62e6ef2473f8ba76513a9a617e873f1f8fb4a519d300",
                "sha256:bcc17f0b3a29670dd777d6f0755a4c04f28815395bca279cdcb213b97199a6b8"
            ],
            "markers": "python_version >= '2.7' and python_version not in '3.0, 3.1, 3.2, 3.3, 3.4'",
            "version": "==20.8.1"
        },
        "wcwidth": {
            "hashes": [
                "sha256:beb4802a9cebb9144e99086eff703a642a13d6a0052920003a230f3294bbe784",
                "sha256:c4d647b99872929fdb7bdcaa4fbe7f01413ed3d98077df798530e5b04f116c83"
            ],
            "version": "==0.2.5"
        },
        "werkzeug": {
            "hashes": [
                "sha256:63d3dc1cf60e7b7e35e97fa9861f7397283b75d765afcaefd993d6046899de8f",
                "sha256:aa2bb6fc8dee8d6c504c0ac1e7f5f7dc5810a9903e793b6f715a9f015bdadb9a"
            ],
            "markers": "python_version >= '3.6'",
            "version": "==2.0.2"
        },
        "zope.event": {
            "hashes": [
                "sha256:2666401939cdaa5f4e0c08cf7f20c9b21423b95e88f4675b1443973bdb080c42",
                "sha256:5e76517f5b9b119acf37ca8819781db6c16ea433f7e2062c4afc2b6fbedb1330"
            ],
            "version": "==4.5.0"
        },
        "zope.interface": {
            "hashes": [
                "sha256:08f9636e99a9d5410181ba0729e0408d3d8748026ea938f3b970a0249daa8192",
                "sha256:0b465ae0962d49c68aa9733ba92a001b2a0933c317780435f00be7ecb959c702",
                "sha256:0cba8477e300d64a11a9789ed40ee8932b59f9ee05f85276dbb4b59acee5dd09",
                "sha256:0cee5187b60ed26d56eb2960136288ce91bcf61e2a9405660d271d1f122a69a4",
                "sha256:0ea1d73b7c9dcbc5080bb8aaffb776f1c68e807767069b9ccdd06f27a161914a",
                "sha256:0f91b5b948686659a8e28b728ff5e74b1be6bf40cb04704453617e5f1e945ef3",
                "sha256:15e7d1f7a6ee16572e21e3576d2012b2778cbacf75eb4b7400be37455f5ca8bf",
                "sha256:17776ecd3a1fdd2b2cd5373e5ef8b307162f581c693575ec62e7c5399d80794c",
                "sha256:194d0bcb1374ac3e1e023961610dc8f2c78a0f5f634d0c737691e215569e640d",
                "sha256:1c0e316c9add0db48a5b703833881351444398b04111188069a26a61cfb4df78",
                "sha256:205e40ccde0f37496904572035deea747390a8b7dc65146d30b96e2dd1359a83",
                "sha256:273f158fabc5ea33cbc936da0ab3d4ba80ede5351babc4f577d768e057651531",
                "sha256:2876246527c91e101184f63ccd1d716ec9c46519cc5f3d5375a3351c46467c46",
                "sha256:2c98384b254b37ce50eddd55db8d381a5c53b4c10ee66e1e7fe749824f894021",
                "sha256:2e5a26f16503be6c826abca904e45f1a44ff275fdb7e9d1b75c10671c26f8b94",
                "sha256:334701327f37c47fa628fc8b8d28c7d7730ce7daaf4bda1efb741679c2b087fc",
                "sha256:3748fac0d0f6a304e674955ab1365d515993b3a0a865e16a11ec9d86fb307f63",
                "sha256:3c02411a3b62668200910090a0dff17c0b25aaa36145082a5a6adf08fa281e54",
                "sha256:3dd4952748521205697bc2802e4afac5ed4b02909bb799ba1fe239f77fd4e117",
                "sha256:3f24df7124c323fceb53ff6168da70dbfbae1442b4f3da439cd441681f54fe25",
                "sha256:469e2407e0fe9880ac690a3666f03eb4c3c444411a5a5fddfdabc5d184a79f05",
                "sha256:4de4bc9b6d35c5af65b454d3e9bc98c50eb3960d5a3762c9438df57427134b8e",
                "sha256:5208ebd5152e040640518a77827bdfcc73773a15a33d6644015b763b9c9febc1",
                "sha256:52de7fc6c21b419078008f697fd4103dbc763288b1406b4562554bd47514c004",
                "sha256:5bb3489b4558e49ad2c5118137cfeaf59434f9737fa9c5deefc72d22c23822e2",
                "sha256:5dba5f530fec3f0988d83b78cc591b58c0b6eb8431a85edd1569a0539a8a5a0e",
                "sha256:5dd9ca406499444f4c8299f803d4a14edf7890ecc595c8b1c7115c2342cadc5f",
                "sha256:5f931a1c21dfa7a9c573ec1f50a31135ccce84e32507c54e1ea404894c5eb96f",
                "sha256:63b82bb63de7c821428d513607e84c6d97d58afd1fe2eb645030bdc185440120",
                "sha256:66c0061c91b3b9cf542131148ef7ecbecb2690d48d1612ec386de9d36766058f",
                "sha256:6f0c02cbb9691b7c91d5009108f975f8ffeab5dff8f26d62e21c493060eff2a1",
                "sha256:71aace0c42d53abe6fc7f726c5d3b60d90f3c5c055a447950ad6ea9cec2e37d9",
                "sha256:7d97a4306898b05404a0dcdc32d9709b7d8832c0c542b861d9a826301719794e",
                "sha256:7df1e1c05304f26faa49fa752a8c690126cf98b40b91d54e6e9cc3b7d6ffe8b7",
                "sha256:8270252effc60b9642b423189a2fe90eb6b59e87cbee54549db3f5562ff8d1b8",
                "sha256:867a5ad16892bf20e6c4ea2aab1971f45645ff3102ad29bd84c86027fa99997b",
                "sha256:877473e675fdcc113c138813a5dd440da0769a2d81f4d86614e5d62b69497155",
                "sha256:8892f89999ffd992208754851e5a052f6b5db70a1e3f7d54b17c5211e37a98c7",
                "sha256:9a9845c4c6bb56e508651f005c4aeb0404e518c6f000d5a1123ab077ab769f5c",
                "sha256:a1e6e96217a0f72e2b8629e271e1b280c6fa3fe6e59fa8f6701bec14e3354325",
                "sha256:a8156e6a7f5e2a0ff0c5b21d6bcb45145efece1909efcbbbf48c56f8da68221d",
                "sha256:a9506a7e80bcf6eacfff7f804c0ad5350c8c95b9010e4356a4b36f5322f09abb",
                "sha256:af310ec8335016b5e52cae60cda4a4f2a60a788cbb949a4fbea13d441aa5a09e",
                "sha256:b0297b1e05fd128d26cc2460c810d42e205d16d76799526dfa8c8ccd50e74959",
                "sha256:bf68f4b2b6683e52bec69273562df15af352e5ed25d1b6641e7efddc5951d1a7",
                "sha256:d0c1bc2fa9a7285719e5678584f6b92572a5b639d0e471bb8d4b650a1a910920",
                "sha256:d4d9d6c1a455d4babd320203b918ccc7fcbefe308615c521062bc2ba1aa4d26e",
                "sha256:db1fa631737dab9fa0b37f3979d8d2631e348c3b4e8325d6873c2541d0ae5a48",
                "sha256:dd93ea5c0c7f3e25335ab7d22a507b1dc43976e1345508f845efc573d3d779d8",
                "sha256:f44e517131a98f7a76696a7b21b164bcb85291cee106a23beccce454e1f433a4",
                "sha256:f7ee479e96f7ee350db1cf24afa5685a5899e2b34992fb99e1f7c1b0b758d263"
            ],
            "markers": "python_version >= '2.7' and python_version not in '3.0, 3.1, 3.2, 3.3, 3.4'",
            "version": "==5.4.0"
        }
    }
}<|MERGE_RESOLUTION|>--- conflicted
+++ resolved
@@ -34,27 +34,19 @@
         },
         "boto3": {
             "hashes": [
-                "sha256:08dc897299ecc9eef6df3cd296864154dfbc9f78edb8995b93258b59d747cbdc",
-                "sha256:d2a8f8cd0a53093b2f1ab5a4b233533f1aa04e751209266597a05f50a46f6683"
-            ],
-            "index": "pypi",
-            "version": "==1.18.61"
+                "sha256:9223b433b0d3b74f2b9574fb3c384048998343ccd6b608044318a7f9b904f661",
+                "sha256:b4d6299dd16a3042b7750cde00fe38d57fd59d3ce242308ba8488618ca931694"
+            ],
+            "index": "pypi",
+            "version": "==1.18.64"
         },
         "botocore": {
             "hashes": [
-<<<<<<< HEAD
-                "sha256:92ae0ca56a6582bddf42aca199ac3f67579910860bcd86166ae10f7a83f8841b",
-                "sha256:eda50985c229b01c7de6f0a0ccb561dfa52ded06c8c59044f624133a33357b94"
-            ],
-            "markers": "python_version >= '3.6'",
-            "version": "==1.21.61"
-=======
-                "sha256:1bbd2bbcb2ea35e3331178fd23a31166503c3d09ce605f6d99a3347a2216134b",
-                "sha256:38c0a98aefc3ff01d9970d84939ff48dd994c49c81cf34ee366860d774852f88"
-            ],
-            "markers": "python_version >= '3.6'",
-            "version": "==1.21.63"
->>>>>>> 76f204bc
+                "sha256:0a30dca4dad7d43fd856e671ace95f9afc4726caa1e22f0ae11b654fc76e0c7d",
+                "sha256:d57287377e4c7c7d7bf6c5fa39e02994de1d99fced9492a58a00e5a54bae1cca"
+            ],
+            "markers": "python_version >= '3.6'",
+            "version": "==1.21.64"
         },
         "certifi": {
             "hashes": [
@@ -252,11 +244,11 @@
         },
         "django-storages": {
             "hashes": [
-                "sha256:a88199d67e2fc032e92de02106315ed005ae22a2bf4df5269c0add4148fec739",
-                "sha256:cb079981e2e4fe16d7f41000913225140dc334a84f5b7c5e4fcc6b7e6a028222"
-            ],
-            "index": "pypi",
-            "version": "==1.12.1"
+                "sha256:0013ebe4904521e2fa28f33591a03a7210304d73363e7eadd7cdcf81c12ba003",
+                "sha256:683b70617f4be9baa17b2d6d7df46cf6afe31b5eb17ece3ca82f773f555592a7"
+            ],
+            "index": "pypi",
+            "version": "==1.12.2"
         },
         "django-uuslug": {
             "hashes": [
@@ -460,7 +452,7 @@
                 "sha256:b85d0567b8666149a93172712e68920734333c0ce7e89b78b3e987f71e5ed4f9",
                 "sha256:cdf6525904cc597730141d61b36f2e4b8ecc257c420fa2f4549bac2c2d0cb72f"
             ],
-            "markers": "python_version >= '2.6' and python_version not in '3.0, 3.1, 3.2, 3.3'",
+            "markers": "python_version >= '2.6' and python_version not in '3.0, 3.1, 3.2'",
             "version": "==0.10.0"
         },
         "jwcrypto": {
@@ -563,62 +555,50 @@
         },
         "pillow": {
             "hashes": [
-                "sha256:0412516dcc9de9b0a1e0ae25a280015809de8270f134cc2c1e32c4eeb397cf30",
-                "sha256:04835e68ef12904bc3e1fd002b33eea0779320d4346082bd5b24bec12ad9c3e9",
-                "sha256:06d1adaa284696785375fa80a6a8eb309be722cf4ef8949518beb34487a3df71",
-                "sha256:085a90a99404b859a4b6c3daa42afde17cb3ad3115e44a75f0d7b4a32f06a6c9",
-                "sha256:0b9911ec70731711c3b6ebcde26caea620cbdd9dcb73c67b0730c8817f24711b",
-                "sha256:10e00f7336780ca7d3653cf3ac26f068fa11b5a96894ea29a64d3dc4b810d630",
-                "sha256:11c27e74bab423eb3c9232d97553111cc0be81b74b47165f07ebfdd29d825875",
-                "sha256:11eb7f98165d56042545c9e6db3ce394ed8b45089a67124298f0473b29cb60b2",
-                "sha256:13654b521fb98abdecec105ea3fb5ba863d1548c9b58831dd5105bb3873569f1",
-                "sha256:15ccb81a6ffc57ea0137f9f3ac2737ffa1d11f786244d719639df17476d399a7",
-                "sha256:18a07a683805d32826c09acfce44a90bf474e6a66ce482b1c7fcd3757d588df3",
-                "sha256:19ec4cfe4b961edc249b0e04b5618666c23a83bc35842dea2bfd5dfa0157f81b",
-                "sha256:1c3ff00110835bdda2b1e2b07f4a2548a39744bb7de5946dc8e95517c4fb2ca6",
-                "sha256:27a330bf7014ee034046db43ccbb05c766aa9e70b8d6c5260bfc38d73103b0ba",
-                "sha256:2b11c9d310a3522b0fd3c35667914271f570576a0e387701f370eb39d45f08a4",
-                "sha256:2c661542c6f71dfd9dc82d9d29a8386287e82813b0375b3a02983feac69ef864",
-                "sha256:2cde7a4d3687f21cffdf5bb171172070bb95e02af448c4c8b2f223d783214056",
-                "sha256:2d5e9dc0bf1b5d9048a94c48d0813b6c96fccfa4ccf276d9c36308840f40c228",
-                "sha256:2f23b2d3079522fdf3c09de6517f625f7a964f916c956527bed805ac043799b8",
-                "sha256:35d27687f027ad25a8d0ef45dd5208ef044c588003cdcedf05afb00dbc5c2deb",
-                "sha256:35d409030bf3bd05fa66fb5fdedc39c521b397f61ad04309c90444e893d05f7d",
-                "sha256:4326ea1e2722f3dc00ed77c36d3b5354b8fb7399fb59230249ea6d59cbed90da",
-                "sha256:4abc247b31a98f29e5224f2d31ef15f86a71f79c7f4d2ac345a5d551d6393073",
-                "sha256:4d89a2e9219a526401015153c0e9dd48319ea6ab9fe3b066a20aa9aee23d9fd3",
-                "sha256:4e59e99fd680e2b8b11bbd463f3c9450ab799305d5f2bafb74fefba6ac058616",
-                "sha256:548794f99ff52a73a156771a0402f5e1c35285bd981046a502d7e4793e8facaa",
-                "sha256:56fd98c8294f57636084f4b076b75f86c57b2a63a8410c0cd172bc93695ee979",
-                "sha256:59697568a0455764a094585b2551fd76bfd6b959c9f92d4bdec9d0e14616303a",
-                "sha256:6bff50ba9891be0a004ef48828e012babaaf7da204d81ab9be37480b9020a82b",
-                "sha256:6cb3dd7f23b044b0737317f892d399f9e2f0b3a02b22b2c692851fb8120d82c6",
-                "sha256:7dbfbc0020aa1d9bc1b0b8bcf255a7d73f4ad0336f8fd2533fcc54a4ccfb9441",
-                "sha256:838eb85de6d9307c19c655c726f8d13b8b646f144ca6b3771fa62b711ebf7624",
-                "sha256:8b68f565a4175e12e68ca900af8910e8fe48aaa48fd3ca853494f384e11c8bcd",
-                "sha256:8f284dc1695caf71a74f24993b7c7473d77bc760be45f776a2c2f4e04c170550",
-                "sha256:963ebdc5365d748185fdb06daf2ac758116deecb2277ec5ae98139f93844bc09",
-                "sha256:a048dad5ed6ad1fad338c02c609b862dfaa921fcd065d747194a6805f91f2196",
-                "sha256:a1bd983c565f92779be456ece2479840ec39d386007cd4ae83382646293d681b",
-                "sha256:a66566f8a22561fc1a88dc87606c69b84fa9ce724f99522cf922c801ec68f5c1",
-                "sha256:bcb04ff12e79b28be6c9988f275e7ab69f01cc2ba319fb3114f87817bb7c74b6",
-                "sha256:bd24054aaf21e70a51e2a2a5ed1183560d3a69e6f9594a4bfe360a46f94eba83",
-                "sha256:be25cb93442c6d2f8702c599b51184bd3ccd83adebd08886b682173e09ef0c3f",
-                "sha256:c691b26283c3a31594683217d746f1dad59a7ae1d4cfc24626d7a064a11197d4",
-                "sha256:cc9d0dec711c914ed500f1d0d3822868760954dce98dfb0b7382a854aee55d19",
-                "sha256:ce2e5e04bb86da6187f96d7bab3f93a7877830981b37f0287dd6479e27a10341",
-                "sha256:ce651ca46d0202c302a535d3047c55a0131a720cf554a578fc1b8a2aff0e7d96",
-                "sha256:d0c8ebbfd439c37624db98f3877d9ed12c137cadd99dde2d2eae0dab0bbfc355",
-                "sha256:d675a876b295afa114ca8bf42d7f86b5fb1298e1b6bb9a24405a3f6c8338811c",
-                "sha256:dde3f3ed8d00c72631bc19cbfff8ad3b6215062a5eed402381ad365f82f0c18c",
-                "sha256:e5a31c07cea5edbaeb4bdba6f2b87db7d3dc0f446f379d907e51cc70ea375629",
-                "sha256:f514c2717012859ccb349c97862568fdc0479aad85b0270d6b5a6509dbc142e2",
-                "sha256:fc0db32f7223b094964e71729c0361f93db43664dd1ec86d3df217853cedda87",
-                "sha256:fd4fd83aa912d7b89b4b4a1580d30e2a4242f3936882a3f433586e5ab97ed0d5",
-                "sha256:feb5db446e96bfecfec078b943cc07744cc759893cef045aa8b8b6d6aaa8274e"
-            ],
-            "index": "pypi",
-            "version": "==8.3.2"
+                "sha256:066f3999cb3b070a95c3652712cffa1a748cd02d60ad7b4e485c3748a04d9d76",
+                "sha256:0a0956fdc5defc34462bb1c765ee88d933239f9a94bc37d132004775241a7585",
+                "sha256:0b052a619a8bfcf26bd8b3f48f45283f9e977890263e4571f2393ed8898d331b",
+                "sha256:1394a6ad5abc838c5cd8a92c5a07535648cdf6d09e8e2d6df916dfa9ea86ead8",
+                "sha256:1bc723b434fbc4ab50bb68e11e93ce5fb69866ad621e3c2c9bdb0cd70e345f55",
+                "sha256:244cf3b97802c34c41905d22810846802a3329ddcb93ccc432870243211c79fc",
+                "sha256:25a49dc2e2f74e65efaa32b153527fc5ac98508d502fa46e74fa4fd678ed6645",
+                "sha256:2e4440b8f00f504ee4b53fe30f4e381aae30b0568193be305256b1462216feff",
+                "sha256:3862b7256046fcd950618ed22d1d60b842e3a40a48236a5498746f21189afbbc",
+                "sha256:3eb1ce5f65908556c2d8685a8f0a6e989d887ec4057326f6c22b24e8a172c66b",
+                "sha256:3f97cfb1e5a392d75dd8b9fd274d205404729923840ca94ca45a0af57e13dbe6",
+                "sha256:493cb4e415f44cd601fcec11c99836f707bb714ab03f5ed46ac25713baf0ff20",
+                "sha256:4acc0985ddf39d1bc969a9220b51d94ed51695d455c228d8ac29fcdb25810e6e",
+                "sha256:5503c86916d27c2e101b7f71c2ae2cddba01a2cf55b8395b0255fd33fa4d1f1a",
+                "sha256:5b7bb9de00197fb4261825c15551adf7605cf14a80badf1761d61e59da347779",
+                "sha256:5e9ac5f66616b87d4da618a20ab0a38324dbe88d8a39b55be8964eb520021e02",
+                "sha256:620582db2a85b2df5f8a82ddeb52116560d7e5e6b055095f04ad828d1b0baa39",
+                "sha256:62cc1afda735a8d109007164714e73771b499768b9bb5afcbbee9d0ff374b43f",
+                "sha256:70ad9e5c6cb9b8487280a02c0ad8a51581dcbbe8484ce058477692a27c151c0a",
+                "sha256:72b9e656e340447f827885b8d7a15fc8c4e68d410dc2297ef6787eec0f0ea409",
+                "sha256:72cbcfd54df6caf85cc35264c77ede902452d6df41166010262374155947460c",
+                "sha256:792e5c12376594bfcb986ebf3855aa4b7c225754e9a9521298e460e92fb4a488",
+                "sha256:7b7017b61bbcdd7f6363aeceb881e23c46583739cb69a3ab39cb384f6ec82e5b",
+                "sha256:81f8d5c81e483a9442d72d182e1fb6dcb9723f289a57e8030811bac9ea3fef8d",
+                "sha256:82aafa8d5eb68c8463b6e9baeb4f19043bb31fefc03eb7b216b51e6a9981ae09",
+                "sha256:84c471a734240653a0ec91dec0996696eea227eafe72a33bd06c92697728046b",
+                "sha256:8c803ac3c28bbc53763e6825746f05cc407b20e4a69d0122e526a582e3b5e153",
+                "sha256:93ce9e955cc95959df98505e4608ad98281fff037350d8c2671c9aa86bcf10a9",
+                "sha256:9a3e5ddc44c14042f0844b8cf7d2cd455f6cc80fd7f5eefbe657292cf601d9ad",
+                "sha256:a4901622493f88b1a29bd30ec1a2f683782e57c3c16a2dbc7f2595ba01f639df",
+                "sha256:a5a4532a12314149d8b4e4ad8ff09dde7427731fcfa5917ff16d0291f13609df",
+                "sha256:b8831cb7332eda5dc89b21a7bce7ef6ad305548820595033a4b03cf3091235ed",
+                "sha256:b8e2f83c56e141920c39464b852de3719dfbfb6e3c99a2d8da0edf4fb33176ed",
+                "sha256:c70e94281588ef053ae8998039610dbd71bc509e4acbc77ab59d7d2937b10698",
+                "sha256:c8a17b5d948f4ceeceb66384727dde11b240736fddeda54ca740b9b8b1556b29",
+                "sha256:d82cdb63100ef5eedb8391732375e6d05993b765f72cb34311fab92103314649",
+                "sha256:d89363f02658e253dbd171f7c3716a5d340a24ee82d38aab9183f7fdf0cdca49",
+                "sha256:d99ec152570e4196772e7a8e4ba5320d2d27bf22fdf11743dd882936ed64305b",
+                "sha256:ddc4d832a0f0b4c52fff973a0d44b6c99839a9d016fe4e6a1cb8f3eea96479c2",
+                "sha256:e3dacecfbeec9a33e932f00c6cd7996e62f53ad46fbe677577394aaa90ee419a",
+                "sha256:eb9fc393f3c61f9054e1ed26e6fe912c7321af2f41ff49d3f83d05bacf22cc78"
+            ],
+            "index": "pypi",
+            "version": "==8.4.0"
         },
         "psycopg2": {
             "hashes": [
@@ -645,18 +625,18 @@
         },
         "pyjwt": {
             "hashes": [
-                "sha256:a0b9a3b4e5ca5517cac9f1a6e9cd30bf1aa80be74fcdf4e28eded582ecfcfbae",
-                "sha256:b0ed5824c8ecc5362e540c65dc6247567db130c4226670bf7699aec92fb4dae1"
-            ],
-            "index": "pypi",
-            "version": "==2.2.0"
+                "sha256:b888b4d56f06f6dcd777210c334e69c737be74755d3e5e9ee3fe67dc18a0ee41",
+                "sha256:e0c4bb8d9f0af0c7f5b1ec4c5036309617d03d56932877f2f7a0beeb5318322f"
+            ],
+            "index": "pypi",
+            "version": "==2.3.0"
         },
         "pyparsing": {
             "hashes": [
                 "sha256:c203ec8783bf771a155b207279b9bccb8dea02d8f0c9e5f8ead507bc3246ecc1",
                 "sha256:ef9d7589ef3c200abe66653d3f1ab1033c3c419ae9b9bdb1240a85b024efc88b"
             ],
-            "markers": "python_version >= '2.6' and python_version not in '3.0, 3.1, 3.2, 3.3'",
+            "markers": "python_version >= '2.6' and python_version not in '3.0, 3.1, 3.2'",
             "version": "==2.4.7"
         },
         "python-dateutil": {
@@ -664,7 +644,7 @@
                 "sha256:0123cacc1627ae19ddf3c27a5de5bd67ee4586fbdd6440d9748f8abb483d3e86",
                 "sha256:961d03dc3453ebbc59dbdea9e4e11c5651520a876d0f4db161e8674aae935da9"
             ],
-            "markers": "python_version >= '2.7' and python_version not in '3.0, 3.1, 3.2, 3.3'",
+            "markers": "python_version >= '2.7' and python_version not in '3.0, 3.1, 3.2'",
             "version": "==2.8.2"
         },
         "python-decouple": {
@@ -769,7 +749,7 @@
                 "sha256:dc6a613d6c74eef5a14a214d433d06291526145431c3b964f5e16529b1842bed",
                 "sha256:de9c6b8a1ba52919ae919f3ae96abb72b994dd0350226e28f3686cb4f142165c"
             ],
-            "markers": "python_version < '3.10' and platform_python_implementation == 'CPython'",
+            "markers": "platform_python_implementation == 'CPython' and python_version < '3.10'",
             "version": "==0.2.6"
         },
         "s3transfer": {
@@ -785,7 +765,7 @@
                 "sha256:1e61c37477a1626458e36f7b1d82aa5c9b094fa4802892072e49de9c60c4c926",
                 "sha256:8abb2f1d86890a2dfb989f9a77cfcfd3e47c2a354b01111771326f8aa26e0254"
             ],
-            "markers": "python_version >= '2.7' and python_version not in '3.0, 3.1, 3.2, 3.3'",
+            "markers": "python_version >= '2.7' and python_version not in '3.0, 3.1, 3.2'",
             "version": "==1.16.0"
         },
         "sqlparse": {
@@ -824,7 +804,7 @@
                 "sha256:73aae30359291c14fa3b956f8b5ca31960e420c28c1bec002547fb04928cf89b",
                 "sha256:b64ef5141be559cfade448f044fa45c2260351edcb6a8ef6b7e00c7dcef0c323"
             ],
-            "markers": "python_version >= '2.7' and python_version not in '3.0, 3.1, 3.2, 3.3'",
+            "markers": "python_version >= '2.7' and python_version not in '3.0, 3.1, 3.2'",
             "version": "==1.8.7"
         },
         "wrapt": {
@@ -1565,7 +1545,7 @@
                 "sha256:c203ec8783bf771a155b207279b9bccb8dea02d8f0c9e5f8ead507bc3246ecc1",
                 "sha256:ef9d7589ef3c200abe66653d3f1ab1033c3c419ae9b9bdb1240a85b024efc88b"
             ],
-            "markers": "python_version >= '2.6' and python_version not in '3.0, 3.1, 3.2, 3.3'",
+            "markers": "python_version >= '2.6' and python_version not in '3.0, 3.1, 3.2'",
             "version": "==2.4.7"
         },
         "pytest": {
@@ -1622,10 +1602,10 @@
             ],
             "markers": "python_version >= '3.6'",
             "version": "==6.0"
-<<<<<<< HEAD
         },
         "pyzmq": {
             "hashes": [
+                "sha256:08c4e315a76ef26eb833511ebf3fa87d182152adf43dedee8d79f998a2162a0b",
                 "sha256:0ca6cd58f62a2751728016d40082008d3b3412a7f28ddfb4a2f0d3c130f69e74",
                 "sha256:1621e7a2af72cced1f6ec8ca8ca91d0f76ac236ab2e8828ac8fe909512d566cb",
                 "sha256:18cd854b423fce44951c3a4d3e686bac8f1243d954f579e120a1714096637cc0",
@@ -1634,7 +1614,10 @@
                 "sha256:3a4c9886d61d386b2b493377d980f502186cd71d501fffdba52bd2a0880cef4f",
                 "sha256:3c1895c95be92600233e476fe283f042e71cf8f0b938aabf21b7aafa62a8dac9",
                 "sha256:42abddebe2c6a35180ca549fadc7228d23c1e1f76167c5ebc8a936b5804ea2df",
+                "sha256:468bd59a588e276961a918a3060948ae68f6ff5a7fa10bb2f9160c18fe341067",
                 "sha256:480b9931bfb08bf8b094edd4836271d4d6b44150da051547d8c7113bf947a8b0",
+                "sha256:53f4fd13976789ffafedd4d46f954c7bb01146121812b72b4ddca286034df966",
+                "sha256:62bcade20813796c426409a3e7423862d50ff0639f5a2a95be4b85b09a618666",
                 "sha256:67db33bea0a29d03e6eeec55a8190e033318cee3cbc732ba8fd939617cbf762d",
                 "sha256:6b217b8f9dfb6628f74b94bdaf9f7408708cb02167d644edca33f38746ca12dd",
                 "sha256:7661fc1d5cb73481cf710a1418a4e1e301ed7d5d924f91c67ba84b2a1b89defd",
@@ -1645,29 +1628,33 @@
                 "sha256:80e043a89c6cadefd3a0712f8a1322038e819ebe9dbac7eca3bce1721bcb63bf",
                 "sha256:851977788b9caa8ed011f5f643d3ee8653af02c5fc723fa350db5125abf2be7b",
                 "sha256:8eddc033e716f8c91c6a2112f0a8ebc5e00532b4a6ae1eb0ccc48e027f9c671c",
+                "sha256:902319cfe23366595d3fa769b5b751e6ee6750a0a64c5d9f757d624b2ac3519e",
                 "sha256:954e73c9cd4d6ae319f1c936ad159072b6d356a92dcbbabfd6e6204b9a79d356",
                 "sha256:ab888624ed68930442a3f3b0b921ad7439c51ba122dbc8c386e6487a658e4a4e",
                 "sha256:acebba1a23fb9d72b42471c3771b6f2f18dcd46df77482612054bd45c07dfa36",
                 "sha256:b4ebed0977f92320f6686c96e9e8dd29eed199eb8d066936bac991afc37cbb70",
+                "sha256:badb868fff14cfd0e200eaa845887b1011146a7d26d579aaa7f966c203736b92",
                 "sha256:be4e0f229cf3a71f9ecd633566bd6f80d9fa6afaaff5489492be63fe459ef98c",
                 "sha256:c0f84360dcca3481e8674393bdf931f9f10470988f87311b19d23cda869bb6b7",
                 "sha256:c1e41b32d6f7f9c26bc731a8b529ff592f31fc8b6ef2be9fa74abd05c8a342d7",
+                "sha256:c88fa7410e9fc471e0858638f403739ee869924dd8e4ae26748496466e27ac59",
                 "sha256:cf98fd7a6c8aaa08dbc699ffae33fd71175696d78028281bc7b832b26f00ca57",
                 "sha256:d072f7dfbdb184f0786d63bda26e8a0882041b1e393fbe98940395f7fab4c5e2",
+                "sha256:d1b5d457acbadcf8b27561deeaa386b0217f47626b29672fa7bd31deb6e91e1b",
                 "sha256:d3dcb5548ead4f1123851a5ced467791f6986d68c656bc63bfff1bf9e36671e2",
                 "sha256:d6157793719de168b199194f6b6173f0ccd3bf3499e6870fac17086072e39115",
                 "sha256:d728b08448e5ac3e4d886b165385a262883c34b84a7fe1166277fe675e1c197a",
                 "sha256:de8df0684398bd74ad160afdc2a118ca28384ac6f5e234eb0508858d8d2d9364",
                 "sha256:e6a02cf7271ee94674a44f4e62aa061d2d049001c844657740e156596298b70b",
                 "sha256:ea12133df25e3a6918718fbb9a510c6ee5d3fdd5a346320421aac3882f4feeea",
+                "sha256:ea5a79e808baef98c48c884effce05c31a0698c1057de8fc1c688891043c1ce1",
                 "sha256:f43b4a2e6218371dd4f41e547bd919ceeb6ebf4abf31a7a0669cd11cd91ea973",
                 "sha256:f762442bab706fd874064ca218b33a1d8e40d4938e96c24dafd9b12e28017f45",
-                "sha256:f89468059ebc519a7acde1ee50b779019535db8dcf9b8c162ef669257fef7a93"
+                "sha256:f89468059ebc519a7acde1ee50b779019535db8dcf9b8c162ef669257fef7a93",
+                "sha256:f907c7359ce8bf7f7e63c82f75ad0223384105f5126f313400b7e8004d9b33c3"
             ],
             "markers": "python_version >= '3.6'",
             "version": "==22.3.0"
-=======
->>>>>>> 76f204bc
         },
         "remote-pdb": {
             "hashes": [
@@ -1696,7 +1683,7 @@
                 "sha256:1e61c37477a1626458e36f7b1d82aa5c9b094fa4802892072e49de9c60c4c926",
                 "sha256:8abb2f1d86890a2dfb989f9a77cfcfd3e47c2a354b01111771326f8aa26e0254"
             ],
-            "markers": "python_version >= '2.7' and python_version not in '3.0, 3.1, 3.2, 3.3'",
+            "markers": "python_version >= '2.7' and python_version not in '3.0, 3.1, 3.2'",
             "version": "==1.16.0"
         },
         "toml": {
@@ -1704,7 +1691,7 @@
                 "sha256:806143ae5bfb6a3c6e736a764057db0e6a0e05e338b5630894a5f779cabb4f9b",
                 "sha256:b3bda1d108d5dd99f4a20d24d9c348e91c4db7ab1b749200bded2f839ccbe68f"
             ],
-            "markers": "python_version >= '2.6' and python_version not in '3.0, 3.1, 3.2, 3.3'",
+            "markers": "python_version >= '2.6' and python_version not in '3.0, 3.1, 3.2'",
             "version": "==0.10.2"
         },
         "traitlets": {
