{
    "_meta": {
        "hash": {
            "sha256": "90b2f3ac56ef4e2f8a6bc2272113040b3eff6fd5defaa854e2b16e045b406a3e"
        },
        "pipfile-spec": 6,
        "requires": {
            "python_version": "3.9"
        },
        "sources": [
            {
                "name": "pypi",
                "url": "https://pypi.org/simple",
                "verify_ssl": true
            }
        ]
    },
    "default": {
        "asgiref": {
            "hashes": [
                "sha256:4ef1ab46b484e3c706329cedeff284a5d40824200638503f5768edb6de7d58e9",
                "sha256:ffc141aa908e6f175673e7b1b3b7af4fdb0ecb738fc5c8b88f69f055c2415214"
            ],
            "markers": "python_version >= '3.6'",
            "version": "==3.4.1"
        },
        "aws-requests-auth": {
            "hashes": [
                "sha256:33593372018b960a31dbbe236f89421678b885c35f0b6a7abfae35bb77e069b2",
                "sha256:646bc37d62140ea1c709d20148f5d43197e6bd2d63909eb36fa4bb2345759977"
            ],
            "index": "pypi",
            "version": "==0.4.3"
        },
        "boto3": {
            "hashes": [
                "sha256:9c13f5c8fadf29088fac5feab849399169b6e8438c3b9a2310abdb7e5013ab65",
                "sha256:e8787a7f7c212d5b469dd8b998560c1b8e63badad5ceefb8331f4580386af044"
            ],
            "index": "pypi",
            "version": "==1.20.26"
        },
        "botocore": {
            "hashes": [
                "sha256:0a933e3af6ecf79666beb2dfcb52a60f8ad1fee7df507f2a9202fe26fe569483",
                "sha256:298f4d4e29504f65f73e8f78084f830af45cec49087d7d8fcf09481e243b26ec"
            ],
            "markers": "python_version >= '3.6'",
            "version": "==1.23.26"
        },
        "certifi": {
            "hashes": [
                "sha256:78884e7c1d4b00ce3cea67b44566851c4343c120abd683433ce934a68ea58872",
                "sha256:d62a0163eb4c2344ac042ab2bdf75399a71a2d8c7d47eac2e2ee91b9d6339569"
            ],
            "version": "==2021.10.8"
        },
        "cffi": {
            "hashes": [
                "sha256:00c878c90cb53ccfaae6b8bc18ad05d2036553e6d9d1d9dbcf323bbe83854ca3",
                "sha256:0104fb5ae2391d46a4cb082abdd5c69ea4eab79d8d44eaaf79f1b1fd806ee4c2",
                "sha256:06c48159c1abed75c2e721b1715c379fa3200c7784271b3c46df01383b593636",
                "sha256:0808014eb713677ec1292301ea4c81ad277b6cdf2fdd90fd540af98c0b101d20",
                "sha256:10dffb601ccfb65262a27233ac273d552ddc4d8ae1bf93b21c94b8511bffe728",
                "sha256:14cd121ea63ecdae71efa69c15c5543a4b5fbcd0bbe2aad864baca0063cecf27",
                "sha256:17771976e82e9f94976180f76468546834d22a7cc404b17c22df2a2c81db0c66",
                "sha256:181dee03b1170ff1969489acf1c26533710231c58f95534e3edac87fff06c443",
                "sha256:23cfe892bd5dd8941608f93348c0737e369e51c100d03718f108bf1add7bd6d0",
                "sha256:263cc3d821c4ab2213cbe8cd8b355a7f72a8324577dc865ef98487c1aeee2bc7",
                "sha256:2756c88cbb94231c7a147402476be2c4df2f6078099a6f4a480d239a8817ae39",
                "sha256:27c219baf94952ae9d50ec19651a687b826792055353d07648a5695413e0c605",
                "sha256:2a23af14f408d53d5e6cd4e3d9a24ff9e05906ad574822a10563efcef137979a",
                "sha256:31fb708d9d7c3f49a60f04cf5b119aeefe5644daba1cd2a0fe389b674fd1de37",
                "sha256:3415c89f9204ee60cd09b235810be700e993e343a408693e80ce7f6a40108029",
                "sha256:3773c4d81e6e818df2efbc7dd77325ca0dcb688116050fb2b3011218eda36139",
                "sha256:3b96a311ac60a3f6be21d2572e46ce67f09abcf4d09344c49274eb9e0bf345fc",
                "sha256:3f7d084648d77af029acb79a0ff49a0ad7e9d09057a9bf46596dac9514dc07df",
                "sha256:41d45de54cd277a7878919867c0f08b0cf817605e4eb94093e7516505d3c8d14",
                "sha256:4238e6dab5d6a8ba812de994bbb0a79bddbdf80994e4ce802b6f6f3142fcc880",
                "sha256:45db3a33139e9c8f7c09234b5784a5e33d31fd6907800b316decad50af323ff2",
                "sha256:45e8636704eacc432a206ac7345a5d3d2c62d95a507ec70d62f23cd91770482a",
                "sha256:4958391dbd6249d7ad855b9ca88fae690783a6be9e86df65865058ed81fc860e",
                "sha256:4a306fa632e8f0928956a41fa8e1d6243c71e7eb59ffbd165fc0b41e316b2474",
                "sha256:57e9ac9ccc3101fac9d6014fba037473e4358ef4e89f8e181f8951a2c0162024",
                "sha256:59888172256cac5629e60e72e86598027aca6bf01fa2465bdb676d37636573e8",
                "sha256:5e069f72d497312b24fcc02073d70cb989045d1c91cbd53979366077959933e0",
                "sha256:64d4ec9f448dfe041705426000cc13e34e6e5bb13736e9fd62e34a0b0c41566e",
                "sha256:6dc2737a3674b3e344847c8686cf29e500584ccad76204efea14f451d4cc669a",
                "sha256:74fdfdbfdc48d3f47148976f49fab3251e550a8720bebc99bf1483f5bfb5db3e",
                "sha256:75e4024375654472cc27e91cbe9eaa08567f7fbdf822638be2814ce059f58032",
                "sha256:786902fb9ba7433aae840e0ed609f45c7bcd4e225ebb9c753aa39725bb3e6ad6",
                "sha256:8b6c2ea03845c9f501ed1313e78de148cd3f6cad741a75d43a29b43da27f2e1e",
                "sha256:91d77d2a782be4274da750752bb1650a97bfd8f291022b379bb8e01c66b4e96b",
                "sha256:91ec59c33514b7c7559a6acda53bbfe1b283949c34fe7440bcf917f96ac0723e",
                "sha256:920f0d66a896c2d99f0adbb391f990a84091179542c205fa53ce5787aff87954",
                "sha256:a5263e363c27b653a90078143adb3d076c1a748ec9ecc78ea2fb916f9b861962",
                "sha256:abb9a20a72ac4e0fdb50dae135ba5e77880518e742077ced47eb1499e29a443c",
                "sha256:c2051981a968d7de9dd2d7b87bcb9c939c74a34626a6e2f8181455dd49ed69e4",
                "sha256:c21c9e3896c23007803a875460fb786118f0cdd4434359577ea25eb556e34c55",
                "sha256:c2502a1a03b6312837279c8c1bd3ebedf6c12c4228ddbad40912d671ccc8a962",
                "sha256:d4d692a89c5cf08a8557fdeb329b82e7bf609aadfaed6c0d79f5a449a3c7c023",
                "sha256:da5db4e883f1ce37f55c667e5c0de439df76ac4cb55964655906306918e7363c",
                "sha256:e7022a66d9b55e93e1a845d8c9eba2a1bebd4966cd8bfc25d9cd07d515b33fa6",
                "sha256:ef1f279350da2c586a69d32fc8733092fd32cc8ac95139a00377841f59a3f8d8",
                "sha256:f54a64f8b0c8ff0b64d18aa76675262e1700f3995182267998c31ae974fbc382",
                "sha256:f5c7150ad32ba43a07c4479f40241756145a1f03b43480e058cfd862bf5041c7",
                "sha256:f6f824dc3bce0edab5f427efcfb1d63ee75b6fcb7282900ccaf925be84efb0fc",
                "sha256:fd8a250edc26254fe5b33be00402e6d287f562b6a5b2152dec302fa15bb3e997",
                "sha256:ffaa5c925128e29efbde7301d8ecaf35c8c60ffbcd6a1ffd3a552177c8e5e796"
            ],
            "version": "==1.15.0"
        },
        "charset-normalizer": {
            "hashes": [
                "sha256:1eecaa09422db5be9e29d7fc65664e6c33bd06f9ced7838578ba40d58bdf3721",
                "sha256:b0b883e8e874edfdece9c28f314e3dd5badf067342e42fb162203335ae61aa2c"
            ],
            "markers": "python_version >= '3'",
            "version": "==2.0.9"
        },
        "coreapi": {
            "hashes": [
                "sha256:46145fcc1f7017c076a2ef684969b641d18a2991051fddec9458ad3f78ffc1cb",
                "sha256:bf39d118d6d3e171f10df9ede5666f63ad80bba9a29a8ec17726a66cf52ee6f3"
            ],
            "version": "==2.3.3"
        },
        "coreschema": {
            "hashes": [
                "sha256:5e6ef7bf38c1525d5e55a895934ab4273548629f16aed5c0a6caa74ebf45551f",
                "sha256:9503506007d482ab0867ba14724b93c18a33b22b6d19fb419ef2d239dd4a1607"
            ],
            "version": "==0.0.4"
        },
        "cryptography": {
            "hashes": [
                "sha256:0a817b961b46894c5ca8a66b599c745b9a3d9f822725221f0e0fe49dc043a3a3",
                "sha256:2d87cdcb378d3cfed944dac30596da1968f88fb96d7fc34fdae30a99054b2e31",
                "sha256:30ee1eb3ebe1644d1c3f183d115a8c04e4e603ed6ce8e394ed39eea4a98469ac",
                "sha256:391432971a66cfaf94b21c24ab465a4cc3e8bf4a939c1ca5c3e3a6e0abebdbcf",
                "sha256:39bdf8e70eee6b1c7b289ec6e5d84d49a6bfa11f8b8646b5b3dfe41219153316",
                "sha256:4caa4b893d8fad33cf1964d3e51842cd78ba87401ab1d2e44556826df849a8ca",
                "sha256:53e5c1dc3d7a953de055d77bef2ff607ceef7a2aac0353b5d630ab67f7423638",
                "sha256:596f3cd67e1b950bc372c33f1a28a0692080625592ea6392987dba7f09f17a94",
                "sha256:5d59a9d55027a8b88fd9fd2826c4392bd487d74bf628bb9d39beecc62a644c12",
                "sha256:6c0c021f35b421ebf5976abf2daacc47e235f8b6082d3396a2fe3ccd537ab173",
                "sha256:73bc2d3f2444bcfeac67dd130ff2ea598ea5f20b40e36d19821b4df8c9c5037b",
                "sha256:74d6c7e80609c0f4c2434b97b80c7f8fdfaa072ca4baab7e239a15d6d70ed73a",
                "sha256:7be0eec337359c155df191d6ae00a5e8bbb63933883f4f5dffc439dac5348c3f",
                "sha256:94ae132f0e40fe48f310bba63f477f14a43116f05ddb69d6fa31e93f05848ae2",
                "sha256:bb5829d027ff82aa872d76158919045a7c1e91fbf241aec32cb07956e9ebd3c9",
                "sha256:ca238ceb7ba0bdf6ce88c1b74a87bffcee5afbfa1e41e173b1ceb095b39add46",
                "sha256:ca28641954f767f9822c24e927ad894d45d5a1e501767599647259cbf030b903",
                "sha256:e0344c14c9cb89e76eb6a060e67980c9e35b3f36691e15e1b7a9e58a0a6c6dc3",
                "sha256:ebc15b1c22e55c4d5566e3ca4db8689470a0ca2babef8e3a9ee057a8b82ce4b1",
                "sha256:ec63da4e7e4a5f924b90af42eddf20b698a70e58d86a72d943857c4c6045b3ee"
            ],
            "markers": "python_version >= '3.6'",
            "version": "==36.0.1"
        },
        "deepdiff": {
            "hashes": [
                "sha256:1ffb38c3b5d9174eb2df95850c93aee55ec00e19396925036a2e680f725079e0",
                "sha256:838766484e323dcd9dec6955926a893a83767dc3f3f94542773e6aa096efe5d4"
            ],
            "index": "pypi",
            "version": "==5.7.0"
        },
        "defusedxml": {
            "hashes": [
                "sha256:1bb3032db185915b62d7c6209c5a8792be6a32ab2fedacc84e01b52c51aa3e69",
                "sha256:a352e7e428770286cc899e2542b6cdaedb2b4953ff269a210103ec58f6198a61"
            ],
            "markers": "python_version >= '2.7' and python_version not in '3.0, 3.1, 3.2, 3.3, 3.4'",
            "version": "==0.7.1"
        },
        "deprecated": {
            "hashes": [
                "sha256:43ac5335da90c31c24ba028af536a91d41d53f9e6901ddb021bcc572ce44e38d",
                "sha256:64756e3e14c8c5eea9795d93c524551432a0be75629f8f29e67ab8caf076c76d"
            ],
            "markers": "python_version >= '2.7' and python_version not in '3.0, 3.1, 3.2, 3.3'",
            "version": "==1.2.13"
        },
        "django": {
            "hashes": [
                "sha256:51284300f1522ffcdb07ccbdf676a307c6678659e1284f0618e5a774127a6a08",
                "sha256:e22c9266da3eec7827737cde57694d7db801fedac938d252bf27377cec06ed1b"
            ],
            "index": "pypi",
            "version": "==3.2.9"
        },
        "django-braces": {
            "hashes": [
                "sha256:28f00b0f98368c9a37f30cce6087fc57127f0a24c5b8b449f9e1245bded6405d",
                "sha256:f451d08ffc1078d81209a2e17f2219bce20196928853c82405451b18a46875e0"
            ],
            "index": "pypi",
            "version": "==1.15.0"
        },
        "django-common-helpers": {
            "hashes": [
                "sha256:2d56be6fa261d829a6a224f189bf276267b9082a17d613fe5f015dd4d65c17b4"
            ],
            "version": "==0.9.2"
        },
        "django-cors-headers": {
            "hashes": [
                "sha256:1390b5846e9835b0911e2574409788af87cd9154246aafbdc8ec546c93698fe6",
                "sha256:b5a874b492bcad99f544bb76ef679472259eb41ee5644ca62d1a94ddb26b7f6e"
            ],
            "index": "pypi",
            "version": "==3.10.1"
        },
        "django-cron": {
            "hashes": [
                "sha256:08d22708c8b2ecab8cda989019a66c7e1e2424c59d822796fd45abf7731d261d"
            ],
            "index": "pypi",
            "version": "==0.5.1"
        },
        "django-oauth-toolkit": {
            "hashes": [
                "sha256:650e5ef2244d1d8db8f507137e0d1e8b8aad1f4086a4a610526e8851f9a38308",
                "sha256:b2e346a7c1e222774bfb370f21b556b92b408395b4c23914e2d1b241b2e5376a"
            ],
            "index": "pypi",
            "version": "==1.5.0"
        },
        "django-redis": {
            "hashes": [
                "sha256:98fb3d31633a1addea1aeb558a647359908bbcf78c0833f99496c5348fe3c1b4",
                "sha256:bf75bce0d6f65c3a6165dd6789506c8d22238f3bfaf7c4ad447e55afbc5b68cb"
            ],
            "index": "pypi",
            "version": "==5.1.0"
        },
        "django-sslserver": {
            "hashes": [
                "sha256:c598a363d2ccdc2421c08ddb3d8b0973f80e8e47a3a5b74e4a2896f21c2947c5"
            ],
            "index": "pypi",
            "version": "==0.22"
        },
        "django-storages": {
            "hashes": [
                "sha256:204a99f218b747c46edbfeeb1310d357f83f90fa6a6024d8d0a3f422570cee84",
                "sha256:a475edb2f0f04c4f7e548919a751ecd50117270833956ed5bd585c0575d2a5e7"
            ],
            "index": "pypi",
            "version": "==1.12.3"
        },
        "django-uuslug": {
            "hashes": [
                "sha256:bf0872618acc61f7ace65b96ae71d63f347595c8b990942834f1ba9448af19ec"
            ],
            "index": "pypi",
            "version": "==1.2.0"
        },
        "djangorestframework": {
            "hashes": [
                "sha256:0c33407ce23acc68eca2a6e46424b008c9c02eceb8cf18581921d0092bc1f2ee",
                "sha256:24c4bf58ed7e85d1fe4ba250ab2da926d263cd57d64b03e8dcef0ac683f8b1aa"
            ],
            "index": "pypi",
            "version": "==3.13.1"
        },
        "djangorestframework-xml": {
            "hashes": [
                "sha256:35f6c811d0ab8c8466b26db234e16a2ed32d76381715257aebf4c7be2c202ca1",
                "sha256:975955fbb0d49ac44a90bdeb33b7923d95b79884d283f983e116c80a936ef4d0"
            ],
            "index": "pypi",
            "version": "==2.0.0"
        },
        "drf-yasg": {
            "hashes": [
                "sha256:8b72e5b1875931a8d11af407be3a9a5ba8776541492947a0df5bafda6b7f8267",
                "sha256:d50f197c7f02545d0b736df88c6d5cf874f8fea2507ad85ad7de6ae5bf2d9e5a"
            ],
            "index": "pypi",
            "version": "==1.20.0"
        },
        "elasticsearch": {
            "hashes": [
                "sha256:97e9d62db71a571c540d6dfa2a51bc2263b5c0d7b9f9896eb7116ba02373c69b",
                "sha256:c024ee2e7e2509c842c4e3c5e2b99a92ceecfde06d6dac2d32a19bf566c3e175"
            ],
            "markers": "python_version >= '2.7' and python_version not in '3.0, 3.1, 3.2, 3.3' and python_version < '4'",
            "version": "==7.16.1"
        },
        "elasticsearch-dsl": {
            "hashes": [
                "sha256:046ea10820b94c075081b528b4526c5bc776bda4226d702f269a5f203232064b",
                "sha256:c4a7b93882918a413b63bed54018a1685d7410ffd8facbc860ee7fd57f214a6d"
            ],
            "index": "pypi",
            "version": "==7.4.0"
        },
        "future": {
            "hashes": [
                "sha256:b1bead90b70cf6ec3f0710ae53a525360fa360d306a86583adc6bf83a4db537d"
            ],
            "index": "pypi",
            "version": "==0.18.2"
        },
        "gevent": {
            "hashes": [
                "sha256:0082d8a5d23c35812ce0e716a91ede597f6dd2c5ff508a02a998f73598c59397",
                "sha256:01928770972181ad8866ee37ea3504f1824587b188fcab782ef1619ce7538766",
                "sha256:05c5e8a50cd6868dd36536c92fb4468d18090e801bd63611593c0717bab63692",
                "sha256:08b4c17064e28f4eb85604486abc89f442c7407d2aed249cf54544ce5c9baee6",
                "sha256:177f93a3a90f46a5009e0841fef561601e5c637ba4332ab8572edd96af650101",
                "sha256:22ce1f38fdfe2149ffe8ec2131ca45281791c1e464db34b3b4321ae9d8d2efbb",
                "sha256:24d3550fbaeef5fddd794819c2853bca45a86c3d64a056a2c268d981518220d1",
                "sha256:2afa3f3ad528155433f6ac8bd64fa5cc303855b97004416ec719a6b1ca179481",
                "sha256:2bcec9f80196c751fdcf389ca9f7141e7b0db960d8465ed79be5e685bfcad682",
                "sha256:2cfff82f05f14b7f5d9ed53ccb7a609ae8604df522bb05c971bca78ec9d8b2b9",
                "sha256:3baeeccc4791ba3f8db27179dff11855a8f9210ddd754f6c9b48e0d2561c2aea",
                "sha256:3c012c73e6c61f13c75e3a4869dbe6a2ffa025f103421a6de9c85e627e7477b1",
                "sha256:3dad62f55fad839d498c801e139481348991cee6e1c7706041b5fe096cb6a279",
                "sha256:542ae891e2aa217d2cf6d8446538fcd2f3263a40eec123b970b899bac391c47a",
                "sha256:6a02a88723ed3f0fd92cbf1df3c4cd2fbd87d82b0a4bac3e36a8875923115214",
                "sha256:74fc1ef16b86616cfddcc74f7292642b0f72dde4dd95aebf4c45bb236744be54",
                "sha256:7909780f0cf18a1fc32aafd8c8e130cdd93c6e285b11263f7f2d1a0f3678bc50",
                "sha256:7ccffcf708094564e442ac6fde46f0ae9e40015cb69d995f4b39cc29a7643881",
                "sha256:8c21cb5c9f4e14d75b3fe0b143ec875d7dbd1495fad6d49704b00e57e781ee0f",
                "sha256:973749bacb7bc4f4181a8fb2a7e0e2ff44038de56d08e856dd54a5ac1d7331b4",
                "sha256:9d86438ede1cbe0fde6ef4cc3f72bf2f1ecc9630d8b633ff344a3aeeca272cdd",
                "sha256:9f9652d1e4062d4b5b5a0a49ff679fa890430b5f76969d35dccb2df114c55e0f",
                "sha256:a5ad4ed8afa0a71e1927623589f06a9b5e8b5e77810be3125cb4d93050d3fd1f",
                "sha256:b7709c64afa8bb3000c28bb91ec42c79594a7cb0f322e20427d57f9762366a5b",
                "sha256:bb5cb8db753469c7a9a0b8a972d2660fe851aa06eee699a1ca42988afb0aaa02",
                "sha256:c43f081cbca41d27fd8fef9c6a32cf83cb979345b20abc07bf68df165cdadb24",
                "sha256:cc2fef0f98ee180704cf95ec84f2bc2d86c6c3711bb6b6740d74e0afe708b62c",
                "sha256:da8d2d51a49b2a5beb02ad619ca9ddbef806ef4870ba04e5ac7b8b41a5b61db3",
                "sha256:e1899b921219fc8959ff9afb94dae36be82e0769ed13d330a393594d478a0b3a",
                "sha256:eae3c46f9484eaacd67ffcdf4eaf6ca830f587edd543613b0f5c4eb3c11d052d",
                "sha256:ec21f9eaaa6a7b1e62da786132d6788675b314f25f98d9541f1bf00584ed4749",
                "sha256:f289fae643a3f1c3b909d6b033e6921b05234a4907e9c9c8c3f1fe403e6ac452",
                "sha256:f48b64578c367b91fa793bf8eaaaf4995cb93c8bc45860e473bf868070ad094e"
            ],
            "index": "pypi",
            "version": "==21.12.0"
        },
        "greenlet": {
            "hashes": [
                "sha256:0051c6f1f27cb756ffc0ffbac7d2cd48cb0362ac1736871399a739b2885134d3",
                "sha256:00e44c8afdbe5467e4f7b5851be223be68adb4272f44696ee71fe46b7036a711",
                "sha256:013d61294b6cd8fe3242932c1c5e36e5d1db2c8afb58606c5a67efce62c1f5fd",
                "sha256:049fe7579230e44daef03a259faa24511d10ebfa44f69411d99e6a184fe68073",
                "sha256:14d4f3cd4e8b524ae9b8aa567858beed70c392fdec26dbdb0a8a418392e71708",
                "sha256:166eac03e48784a6a6e0e5f041cfebb1ab400b394db188c48b3a84737f505b67",
                "sha256:17ff94e7a83aa8671a25bf5b59326ec26da379ace2ebc4411d690d80a7fbcf23",
                "sha256:1e12bdc622676ce47ae9abbf455c189e442afdde8818d9da983085df6312e7a1",
                "sha256:21915eb821a6b3d9d8eefdaf57d6c345b970ad722f856cd71739493ce003ad08",
                "sha256:288c6a76705dc54fba69fbcb59904ae4ad768b4c768839b8ca5fdadec6dd8cfd",
                "sha256:2bde6792f313f4e918caabc46532aa64aa27a0db05d75b20edfc5c6f46479de2",
                "sha256:32ca72bbc673adbcfecb935bb3fb1b74e663d10a4b241aaa2f5a75fe1d1f90aa",
                "sha256:356b3576ad078c89a6107caa9c50cc14e98e3a6c4874a37c3e0273e4baf33de8",
                "sha256:40b951f601af999a8bf2ce8c71e8aaa4e8c6f78ff8afae7b808aae2dc50d4c40",
                "sha256:572e1787d1460da79590bf44304abbc0a2da944ea64ec549188fa84d89bba7ab",
                "sha256:58df5c2a0e293bf665a51f8a100d3e9956febfbf1d9aaf8c0677cf70218910c6",
                "sha256:64e6175c2e53195278d7388c454e0b30997573f3f4bd63697f88d855f7a6a1fc",
                "sha256:7227b47e73dedaa513cdebb98469705ef0d66eb5a1250144468e9c3097d6b59b",
                "sha256:7418b6bfc7fe3331541b84bb2141c9baf1ec7132a7ecd9f375912eca810e714e",
                "sha256:7cbd7574ce8e138bda9df4efc6bf2ab8572c9aff640d8ecfece1b006b68da963",
                "sha256:7ff61ff178250f9bb3cd89752df0f1dd0e27316a8bd1465351652b1b4a4cdfd3",
                "sha256:833e1551925ed51e6b44c800e71e77dacd7e49181fdc9ac9a0bf3714d515785d",
                "sha256:8639cadfda96737427330a094476d4c7a56ac03de7265622fcf4cfe57c8ae18d",
                "sha256:8c5d5b35f789a030ebb95bff352f1d27a93d81069f2adb3182d99882e095cefe",
                "sha256:8c790abda465726cfb8bb08bd4ca9a5d0a7bd77c7ac1ca1b839ad823b948ea28",
                "sha256:8d2f1fb53a421b410751887eb4ff21386d119ef9cde3797bf5e7ed49fb51a3b3",
                "sha256:903bbd302a2378f984aef528f76d4c9b1748f318fe1294961c072bdc7f2ffa3e",
                "sha256:93f81b134a165cc17123626ab8da2e30c0455441d4ab5576eed73a64c025b25c",
                "sha256:95e69877983ea39b7303570fa6760f81a3eec23d0e3ab2021b7144b94d06202d",
                "sha256:9633b3034d3d901f0a46b7939f8c4d64427dfba6bbc5a36b1a67364cf148a1b0",
                "sha256:97e5306482182170ade15c4b0d8386ded995a07d7cc2ca8f27958d34d6736497",
                "sha256:9f3cba480d3deb69f6ee2c1825060177a22c7826431458c697df88e6aeb3caee",
                "sha256:aa5b467f15e78b82257319aebc78dd2915e4c1436c3c0d1ad6f53e47ba6e2713",
                "sha256:abb7a75ed8b968f3061327c433a0fbd17b729947b400747c334a9c29a9af6c58",
                "sha256:aec52725173bd3a7b56fe91bc56eccb26fbdff1386ef123abb63c84c5b43b63a",
                "sha256:b11548073a2213d950c3f671aa88e6f83cda6e2fb97a8b6317b1b5b33d850e06",
                "sha256:b1692f7d6bc45e3200844be0dba153612103db241691088626a33ff1f24a0d88",
                "sha256:b336501a05e13b616ef81ce329c0e09ac5ed8c732d9ba7e3e983fcc1a9e86965",
                "sha256:b8c008de9d0daba7b6666aa5bbfdc23dcd78cafc33997c9b7741ff6353bafb7f",
                "sha256:b92e29e58bef6d9cfd340c72b04d74c4b4e9f70c9fa7c78b674d1fec18896dc4",
                "sha256:be5f425ff1f5f4b3c1e33ad64ab994eed12fc284a6ea71c5243fd564502ecbe5",
                "sha256:dd0b1e9e891f69e7675ba5c92e28b90eaa045f6ab134ffe70b52e948aa175b3c",
                "sha256:e30f5ea4ae2346e62cedde8794a56858a67b878dd79f7df76a0767e356b1744a",
                "sha256:e6a36bb9474218c7a5b27ae476035497a6990e21d04c279884eb10d9b290f1b1",
                "sha256:e859fcb4cbe93504ea18008d1df98dee4f7766db66c435e4882ab35cf70cac43",
                "sha256:eb6ea6da4c787111adf40f697b4e58732ee0942b5d3bd8f435277643329ba627",
                "sha256:ec8c433b3ab0419100bd45b47c9c8551248a5aee30ca5e9d399a0b57ac04651b",
                "sha256:eff9d20417ff9dcb0d25e2defc2574d10b491bf2e693b4e491914738b7908168",
                "sha256:f0214eb2a23b85528310dad848ad2ac58e735612929c8072f6093f3585fd342d",
                "sha256:f276df9830dba7a333544bd41070e8175762a7ac20350786b322b714b0e654f5",
                "sha256:f3acda1924472472ddd60c29e5b9db0cec629fbe3c5c5accb74d6d6d14773478",
                "sha256:f70a9e237bb792c7cc7e44c531fd48f5897961701cdaa06cf22fc14965c496cf",
                "sha256:f9d29ca8a77117315101425ec7ec2a47a22ccf59f5593378fc4077ac5b754fce",
                "sha256:fa877ca7f6b48054f847b61d6fa7bed5cebb663ebc55e018fda12db09dcc664c",
                "sha256:fdcec0b8399108577ec290f55551d926d9a1fa6cad45882093a7a07ac5ec147b"
            ],
            "markers": "platform_python_implementation == 'CPython'",
            "version": "==1.1.2"
        },
        "grequests": {
            "hashes": [
                "sha256:6eff964416021bb1dee4182a56cc2b551bfa42d37820e6aee6f2efa00d43a061",
                "sha256:7dec890c6668e6755a1ea968565535867956639301268394d24df67b478df666"
            ],
            "index": "pypi",
            "version": "==0.6.0"
        },
        "gunicorn": {
            "hashes": [
                "sha256:9dcc4547dbb1cb284accfb15ab5667a0e5d1881cc443e0677b4882a4067a807e",
                "sha256:e0a968b5ba15f8a328fdfd7ab1fcb5af4470c28aaf7e55df02a99bc13138e6e8"
            ],
            "index": "pypi",
            "version": "==20.1.0"
        },
        "hvac": {
            "hashes": [
                "sha256:3e8a34804b1e20954a2b4991cc13ed9c09b32e50dadd9d3438224481150f6568",
                "sha256:f905c59d32d88d3f67571fe5a8a78de4659e04798ad809de439f667247d13626"
            ],
            "index": "pypi",
            "version": "==0.11.2"
        },
        "idna": {
            "hashes": [
                "sha256:84d9dd047ffa80596e0f246e2eab0b391788b0503584e8945f2368256d2735ff",
                "sha256:9d643ff0a55b762d5cdb124b8eaa99c66322e2157b69160bc32796e824360e6d"
            ],
            "markers": "python_version >= '3'",
            "version": "==3.3"
        },
        "inflection": {
            "hashes": [
                "sha256:1a29730d366e996aaacffb2f1f1cb9593dc38e2ddd30c91250c6dde09ea9b417",
                "sha256:f38b2b640938a4f35ade69ac3d053042959b62a0f1076a5bbaa1b9526605a8a2"
            ],
            "markers": "python_version >= '3.5'",
            "version": "==0.5.1"
        },
        "ipaddress": {
            "hashes": [
                "sha256:6e0f4a39e66cb5bb9a137b00276a2eff74f93b71dcbdad6f10ff7df9d3557fcc",
                "sha256:b7f8e0369580bb4a24d5ba1d7cc29660a4a6987763faf1d8a8046830e020e7e2"
            ],
            "index": "pypi",
            "version": "==1.0.23"
        },
        "itypes": {
            "hashes": [
                "sha256:03da6872ca89d29aef62773672b2d408f490f80db48b23079a4b194c86dd04c6",
                "sha256:af886f129dea4a2a1e3d36595a2d139589e4dd287f5cab0b40e799ee81570ff1"
            ],
            "version": "==1.2.0"
        },
        "jinja2": {
            "hashes": [
                "sha256:077ce6014f7b40d03b47d1f1ca4b0fc8328a692bd284016f806ed0eaca390ad8",
                "sha256:611bb273cd68f3b993fabdc4064fc858c5b47a973cb5aa7999ec1ba405c87cd7"
            ],
            "markers": "python_version >= '3.6'",
            "version": "==3.0.3"
        },
        "jmespath": {
            "hashes": [
                "sha256:b85d0567b8666149a93172712e68920734333c0ce7e89b78b3e987f71e5ed4f9",
                "sha256:cdf6525904cc597730141d61b36f2e4b8ecc257c420fa2f4549bac2c2d0cb72f"
            ],
            "markers": "python_version >= '2.6' and python_version not in '3.0, 3.1, 3.2, 3.3'",
            "version": "==0.10.0"
        },
        "jwcrypto": {
            "hashes": [
                "sha256:db93a656d9a7a35dda5a68deb5c9f301f4e60507d8aef1559e0637b9ac497137",
                "sha256:f88816eb0a41b8f006af978ced5f171f33782525006cdb055b536a40f4d46ac9"
            ],
            "version": "==1.0"
        },
        "markupsafe": {
            "hashes": [
                "sha256:01a9b8ea66f1658938f65b93a85ebe8bc016e6769611be228d797c9d998dd298",
                "sha256:023cb26ec21ece8dc3907c0e8320058b2e0cb3c55cf9564da612bc325bed5e64",
                "sha256:0446679737af14f45767963a1a9ef7620189912317d095f2d9ffa183a4d25d2b",
                "sha256:04635854b943835a6ea959e948d19dcd311762c5c0c6e1f0e16ee57022669194",
                "sha256:0717a7390a68be14b8c793ba258e075c6f4ca819f15edfc2a3a027c823718567",
                "sha256:0955295dd5eec6cb6cc2fe1698f4c6d84af2e92de33fbcac4111913cd100a6ff",
                "sha256:0d4b31cc67ab36e3392bbf3862cfbadac3db12bdd8b02a2731f509ed5b829724",
                "sha256:10f82115e21dc0dfec9ab5c0223652f7197feb168c940f3ef61563fc2d6beb74",
                "sha256:168cd0a3642de83558a5153c8bd34f175a9a6e7f6dc6384b9655d2697312a646",
                "sha256:1d609f577dc6e1aa17d746f8bd3c31aa4d258f4070d61b2aa5c4166c1539de35",
                "sha256:1f2ade76b9903f39aa442b4aadd2177decb66525062db244b35d71d0ee8599b6",
                "sha256:20dca64a3ef2d6e4d5d615a3fd418ad3bde77a47ec8a23d984a12b5b4c74491a",
                "sha256:2a7d351cbd8cfeb19ca00de495e224dea7e7d919659c2841bbb7f420ad03e2d6",
                "sha256:2d7d807855b419fc2ed3e631034685db6079889a1f01d5d9dac950f764da3dad",
                "sha256:2ef54abee730b502252bcdf31b10dacb0a416229b72c18b19e24a4509f273d26",
                "sha256:36bc903cbb393720fad60fc28c10de6acf10dc6cc883f3e24ee4012371399a38",
                "sha256:37205cac2a79194e3750b0af2a5720d95f786a55ce7df90c3af697bfa100eaac",
                "sha256:3c112550557578c26af18a1ccc9e090bfe03832ae994343cfdacd287db6a6ae7",
                "sha256:3dd007d54ee88b46be476e293f48c85048603f5f516008bee124ddd891398ed6",
                "sha256:4296f2b1ce8c86a6aea78613c34bb1a672ea0e3de9c6ba08a960efe0b0a09047",
                "sha256:47ab1e7b91c098ab893b828deafa1203de86d0bc6ab587b160f78fe6c4011f75",
                "sha256:49e3ceeabbfb9d66c3aef5af3a60cc43b85c33df25ce03d0031a608b0a8b2e3f",
                "sha256:4dc8f9fb58f7364b63fd9f85013b780ef83c11857ae79f2feda41e270468dd9b",
                "sha256:4efca8f86c54b22348a5467704e3fec767b2db12fc39c6d963168ab1d3fc9135",
                "sha256:53edb4da6925ad13c07b6d26c2a852bd81e364f95301c66e930ab2aef5b5ddd8",
                "sha256:5855f8438a7d1d458206a2466bf82b0f104a3724bf96a1c781ab731e4201731a",
                "sha256:594c67807fb16238b30c44bdf74f36c02cdf22d1c8cda91ef8a0ed8dabf5620a",
                "sha256:5b6d930f030f8ed98e3e6c98ffa0652bdb82601e7a016ec2ab5d7ff23baa78d1",
                "sha256:5bb28c636d87e840583ee3adeb78172efc47c8b26127267f54a9c0ec251d41a9",
                "sha256:60bf42e36abfaf9aff1f50f52644b336d4f0a3fd6d8a60ca0d054ac9f713a864",
                "sha256:611d1ad9a4288cf3e3c16014564df047fe08410e628f89805e475368bd304914",
                "sha256:6300b8454aa6930a24b9618fbb54b5a68135092bc666f7b06901f897fa5c2fee",
                "sha256:63f3268ba69ace99cab4e3e3b5840b03340efed0948ab8f78d2fd87ee5442a4f",
                "sha256:6557b31b5e2c9ddf0de32a691f2312a32f77cd7681d8af66c2692efdbef84c18",
                "sha256:693ce3f9e70a6cf7d2fb9e6c9d8b204b6b39897a2c4a1aa65728d5ac97dcc1d8",
                "sha256:6a7fae0dd14cf60ad5ff42baa2e95727c3d81ded453457771d02b7d2b3f9c0c2",
                "sha256:6c4ca60fa24e85fe25b912b01e62cb969d69a23a5d5867682dd3e80b5b02581d",
                "sha256:6fcf051089389abe060c9cd7caa212c707e58153afa2c649f00346ce6d260f1b",
                "sha256:7d91275b0245b1da4d4cfa07e0faedd5b0812efc15b702576d103293e252af1b",
                "sha256:89c687013cb1cd489a0f0ac24febe8c7a666e6e221b783e53ac50ebf68e45d86",
                "sha256:8d206346619592c6200148b01a2142798c989edcb9c896f9ac9722a99d4e77e6",
                "sha256:905fec760bd2fa1388bb5b489ee8ee5f7291d692638ea5f67982d968366bef9f",
                "sha256:97383d78eb34da7e1fa37dd273c20ad4320929af65d156e35a5e2d89566d9dfb",
                "sha256:984d76483eb32f1bcb536dc27e4ad56bba4baa70be32fa87152832cdd9db0833",
                "sha256:99df47edb6bda1249d3e80fdabb1dab8c08ef3975f69aed437cb69d0a5de1e28",
                "sha256:9f02365d4e99430a12647f09b6cc8bab61a6564363f313126f775eb4f6ef798e",
                "sha256:a30e67a65b53ea0a5e62fe23682cfe22712e01f453b95233b25502f7c61cb415",
                "sha256:ab3ef638ace319fa26553db0624c4699e31a28bb2a835c5faca8f8acf6a5a902",
                "sha256:aca6377c0cb8a8253e493c6b451565ac77e98c2951c45f913e0b52facdcff83f",
                "sha256:add36cb2dbb8b736611303cd3bfcee00afd96471b09cda130da3581cbdc56a6d",
                "sha256:b2f4bf27480f5e5e8ce285a8c8fd176c0b03e93dcc6646477d4630e83440c6a9",
                "sha256:b7f2d075102dc8c794cbde1947378051c4e5180d52d276987b8d28a3bd58c17d",
                "sha256:baa1a4e8f868845af802979fcdbf0bb11f94f1cb7ced4c4b8a351bb60d108145",
                "sha256:be98f628055368795d818ebf93da628541e10b75b41c559fdf36d104c5787066",
                "sha256:bf5d821ffabf0ef3533c39c518f3357b171a1651c1ff6827325e4489b0e46c3c",
                "sha256:c47adbc92fc1bb2b3274c4b3a43ae0e4573d9fbff4f54cd484555edbf030baf1",
                "sha256:cdfba22ea2f0029c9261a4bd07e830a8da012291fbe44dc794e488b6c9bb353a",
                "sha256:d6c7ebd4e944c85e2c3421e612a7057a2f48d478d79e61800d81468a8d842207",
                "sha256:d7f9850398e85aba693bb640262d3611788b1f29a79f0c93c565694658f4071f",
                "sha256:d8446c54dc28c01e5a2dbac5a25f071f6653e6e40f3a8818e8b45d790fe6ef53",
                "sha256:deb993cacb280823246a026e3b2d81c493c53de6acfd5e6bfe31ab3402bb37dd",
                "sha256:e0f138900af21926a02425cf736db95be9f4af72ba1bb21453432a07f6082134",
                "sha256:e9936f0b261d4df76ad22f8fee3ae83b60d7c3e871292cd42f40b81b70afae85",
                "sha256:f0567c4dc99f264f49fe27da5f735f414c4e7e7dd850cfd8e69f0862d7c74ea9",
                "sha256:f5653a225f31e113b152e56f154ccbe59eeb1c7487b39b9d9f9cdb58e6c79dc5",
                "sha256:f826e31d18b516f653fe296d967d700fddad5901ae07c622bb3705955e1faa94",
                "sha256:f8ba0e8349a38d3001fae7eadded3f6606f0da5d748ee53cc1dab1d6527b9509",
                "sha256:f9081981fe268bd86831e5c75f7de206ef275defcb82bc70740ae6dc507aee51",
                "sha256:fa130dd50c57d53368c9d59395cb5526eda596d3ffe36666cd81a44d56e48872"
            ],
            "markers": "python_version >= '3.6'",
            "version": "==2.0.1"
        },
        "oauthlib": {
            "hashes": [
                "sha256:42bf6354c2ed8c6acb54d971fce6f88193d97297e18602a3a886603f9d7730cc",
                "sha256:8f0215fcc533dd8dd1bee6f4c412d4f0cd7297307d43ac61666389e3bc3198a3"
            ],
            "markers": "python_version >= '3.6'",
            "version": "==3.1.1"
        },
        "ordered-set": {
            "hashes": [
                "sha256:ba93b2df055bca202116ec44b9bead3df33ea63a7d5827ff8e16738b97f33a95"
            ],
            "markers": "python_version >= '3.5'",
            "version": "==4.0.2"
        },
        "packaging": {
            "hashes": [
                "sha256:dd47c42927d89ab911e606518907cc2d3a1f38bbd026385970643f9c5b8ecfeb",
                "sha256:ef103e05f519cdc783ae24ea4e2e0f508a9c99b2d4969652eed6a2e1ea5bd522"
            ],
            "markers": "python_version >= '3.6'",
            "version": "==21.3"
        },
        "piexif": {
            "hashes": [
                "sha256:3bc435d171720150b81b15d27e05e54b8abbde7b4242cddd81ef160d283108b6",
                "sha256:83cb35c606bf3a1ea1a8f0a25cb42cf17e24353fd82e87ae3884e74a302a5f1b"
            ],
            "index": "pypi",
            "version": "==1.1.3"
        },
        "pillow": {
            "hashes": [
                "sha256:066f3999cb3b070a95c3652712cffa1a748cd02d60ad7b4e485c3748a04d9d76",
                "sha256:0a0956fdc5defc34462bb1c765ee88d933239f9a94bc37d132004775241a7585",
                "sha256:0b052a619a8bfcf26bd8b3f48f45283f9e977890263e4571f2393ed8898d331b",
                "sha256:1394a6ad5abc838c5cd8a92c5a07535648cdf6d09e8e2d6df916dfa9ea86ead8",
                "sha256:1bc723b434fbc4ab50bb68e11e93ce5fb69866ad621e3c2c9bdb0cd70e345f55",
                "sha256:244cf3b97802c34c41905d22810846802a3329ddcb93ccc432870243211c79fc",
                "sha256:25a49dc2e2f74e65efaa32b153527fc5ac98508d502fa46e74fa4fd678ed6645",
                "sha256:2e4440b8f00f504ee4b53fe30f4e381aae30b0568193be305256b1462216feff",
                "sha256:3862b7256046fcd950618ed22d1d60b842e3a40a48236a5498746f21189afbbc",
                "sha256:3eb1ce5f65908556c2d8685a8f0a6e989d887ec4057326f6c22b24e8a172c66b",
                "sha256:3f97cfb1e5a392d75dd8b9fd274d205404729923840ca94ca45a0af57e13dbe6",
                "sha256:493cb4e415f44cd601fcec11c99836f707bb714ab03f5ed46ac25713baf0ff20",
                "sha256:4acc0985ddf39d1bc969a9220b51d94ed51695d455c228d8ac29fcdb25810e6e",
                "sha256:5503c86916d27c2e101b7f71c2ae2cddba01a2cf55b8395b0255fd33fa4d1f1a",
                "sha256:5b7bb9de00197fb4261825c15551adf7605cf14a80badf1761d61e59da347779",
                "sha256:5e9ac5f66616b87d4da618a20ab0a38324dbe88d8a39b55be8964eb520021e02",
                "sha256:620582db2a85b2df5f8a82ddeb52116560d7e5e6b055095f04ad828d1b0baa39",
                "sha256:62cc1afda735a8d109007164714e73771b499768b9bb5afcbbee9d0ff374b43f",
                "sha256:70ad9e5c6cb9b8487280a02c0ad8a51581dcbbe8484ce058477692a27c151c0a",
                "sha256:72b9e656e340447f827885b8d7a15fc8c4e68d410dc2297ef6787eec0f0ea409",
                "sha256:72cbcfd54df6caf85cc35264c77ede902452d6df41166010262374155947460c",
                "sha256:792e5c12376594bfcb986ebf3855aa4b7c225754e9a9521298e460e92fb4a488",
                "sha256:7b7017b61bbcdd7f6363aeceb881e23c46583739cb69a3ab39cb384f6ec82e5b",
                "sha256:81f8d5c81e483a9442d72d182e1fb6dcb9723f289a57e8030811bac9ea3fef8d",
                "sha256:82aafa8d5eb68c8463b6e9baeb4f19043bb31fefc03eb7b216b51e6a9981ae09",
                "sha256:84c471a734240653a0ec91dec0996696eea227eafe72a33bd06c92697728046b",
                "sha256:8c803ac3c28bbc53763e6825746f05cc407b20e4a69d0122e526a582e3b5e153",
                "sha256:93ce9e955cc95959df98505e4608ad98281fff037350d8c2671c9aa86bcf10a9",
                "sha256:9a3e5ddc44c14042f0844b8cf7d2cd455f6cc80fd7f5eefbe657292cf601d9ad",
                "sha256:a4901622493f88b1a29bd30ec1a2f683782e57c3c16a2dbc7f2595ba01f639df",
                "sha256:a5a4532a12314149d8b4e4ad8ff09dde7427731fcfa5917ff16d0291f13609df",
                "sha256:b8831cb7332eda5dc89b21a7bce7ef6ad305548820595033a4b03cf3091235ed",
                "sha256:b8e2f83c56e141920c39464b852de3719dfbfb6e3c99a2d8da0edf4fb33176ed",
                "sha256:c70e94281588ef053ae8998039610dbd71bc509e4acbc77ab59d7d2937b10698",
                "sha256:c8a17b5d948f4ceeceb66384727dde11b240736fddeda54ca740b9b8b1556b29",
                "sha256:d82cdb63100ef5eedb8391732375e6d05993b765f72cb34311fab92103314649",
                "sha256:d89363f02658e253dbd171f7c3716a5d340a24ee82d38aab9183f7fdf0cdca49",
                "sha256:d99ec152570e4196772e7a8e4ba5320d2d27bf22fdf11743dd882936ed64305b",
                "sha256:ddc4d832a0f0b4c52fff973a0d44b6c99839a9d016fe4e6a1cb8f3eea96479c2",
                "sha256:e3dacecfbeec9a33e932f00c6cd7996e62f53ad46fbe677577394aaa90ee419a",
                "sha256:eb9fc393f3c61f9054e1ed26e6fe912c7321af2f41ff49d3f83d05bacf22cc78"
            ],
            "index": "pypi",
            "version": "==8.4.0"
        },
        "psycopg2": {
            "hashes": [
                "sha256:26322c3f114de1f60c1b0febf8fdd595c221b4f624524178f515d07350a71bd1",
                "sha256:6796ac614412ce374587147150e56d03b7845c9e031b88aacdcadc880e81bb38",
                "sha256:77b9105ef37bc005b8ffbcb1ed6d8685bb0e8ce84773738aa56421a007ec5a7a",
                "sha256:77d09a79f9739b97099d2952bbbf18eaa4eaf825362387acbb9552ec1b3fa228",
                "sha256:91c7fd0fe9e6c118e8ff5b665bc3445781d3615fa78e131d0b4f8c85e8ca9ec8",
                "sha256:a761b60da0ecaf6a9866985bcde26327883ac3cdb90535ab68b8d784f02b05ef",
                "sha256:a84da9fa891848e0270e8e04dcca073bc9046441eeb47069f5c0e36783debbea",
                "sha256:b8816c6410fa08d2a022e4e38d128bae97c1855e176a00493d6ec62ccd606d57",
                "sha256:dfc32db6ce9ecc35a131320888b547199f79822b028934bb5b332f4169393e15",
                "sha256:f65cba7924363e0d2f416041b48ff69d559548f2cb168ff972c54e09e1e64db8",
                "sha256:fd7ddab7d6afee4e21c03c648c8b667b197104713e57ec404d5b74097af21e31"
            ],
            "index": "pypi",
            "version": "==2.9.2"
        },
        "pycparser": {
            "hashes": [
                "sha256:8ee45429555515e1f6b185e78100aea234072576aa43ab53aefcae078162fca9",
                "sha256:e644fdec12f7872f86c58ff790da456218b10f863970249516d60a5eaca77206"
            ],
            "version": "==2.21"
        },
        "pyjwt": {
            "hashes": [
                "sha256:b888b4d56f06f6dcd777210c334e69c737be74755d3e5e9ee3fe67dc18a0ee41",
                "sha256:e0c4bb8d9f0af0c7f5b1ec4c5036309617d03d56932877f2f7a0beeb5318322f"
            ],
            "index": "pypi",
            "version": "==2.3.0"
        },
        "pyparsing": {
            "hashes": [
                "sha256:04ff808a5b90911829c55c4e26f75fa5ca8a2f5f36aa3a51f68e27033341d3e4",
                "sha256:d9bdec0013ef1eb5a84ab39a3b3868911598afa494f5faa038647101504e2b81"
            ],
            "markers": "python_version >= '3.6'",
            "version": "==3.0.6"
        },
        "python-dateutil": {
            "hashes": [
                "sha256:0123cacc1627ae19ddf3c27a5de5bd67ee4586fbdd6440d9748f8abb483d3e86",
                "sha256:961d03dc3453ebbc59dbdea9e4e11c5651520a876d0f4db161e8674aae935da9"
            ],
            "markers": "python_version >= '2.7' and python_version not in '3.0, 3.1, 3.2, 3.3'",
            "version": "==2.8.2"
        },
        "python-decouple": {
            "hashes": [
                "sha256:011d3f785367c54a72cf8a07d3a7a48bb8cc1a0f8e6c70353ca5767ebf7c8c9d",
                "sha256:68e4b3fcc97e24bc90eecc514852d0bf970f4ff031f5f7a6728ddafa9afefcaf"
            ],
            "index": "pypi",
            "version": "==3.5"
        },
        "python-slugify": {
            "hashes": [
                "sha256:6d8c5df75cd4a7c3a2d21e257633de53f52ab0265cd2d1dc62a730e8194a7380",
                "sha256:f13383a0b9fcbe649a1892b9c8eb4f8eab1d6d84b84bb7a624317afa98159cab"
            ],
            "markers": "python_version >= '3.6'",
            "version": "==5.0.2"
        },
        "python-xmp-toolkit": {
            "hashes": [
                "sha256:f8d912946ff9fd46ed5c7c355aa5d4ea193328b3f200909ef32d9a28a1419a38"
            ],
            "index": "pypi",
            "version": "==2.0.1"
        },
        "python3-openid": {
            "hashes": [
                "sha256:33fbf6928f401e0b790151ed2b5290b02545e8775f982485205a066f874aaeaf",
                "sha256:6626f771e0417486701e0b4daff762e7212e820ca5b29fcc0d05f6f8736dfa6b"
            ],
            "index": "pypi",
            "version": "==3.2.0"
        },
        "pytz": {
            "hashes": [
                "sha256:3672058bc3453457b622aab7a1c3bfd5ab0bdae451512f6cf25f64ed37f5b87c",
                "sha256:acad2d8b20a1af07d4e4c9d2e9285c5ed9104354062f275f3fcd88dcef4f1326"
            ],
            "version": "==2021.3"
        },
        "redis": {
            "hashes": [
                "sha256:0e7e0cfca8660dea8b7d5cd8c4f6c5e29e11f31158c0b0ae91a397f00e5a05a2",
                "sha256:432b788c4530cfe16d8d943a09d40ca6c16149727e4afe8c2c9d5580c59d9f24"
            ],
            "markers": "python_version >= '2.7' and python_version not in '3.0, 3.1, 3.2, 3.3, 3.4'",
            "version": "==3.5.3"
        },
        "redlock-py": {
            "hashes": [
                "sha256:0b8722c4843ddeabc2fc1dd37c05859e0da29fbce3bd1f6ecc73c98396f139ac"
            ],
            "index": "pypi",
            "version": "==1.0.8"
        },
        "requests": {
            "hashes": [
                "sha256:6c1246513ecd5ecd4528a0906f910e8f0f9c6b8ec72030dc9fd154dc1a6efd24",
                "sha256:b8aa58f8cf793ffd8782d3d8cb19e66ef36f7aba4353eec859e74678b01b07a7"
            ],
            "markers": "python_version >= '2.7' and python_version not in '3.0, 3.1, 3.2, 3.3, 3.4, 3.5'",
            "version": "==2.26.0"
        },
        "requests-oauthlib": {
            "hashes": [
                "sha256:7f71572defaecd16372f9006f33c2ec8c077c3cfa6f5911a9a90202beb513f3d",
                "sha256:b4261601a71fd721a8bd6d7aa1cc1d6a8a93b4a9f5e96626f8e4d91e8beeaa6a",
                "sha256:fa6c47b933f01060936d87ae9327fead68768b69c6c9ea2109c48be30f2d4dbc"
            ],
            "index": "pypi",
            "version": "==1.3.0"
        },
        "ruamel.yaml": {
            "hashes": [
                "sha256:9751de4cbb57d4bfbf8fc394e125ed4a2f170fbff3dc3d78abf50be85924f8be",
                "sha256:9af3ec5d7f8065582f3aa841305465025d0afd26c5fb54e15b964e11838fc74f"
            ],
            "markers": "python_version >= '3'",
            "version": "==0.17.17"
        },
        "ruamel.yaml.clib": {
            "hashes": [
                "sha256:0847201b767447fc33b9c235780d3aa90357d20dd6108b92be544427bea197dd",
                "sha256:1070ba9dd7f9370d0513d649420c3b362ac2d687fe78c6e888f5b12bf8bc7bee",
                "sha256:1866cf2c284a03b9524a5cc00daca56d80057c5ce3cdc86a52020f4c720856f0",
                "sha256:221eca6f35076c6ae472a531afa1c223b9c29377e62936f61bc8e6e8bdc5f9e7",
                "sha256:31ea73e564a7b5fbbe8188ab8b334393e06d997914a4e184975348f204790277",
                "sha256:3fb9575a5acd13031c57a62cc7823e5d2ff8bc3835ba4d94b921b4e6ee664104",
                "sha256:4ff604ce439abb20794f05613c374759ce10e3595d1867764dd1ae675b85acbd",
                "sha256:6e7be2c5bcb297f5b82fee9c665eb2eb7001d1050deaba8471842979293a80b0",
                "sha256:72a2b8b2ff0a627496aad76f37a652bcef400fd861721744201ef1b45199ab78",
                "sha256:77df077d32921ad46f34816a9a16e6356d8100374579bc35e15bab5d4e9377de",
                "sha256:78988ed190206672da0f5d50c61afef8f67daa718d614377dcd5e3ed85ab4a99",
                "sha256:7b2927e92feb51d830f531de4ccb11b320255ee95e791022555971c466af4527",
                "sha256:7f7ecb53ae6848f959db6ae93bdff1740e651809780822270eab111500842a84",
                "sha256:825d5fccef6da42f3c8eccd4281af399f21c02b32d98e113dbc631ea6a6ecbc7",
                "sha256:846fc8336443106fe23f9b6d6b8c14a53d38cef9a375149d61f99d78782ea468",
                "sha256:89221ec6d6026f8ae859c09b9718799fea22c0e8da8b766b0b2c9a9ba2db326b",
                "sha256:9efef4aab5353387b07f6b22ace0867032b900d8e91674b5d8ea9150db5cae94",
                "sha256:a32f8d81ea0c6173ab1b3da956869114cae53ba1e9f72374032e33ba3118c233",
                "sha256:a49e0161897901d1ac9c4a79984b8410f450565bbad64dbfcbf76152743a0cdb",
                "sha256:ada3f400d9923a190ea8b59c8f60680c4ef8a4b0dfae134d2f2ff68429adfab5",
                "sha256:bf75d28fa071645c529b5474a550a44686821decebdd00e21127ef1fd566eabe",
                "sha256:cfdb9389d888c5b74af297e51ce357b800dd844898af9d4a547ffc143fa56751",
                "sha256:d67f273097c368265a7b81e152e07fb90ed395df6e552b9fa858c6d2c9f42502",
                "sha256:dc6a613d6c74eef5a14a214d433d06291526145431c3b964f5e16529b1842bed",
                "sha256:de9c6b8a1ba52919ae919f3ae96abb72b994dd0350226e28f3686cb4f142165c"
            ],
            "markers": "python_version < '3.10' and platform_python_implementation == 'CPython'",
            "version": "==0.2.6"
        },
        "s3transfer": {
            "hashes": [
                "sha256:50ed823e1dc5868ad40c8dc92072f757aa0e653a192845c94a3b676f4a62da4c",
                "sha256:9c1dc369814391a6bda20ebbf4b70a0f34630592c9aa520856bf384916af2803"
            ],
            "markers": "python_version >= '3.6'",
            "version": "==0.5.0"
        },
<<<<<<< HEAD
=======
        "setuptools": {
            "hashes": [
                "sha256:09980778aa734c3037a47997f28d6db5ab18bdf2af0e49f719bfc53967fd2e82",
                "sha256:608a7885b664342ae9fafc43840b29d219c5a578876f6f7e00c4e2612160587f"
            ],
            "markers": "python_version >= '3.7'",
            "version": "==59.8.0"
        },
>>>>>>> 7e0284bd
        "six": {
            "hashes": [
                "sha256:1e61c37477a1626458e36f7b1d82aa5c9b094fa4802892072e49de9c60c4c926",
                "sha256:8abb2f1d86890a2dfb989f9a77cfcfd3e47c2a354b01111771326f8aa26e0254"
            ],
            "markers": "python_version >= '2.7' and python_version not in '3.0, 3.1, 3.2, 3.3'",
            "version": "==1.16.0"
        },
        "sqlparse": {
            "hashes": [
                "sha256:0c00730c74263a94e5a9919ade150dfc3b19c574389985446148402998287dae",
                "sha256:48719e356bb8b42991bdbb1e8b83223757b93789c00910a616a071910ca4a64d"
            ],
            "markers": "python_version >= '3.5'",
            "version": "==0.4.2"
        },
        "text-unidecode": {
            "hashes": [
                "sha256:1311f10e8b895935241623731c2ba64f4c455287888b18189350b67134a822e8",
                "sha256:bad6603bb14d279193107714b288be206cac565dfa49aa5b105294dd5c4aab93"
            ],
            "version": "==1.3"
        },
        "uritemplate": {
            "hashes": [
                "sha256:4346edfc5c3b79f694bccd6d6099a322bbeb628dbf2cd86eea55a456ce5124f0",
                "sha256:830c08b8d99bdd312ea4ead05994a38e8936266f84b9a7878232db50b044e02e"
            ],
            "markers": "python_version >= '3.6'",
            "version": "==4.1.1"
        },
        "urllib3": {
            "hashes": [
                "sha256:4987c65554f7a2dbf30c18fd48778ef124af6fab771a377103da0585e2336ece",
                "sha256:c4fdf4019605b6e5423637e01bc9fe4daef873709a7973e195ceba0a62bbc844"
            ],
            "markers": "python_version >= '2.7' and python_version not in '3.0, 3.1, 3.2, 3.3, 3.4' and python_version < '4'",
            "version": "==1.26.7"
        },
        "webob": {
            "hashes": [
                "sha256:73aae30359291c14fa3b956f8b5ca31960e420c28c1bec002547fb04928cf89b",
                "sha256:b64ef5141be559cfade448f044fa45c2260351edcb6a8ef6b7e00c7dcef0c323"
            ],
            "markers": "python_version >= '2.7' and python_version not in '3.0, 3.1, 3.2, 3.3'",
            "version": "==1.8.7"
        },
        "wrapt": {
            "hashes": [
                "sha256:086218a72ec7d986a3eddb7707c8c4526d677c7b35e355875a0fe2918b059179",
                "sha256:0877fe981fd76b183711d767500e6b3111378ed2043c145e21816ee589d91096",
                "sha256:0a017a667d1f7411816e4bf214646d0ad5b1da2c1ea13dec6c162736ff25a374",
                "sha256:0cb23d36ed03bf46b894cfec777eec754146d68429c30431c99ef28482b5c1df",
                "sha256:1fea9cd438686e6682271d36f3481a9f3636195578bab9ca3382e2f5f01fc185",
                "sha256:220a869982ea9023e163ba915077816ca439489de6d2c09089b219f4e11b6785",
                "sha256:25b1b1d5df495d82be1c9d2fad408f7ce5ca8a38085e2da41bb63c914baadff7",
                "sha256:2dded5496e8f1592ec27079b28b6ad2a1ef0b9296d270f77b8e4a3a796cf6909",
                "sha256:2ebdde19cd3c8cdf8df3fc165bc7827334bc4e353465048b36f7deeae8ee0918",
                "sha256:43e69ffe47e3609a6aec0fe723001c60c65305784d964f5007d5b4fb1bc6bf33",
                "sha256:46f7f3af321a573fc0c3586612db4decb7eb37172af1bc6173d81f5b66c2e068",
                "sha256:47f0a183743e7f71f29e4e21574ad3fa95676136f45b91afcf83f6a050914829",
                "sha256:498e6217523111d07cd67e87a791f5e9ee769f9241fcf8a379696e25806965af",
                "sha256:4b9c458732450ec42578b5642ac53e312092acf8c0bfce140ada5ca1ac556f79",
                "sha256:51799ca950cfee9396a87f4a1240622ac38973b6df5ef7a41e7f0b98797099ce",
                "sha256:5601f44a0f38fed36cc07db004f0eedeaadbdcec90e4e90509480e7e6060a5bc",
                "sha256:5f223101f21cfd41deec8ce3889dc59f88a59b409db028c469c9b20cfeefbe36",
                "sha256:610f5f83dd1e0ad40254c306f4764fcdc846641f120c3cf424ff57a19d5f7ade",
                "sha256:6a03d9917aee887690aa3f1747ce634e610f6db6f6b332b35c2dd89412912bca",
                "sha256:705e2af1f7be4707e49ced9153f8d72131090e52be9278b5dbb1498c749a1e32",
                "sha256:766b32c762e07e26f50d8a3468e3b4228b3736c805018e4b0ec8cc01ecd88125",
                "sha256:77416e6b17926d953b5c666a3cb718d5945df63ecf922af0ee576206d7033b5e",
                "sha256:778fd096ee96890c10ce96187c76b3e99b2da44e08c9e24d5652f356873f6709",
                "sha256:78dea98c81915bbf510eb6a3c9c24915e4660302937b9ae05a0947164248020f",
                "sha256:7dd215e4e8514004c8d810a73e342c536547038fb130205ec4bba9f5de35d45b",
                "sha256:7dde79d007cd6dfa65afe404766057c2409316135cb892be4b1c768e3f3a11cb",
                "sha256:81bd7c90d28a4b2e1df135bfbd7c23aee3050078ca6441bead44c42483f9ebfb",
                "sha256:85148f4225287b6a0665eef08a178c15097366d46b210574a658c1ff5b377489",
                "sha256:865c0b50003616f05858b22174c40ffc27a38e67359fa1495605f96125f76640",
                "sha256:87883690cae293541e08ba2da22cacaae0a092e0ed56bbba8d018cc486fbafbb",
                "sha256:8aab36778fa9bba1a8f06a4919556f9f8c7b33102bd71b3ab307bb3fecb21851",
                "sha256:8c73c1a2ec7c98d7eaded149f6d225a692caa1bd7b2401a14125446e9e90410d",
                "sha256:936503cb0a6ed28dbfa87e8fcd0a56458822144e9d11a49ccee6d9a8adb2ac44",
                "sha256:944b180f61f5e36c0634d3202ba8509b986b5fbaf57db3e94df11abee244ba13",
                "sha256:96b81ae75591a795d8c90edc0bfaab44d3d41ffc1aae4d994c5aa21d9b8e19a2",
                "sha256:981da26722bebb9247a0601e2922cedf8bb7a600e89c852d063313102de6f2cb",
                "sha256:ae9de71eb60940e58207f8e71fe113c639da42adb02fb2bcbcaccc1ccecd092b",
                "sha256:b73d4b78807bd299b38e4598b8e7bd34ed55d480160d2e7fdaabd9931afa65f9",
                "sha256:d4a5f6146cfa5c7ba0134249665acd322a70d1ea61732723c7d3e8cc0fa80755",
                "sha256:dd91006848eb55af2159375134d724032a2d1d13bcc6f81cd8d3ed9f2b8e846c",
                "sha256:e05e60ff3b2b0342153be4d1b597bbcfd8330890056b9619f4ad6b8d5c96a81a",
                "sha256:e6906d6f48437dfd80464f7d7af1740eadc572b9f7a4301e7dd3d65db285cacf",
                "sha256:e92d0d4fa68ea0c02d39f1e2f9cb5bc4b4a71e8c442207433d8db47ee79d7aa3",
                "sha256:e94b7d9deaa4cc7bac9198a58a7240aaf87fe56c6277ee25fa5b3aa1edebd229",
                "sha256:ea3e746e29d4000cd98d572f3ee2a6050a4f784bb536f4ac1f035987fc1ed83e",
                "sha256:ec7e20258ecc5174029a0f391e1b948bf2906cd64c198a9b8b281b811cbc04de",
                "sha256:ec9465dd69d5657b5d2fa6133b3e1e989ae27d29471a672416fd729b429eb554",
                "sha256:f122ccd12fdc69628786d0c947bdd9cb2733be8f800d88b5a37c57f1f1d73c10",
                "sha256:f99c0489258086308aad4ae57da9e8ecf9e1f3f30fa35d5e170b4d4896554d80",
                "sha256:f9c51d9af9abb899bd34ace878fbec8bf357b3194a10c4e8e0a25512826ef056",
                "sha256:fd76c47f20984b43d93de9a82011bb6e5f8325df6c9ed4d8310029a55fa361ea"
            ],
            "markers": "python_version >= '2.7' and python_version not in '3.0, 3.1, 3.2, 3.3, 3.4'",
            "version": "==1.13.3"
        },
        "wsgi-basic-auth": {
            "hashes": [
                "sha256:4afe7bafc2c8dae4d4232adca06d3cd49c833565378a3133a53d788cda5c37b3",
                "sha256:956e61eaca26c5834bbce0097be5d4aaf19a86df3bc873988764ebf0f8422b66"
            ],
            "index": "pypi",
            "version": "==1.1.0"
        },
        "zope.event": {
            "hashes": [
                "sha256:2666401939cdaa5f4e0c08cf7f20c9b21423b95e88f4675b1443973bdb080c42",
                "sha256:5e76517f5b9b119acf37ca8819781db6c16ea433f7e2062c4afc2b6fbedb1330"
            ],
            "version": "==4.5.0"
        },
        "zope.interface": {
            "hashes": [
                "sha256:08f9636e99a9d5410181ba0729e0408d3d8748026ea938f3b970a0249daa8192",
                "sha256:0b465ae0962d49c68aa9733ba92a001b2a0933c317780435f00be7ecb959c702",
                "sha256:0cba8477e300d64a11a9789ed40ee8932b59f9ee05f85276dbb4b59acee5dd09",
                "sha256:0cee5187b60ed26d56eb2960136288ce91bcf61e2a9405660d271d1f122a69a4",
                "sha256:0ea1d73b7c9dcbc5080bb8aaffb776f1c68e807767069b9ccdd06f27a161914a",
                "sha256:0f91b5b948686659a8e28b728ff5e74b1be6bf40cb04704453617e5f1e945ef3",
                "sha256:15e7d1f7a6ee16572e21e3576d2012b2778cbacf75eb4b7400be37455f5ca8bf",
                "sha256:17776ecd3a1fdd2b2cd5373e5ef8b307162f581c693575ec62e7c5399d80794c",
                "sha256:194d0bcb1374ac3e1e023961610dc8f2c78a0f5f634d0c737691e215569e640d",
                "sha256:1c0e316c9add0db48a5b703833881351444398b04111188069a26a61cfb4df78",
                "sha256:205e40ccde0f37496904572035deea747390a8b7dc65146d30b96e2dd1359a83",
                "sha256:273f158fabc5ea33cbc936da0ab3d4ba80ede5351babc4f577d768e057651531",
                "sha256:2876246527c91e101184f63ccd1d716ec9c46519cc5f3d5375a3351c46467c46",
                "sha256:2c98384b254b37ce50eddd55db8d381a5c53b4c10ee66e1e7fe749824f894021",
                "sha256:2e5a26f16503be6c826abca904e45f1a44ff275fdb7e9d1b75c10671c26f8b94",
                "sha256:334701327f37c47fa628fc8b8d28c7d7730ce7daaf4bda1efb741679c2b087fc",
                "sha256:3748fac0d0f6a304e674955ab1365d515993b3a0a865e16a11ec9d86fb307f63",
                "sha256:3c02411a3b62668200910090a0dff17c0b25aaa36145082a5a6adf08fa281e54",
                "sha256:3dd4952748521205697bc2802e4afac5ed4b02909bb799ba1fe239f77fd4e117",
                "sha256:3f24df7124c323fceb53ff6168da70dbfbae1442b4f3da439cd441681f54fe25",
                "sha256:469e2407e0fe9880ac690a3666f03eb4c3c444411a5a5fddfdabc5d184a79f05",
                "sha256:4de4bc9b6d35c5af65b454d3e9bc98c50eb3960d5a3762c9438df57427134b8e",
                "sha256:5208ebd5152e040640518a77827bdfcc73773a15a33d6644015b763b9c9febc1",
                "sha256:52de7fc6c21b419078008f697fd4103dbc763288b1406b4562554bd47514c004",
                "sha256:5bb3489b4558e49ad2c5118137cfeaf59434f9737fa9c5deefc72d22c23822e2",
                "sha256:5dba5f530fec3f0988d83b78cc591b58c0b6eb8431a85edd1569a0539a8a5a0e",
                "sha256:5dd9ca406499444f4c8299f803d4a14edf7890ecc595c8b1c7115c2342cadc5f",
                "sha256:5f931a1c21dfa7a9c573ec1f50a31135ccce84e32507c54e1ea404894c5eb96f",
                "sha256:63b82bb63de7c821428d513607e84c6d97d58afd1fe2eb645030bdc185440120",
                "sha256:66c0061c91b3b9cf542131148ef7ecbecb2690d48d1612ec386de9d36766058f",
                "sha256:6f0c02cbb9691b7c91d5009108f975f8ffeab5dff8f26d62e21c493060eff2a1",
                "sha256:71aace0c42d53abe6fc7f726c5d3b60d90f3c5c055a447950ad6ea9cec2e37d9",
                "sha256:7d97a4306898b05404a0dcdc32d9709b7d8832c0c542b861d9a826301719794e",
                "sha256:7df1e1c05304f26faa49fa752a8c690126cf98b40b91d54e6e9cc3b7d6ffe8b7",
                "sha256:8270252effc60b9642b423189a2fe90eb6b59e87cbee54549db3f5562ff8d1b8",
                "sha256:867a5ad16892bf20e6c4ea2aab1971f45645ff3102ad29bd84c86027fa99997b",
                "sha256:877473e675fdcc113c138813a5dd440da0769a2d81f4d86614e5d62b69497155",
                "sha256:8892f89999ffd992208754851e5a052f6b5db70a1e3f7d54b17c5211e37a98c7",
                "sha256:9a9845c4c6bb56e508651f005c4aeb0404e518c6f000d5a1123ab077ab769f5c",
                "sha256:a1e6e96217a0f72e2b8629e271e1b280c6fa3fe6e59fa8f6701bec14e3354325",
                "sha256:a8156e6a7f5e2a0ff0c5b21d6bcb45145efece1909efcbbbf48c56f8da68221d",
                "sha256:a9506a7e80bcf6eacfff7f804c0ad5350c8c95b9010e4356a4b36f5322f09abb",
                "sha256:af310ec8335016b5e52cae60cda4a4f2a60a788cbb949a4fbea13d441aa5a09e",
                "sha256:b0297b1e05fd128d26cc2460c810d42e205d16d76799526dfa8c8ccd50e74959",
                "sha256:bf68f4b2b6683e52bec69273562df15af352e5ed25d1b6641e7efddc5951d1a7",
                "sha256:d0c1bc2fa9a7285719e5678584f6b92572a5b639d0e471bb8d4b650a1a910920",
                "sha256:d4d9d6c1a455d4babd320203b918ccc7fcbefe308615c521062bc2ba1aa4d26e",
                "sha256:db1fa631737dab9fa0b37f3979d8d2631e348c3b4e8325d6873c2541d0ae5a48",
                "sha256:dd93ea5c0c7f3e25335ab7d22a507b1dc43976e1345508f845efc573d3d779d8",
                "sha256:f44e517131a98f7a76696a7b21b164bcb85291cee106a23beccce454e1f433a4",
                "sha256:f7ee479e96f7ee350db1cf24afa5685a5899e2b34992fb99e1f7c1b0b758d263"
            ],
            "markers": "python_version >= '2.7' and python_version not in '3.0, 3.1, 3.2, 3.3, 3.4'",
            "version": "==5.4.0"
        }
    },
    "develop": {
        "alabaster": {
            "hashes": [
                "sha256:446438bdcca0e05bd45ea2de1668c1d9b032e1a9154c2c259092d77031ddd359",
                "sha256:a661d72d58e6ea8a57f7a86e37d86716863ee5e92788398526d58b26a4e4dc02"
            ],
            "version": "==0.7.12"
        },
        "appnope": {
            "hashes": [
                "sha256:93aa393e9d6c54c5cd570ccadd8edad61ea0c4b9ea7a01409020c9aa019eb442",
                "sha256:dd83cd4b5b460958838f6eb3000c660b1f9caf2a5b1de4264e941512f603258a"
            ],
            "markers": "sys_platform == 'darwin'",
            "version": "==0.1.2"
        },
        "attrs": {
            "hashes": [
                "sha256:149e90d6d8ac20db7a955ad60cf0e6881a3f20d37096140088356da6c716b0b1",
                "sha256:ef6aaac3ca6cd92904cdd0d83f629a15f18053ec84e6432106f7a4d04ae4f5fb"
            ],
            "markers": "python_version >= '2.7' and python_version not in '3.0, 3.1, 3.2, 3.3, 3.4'",
            "version": "==21.2.0"
        },
        "babel": {
            "hashes": [
                "sha256:ab49e12b91d937cd11f0b67cb259a57ab4ad2b59ac7a3b41d6c06c0ac5b0def9",
                "sha256:bc0c176f9f6a994582230df350aa6e05ba2ebe4b3ac317eab29d9be5d2768da0"
            ],
            "markers": "python_version >= '2.7' and python_version not in '3.0, 3.1, 3.2, 3.3'",
            "version": "==2.9.1"
        },
        "backcall": {
            "hashes": [
                "sha256:5cbdbf27be5e7cfadb448baf0aa95508f91f2bbc6c6437cd9cd06e2a4c215e1e",
                "sha256:fbbce6a29f263178a1f7915c1940bde0ec2b2a967566fe1c65c1dfb7422bd255"
            ],
            "version": "==0.2.0"
        },
        "backports.entry-points-selectable": {
            "hashes": [
                "sha256:7fceed9532a7aa2bd888654a7314f864a3c16a4e710b34a58cfc0f08114c663b",
                "sha256:914b21a479fde881635f7af5adc7f6e38d6b274be32269070c53b698c60d5386"
            ],
            "markers": "python_version >= '2.7'",
            "version": "==1.1.1"
        },
        "beautifulsoup4": {
            "hashes": [
                "sha256:9a315ce70049920ea4572a4055bc4bd700c940521d36fc858205ad4fcde149bf",
                "sha256:c23ad23c521d818955a4151a67d81580319d4bf548d3d49f4223ae041ff98891"
            ],
            "markers": "python_version >= '3.1'",
            "version": "==4.10.0"
        },
        "brotli": {
            "hashes": [
                "sha256:160c78292e98d21e73a4cc7f76a234390e516afcd982fa17e1422f7c6a9ce9c8",
                "sha256:16d528a45c2e1909c2798f27f7bf0a3feec1dc9e50948e738b961618e38b6a7b",
                "sha256:19598ecddd8a212aedb1ffa15763dd52a388518c4550e615aed88dc3753c0f0c",
                "sha256:1c48472a6ba3b113452355b9af0a60da5c2ae60477f8feda8346f8fd48e3e87c",
                "sha256:268fe94547ba25b58ebc724680609c8ee3e5a843202e9a381f6f9c5e8bdb5c70",
                "sha256:269a5743a393c65db46a7bb982644c67ecba4b8d91b392403ad8a861ba6f495f",
                "sha256:26d168aac4aaec9a4394221240e8a5436b5634adc3cd1cdf637f6645cecbf181",
                "sha256:29d1d350178e5225397e28ea1b7aca3648fcbab546d20e7475805437bfb0a130",
                "sha256:2aad0e0baa04517741c9bb5b07586c642302e5fb3e75319cb62087bd0995ab19",
                "sha256:35a3edbe18e876e596553c4007a087f8bcfd538f19bc116917b3c7522fca0429",
                "sha256:3b78a24b5fd13c03ee2b7b86290ed20efdc95da75a3557cc06811764d5ad1126",
                "sha256:40d15c79f42e0a2c72892bf407979febd9cf91f36f495ffb333d1d04cebb34e4",
                "sha256:44bb8ff420c1d19d91d79d8c3574b8954288bdff0273bf788954064d260d7ab0",
                "sha256:4d1b810aa0ed773f81dceda2cc7b403d01057458730e309856356d4ef4188438",
                "sha256:503fa6af7da9f4b5780bb7e4cbe0c639b010f12be85d02c99452825dd0feef3f",
                "sha256:56d027eace784738457437df7331965473f2c0da2c70e1a1f6fdbae5402e0389",
                "sha256:5913a1177fc36e30fcf6dc868ce23b0453952c78c04c266d3149b3d39e1410d6",
                "sha256:5b6ef7d9f9c38292df3690fe3e302b5b530999fa90014853dcd0d6902fb59f26",
                "sha256:5cb1e18167792d7d21e21365d7650b72d5081ed476123ff7b8cac7f45189c0c7",
                "sha256:61a7ee1f13ab913897dac7da44a73c6d44d48a4adff42a5701e3239791c96e14",
                "sha256:622a231b08899c864eb87e85f81c75e7b9ce05b001e59bbfbf43d4a71f5f32b2",
                "sha256:68715970f16b6e92c574c30747c95cf8cf62804569647386ff032195dc89a430",
                "sha256:6b2ae9f5f67f89aade1fab0f7fd8f2832501311c363a21579d02defa844d9296",
                "sha256:6c772d6c0a79ac0f414a9f8947cc407e119b8598de7621f39cacadae3cf57d12",
                "sha256:76ffebb907bec09ff511bb3acc077695e2c32bc2142819491579a695f77ffd4d",
                "sha256:7cb81373984cc0e4682f31bc3d6be9026006d96eecd07ea49aafb06897746452",
                "sha256:7ee83d3e3a024a9618e5be64648d6d11c37047ac48adff25f12fa4226cf23d1c",
                "sha256:854c33dad5ba0fbd6ab69185fec8dab89e13cda6b7d191ba111987df74f38761",
                "sha256:87fdccbb6bb589095f413b1e05734ba492c962b4a45a13ff3408fa44ffe6479b",
                "sha256:88c63a1b55f352b02c6ffd24b15ead9fc0e8bf781dbe070213039324922a2eea",
                "sha256:8a674ac10e0a87b683f4fa2b6fa41090edfd686a6524bd8dedbd6138b309175c",
                "sha256:93130612b837103e15ac3f9cbacb4613f9e348b58b3aad53721d92e57f96d46a",
                "sha256:9744a863b489c79a73aba014df554b0e7a0fc44ef3f8a0ef2a52919c7d155031",
                "sha256:9749a124280a0ada4187a6cfd1ffd35c350fb3af79c706589d98e088c5044267",
                "sha256:97f715cf371b16ac88b8c19da00029804e20e25f30d80203417255d239f228b5",
                "sha256:9bf919756d25e4114ace16a8ce91eb340eb57a08e2c6950c3cebcbe3dff2a5e7",
                "sha256:9d12cf2851759b8de8ca5fde36a59c08210a97ffca0eb94c532ce7b17c6a3d1d",
                "sha256:a72661af47119a80d82fa583b554095308d6a4c356b2a554fdc2799bc19f2a43",
                "sha256:afde17ae04d90fbe53afb628f7f2d4ca022797aa093e809de5c3cf276f61bbfa",
                "sha256:b663f1e02de5d0573610756398e44c130add0eb9a3fc912a09665332942a2efb",
                "sha256:c2415d9d082152460f2bd4e382a1e85aed233abc92db5a3880da2257dc7daf7b",
                "sha256:c83aa123d56f2e060644427a882a36b3c12db93727ad7a7b9efd7d7f3e9cc2c4",
                "sha256:cfc391f4429ee0a9370aa93d812a52e1fee0f37a81861f4fdd1f4fb28e8547c3",
                "sha256:db844eb158a87ccab83e868a762ea8024ae27337fc7ddcbfcddd157f841fdfe7",
                "sha256:defed7ea5f218a9f2336301e6fd379f55c655bea65ba2476346340a0ce6f74a1",
                "sha256:e16eb9541f3dd1a3e92b89005e37b1257b157b7256df0e36bd7b33b50be73bcb",
                "sha256:f909bbbc433048b499cb9db9e713b5d8d949e8c109a2a548502fb9aa8630f0b1"
            ],
            "version": "==1.0.9"
        },
        "certifi": {
            "hashes": [
                "sha256:78884e7c1d4b00ce3cea67b44566851c4343c120abd683433ce934a68ea58872",
                "sha256:d62a0163eb4c2344ac042ab2bdf75399a71a2d8c7d47eac2e2ee91b9d6339569"
            ],
            "version": "==2021.10.8"
        },
        "cfgv": {
            "hashes": [
                "sha256:c6a0883f3917a037485059700b9e75da2464e6c27051014ad85ba6aaa5884426",
                "sha256:f5a830efb9ce7a445376bb66ec94c638a9787422f96264c98edc6bdeed8ab736"
            ],
            "markers": "python_full_version >= '3.6.1'",
            "version": "==3.3.1"
        },
        "charset-normalizer": {
            "hashes": [
                "sha256:1eecaa09422db5be9e29d7fc65664e6c33bd06f9ced7838578ba40d58bdf3721",
                "sha256:b0b883e8e874edfdece9c28f314e3dd5badf067342e42fb162203335ae61aa2c"
            ],
            "markers": "python_version >= '3'",
            "version": "==2.0.9"
        },
        "click": {
            "hashes": [
                "sha256:353f466495adaeb40b6b5f592f9f91cb22372351c84caeb068132442a4518ef3",
                "sha256:410e932b050f5eed773c4cda94de75971c89cdb3155a72a0831139a79e5ecb5b"
            ],
            "markers": "python_version >= '3.6'",
            "version": "==8.0.3"
        },
        "colorama": {
            "hashes": [
                "sha256:5941b2b48a20143d2267e95b1c2a7603ce057ee39fd88e7329b0c292aa16869b",
                "sha256:9f47eda37229f68eee03b24b9748937c7dc3868f906e8ba69fbcbdd3bc5dc3e2"
            ],
            "markers": "python_version >= '2.7' and python_version not in '3.0, 3.1, 3.2, 3.3, 3.4'",
            "version": "==0.4.4"
        },
        "configargparse": {
            "hashes": [
                "sha256:18f6535a2db9f6e02bd5626cc7455eac3e96b9ab3d969d366f9aafd5c5c00fe7",
                "sha256:1b0b3cbf664ab59dada57123c81eff3d9737e0d11d8cf79e3d6eb10823f1739f"
            ],
            "markers": "python_version >= '2.7' and python_version not in '3.0, 3.1, 3.2, 3.3, 3.4'",
            "version": "==1.5.3"
        },
        "decorator": {
            "hashes": [
                "sha256:7b12e7c3c6ab203a29e157335e9122cb03de9ab7264b137594103fd4a683b374",
                "sha256:e59913af105b9860aa2c8d3272d9de5a56a4e608db9a2f167a8480b323d529a7"
            ],
            "markers": "python_version >= '3.5'",
            "version": "==5.1.0"
        },
        "distlib": {
            "hashes": [
                "sha256:6564fe0a8f51e734df6333d08b8b94d4ea8ee6b99b5ed50613f731fd4089f34b",
                "sha256:e4b58818180336dc9c529bfb9a0b58728ffc09ad92027a3f30b7cd91e3458579"
            ],
            "version": "==0.3.4"
        },
        "docutils": {
            "hashes": [
                "sha256:686577d2e4c32380bb50cbb22f575ed742d58168cee37e99117a854bcd88f125",
                "sha256:cf316c8370a737a022b72b56874f6602acf974a37a9fba42ec2876387549fc61"
            ],
            "markers": "python_version >= '2.7' and python_version not in '3.0, 3.1, 3.2, 3.3, 3.4'",
            "version": "==0.17.1"
        },
        "filelock": {
            "hashes": [
                "sha256:2e139a228bcf56dd8b2274a65174d005c4a6b68540ee0bdbb92c76f43f29f7e8",
                "sha256:93d512b32a23baf4cac44ffd72ccf70732aeff7b8050fcaf6d3ec406d954baf4"
            ],
            "markers": "python_version >= '3.6'",
            "version": "==3.4.0"
        },
        "flask": {
            "hashes": [
                "sha256:7b2fb8e934ddd50731893bdcdb00fc8c0315916f9fcd50d22c7cc1a95ab634e2",
                "sha256:cb90f62f1d8e4dc4621f52106613488b5ba826b2e1e10a33eac92f723093ab6a"
            ],
            "markers": "python_version >= '3.6'",
            "version": "==2.0.2"
        },
        "flask-basicauth": {
            "hashes": [
                "sha256:df5ebd489dc0914c224419da059d991eb72988a01cdd4b956d52932ce7d501ff"
            ],
            "version": "==0.2.0"
        },
        "flask-cors": {
            "hashes": [
                "sha256:74efc975af1194fc7891ff5cd85b0f7478be4f7f59fe158102e91abb72bb4438",
                "sha256:b60839393f3b84a0f3746f6cdca56c1ad7426aa738b70d6c61375857823181de"
            ],
            "version": "==3.0.10"
        },
        "furo": {
            "hashes": [
                "sha256:54cecac5f3b688b5c7370d72ecdf1cd91a6c53f0f42751f4a719184b562cde70",
                "sha256:6d396451ad1aadce380c662fca9362cb10f4fd85f296d74fe3ca32006eb641d7"
            ],
            "index": "pypi",
            "version": "==2021.11.23"
        },
        "gevent": {
            "hashes": [
                "sha256:0082d8a5d23c35812ce0e716a91ede597f6dd2c5ff508a02a998f73598c59397",
                "sha256:01928770972181ad8866ee37ea3504f1824587b188fcab782ef1619ce7538766",
                "sha256:05c5e8a50cd6868dd36536c92fb4468d18090e801bd63611593c0717bab63692",
                "sha256:08b4c17064e28f4eb85604486abc89f442c7407d2aed249cf54544ce5c9baee6",
                "sha256:177f93a3a90f46a5009e0841fef561601e5c637ba4332ab8572edd96af650101",
                "sha256:22ce1f38fdfe2149ffe8ec2131ca45281791c1e464db34b3b4321ae9d8d2efbb",
                "sha256:24d3550fbaeef5fddd794819c2853bca45a86c3d64a056a2c268d981518220d1",
                "sha256:2afa3f3ad528155433f6ac8bd64fa5cc303855b97004416ec719a6b1ca179481",
                "sha256:2bcec9f80196c751fdcf389ca9f7141e7b0db960d8465ed79be5e685bfcad682",
                "sha256:2cfff82f05f14b7f5d9ed53ccb7a609ae8604df522bb05c971bca78ec9d8b2b9",
                "sha256:3baeeccc4791ba3f8db27179dff11855a8f9210ddd754f6c9b48e0d2561c2aea",
                "sha256:3c012c73e6c61f13c75e3a4869dbe6a2ffa025f103421a6de9c85e627e7477b1",
                "sha256:3dad62f55fad839d498c801e139481348991cee6e1c7706041b5fe096cb6a279",
                "sha256:542ae891e2aa217d2cf6d8446538fcd2f3263a40eec123b970b899bac391c47a",
                "sha256:6a02a88723ed3f0fd92cbf1df3c4cd2fbd87d82b0a4bac3e36a8875923115214",
                "sha256:74fc1ef16b86616cfddcc74f7292642b0f72dde4dd95aebf4c45bb236744be54",
                "sha256:7909780f0cf18a1fc32aafd8c8e130cdd93c6e285b11263f7f2d1a0f3678bc50",
                "sha256:7ccffcf708094564e442ac6fde46f0ae9e40015cb69d995f4b39cc29a7643881",
                "sha256:8c21cb5c9f4e14d75b3fe0b143ec875d7dbd1495fad6d49704b00e57e781ee0f",
                "sha256:973749bacb7bc4f4181a8fb2a7e0e2ff44038de56d08e856dd54a5ac1d7331b4",
                "sha256:9d86438ede1cbe0fde6ef4cc3f72bf2f1ecc9630d8b633ff344a3aeeca272cdd",
                "sha256:9f9652d1e4062d4b5b5a0a49ff679fa890430b5f76969d35dccb2df114c55e0f",
                "sha256:a5ad4ed8afa0a71e1927623589f06a9b5e8b5e77810be3125cb4d93050d3fd1f",
                "sha256:b7709c64afa8bb3000c28bb91ec42c79594a7cb0f322e20427d57f9762366a5b",
                "sha256:bb5cb8db753469c7a9a0b8a972d2660fe851aa06eee699a1ca42988afb0aaa02",
                "sha256:c43f081cbca41d27fd8fef9c6a32cf83cb979345b20abc07bf68df165cdadb24",
                "sha256:cc2fef0f98ee180704cf95ec84f2bc2d86c6c3711bb6b6740d74e0afe708b62c",
                "sha256:da8d2d51a49b2a5beb02ad619ca9ddbef806ef4870ba04e5ac7b8b41a5b61db3",
                "sha256:e1899b921219fc8959ff9afb94dae36be82e0769ed13d330a393594d478a0b3a",
                "sha256:eae3c46f9484eaacd67ffcdf4eaf6ca830f587edd543613b0f5c4eb3c11d052d",
                "sha256:ec21f9eaaa6a7b1e62da786132d6788675b314f25f98d9541f1bf00584ed4749",
                "sha256:f289fae643a3f1c3b909d6b033e6921b05234a4907e9c9c8c3f1fe403e6ac452",
                "sha256:f48b64578c367b91fa793bf8eaaaf4995cb93c8bc45860e473bf868070ad094e"
            ],
            "index": "pypi",
            "version": "==21.12.0"
        },
        "geventhttpclient": {
            "hashes": [
                "sha256:01c9f59dc508a82378ca132e4a6fd1717e869aa590dbc8e7e492986a085a72b8",
                "sha256:073fa8bef9745b3287979148bc5ca688780198b6bbb04d6fade18a1c54544ccc",
                "sha256:0b934a7f30f71fca5c3a0a52b258a49d1d0efb9b195a0c0568ebbed891c91d7e",
                "sha256:182c0c0e5c00d1ebf780ce1710de558afa4cdf043868238c7a22e136359ff103",
                "sha256:1b0c15e4da83b724c812e76e79eb85f230a194c1fc88d1f4d47ded32b31a84bb",
                "sha256:2bb160ca3a6d53f9ea9bfd1aa901c5a03d39a6f9a3a802de734a8447ca29df9c",
                "sha256:31a650e38c9bc9d96b66d574af7cca4206244ab5e2daad6209420c63fbdc2f83",
                "sha256:32401a3d018e2e71a05a6427cc3b44fa9361678c6d6162c50ebe03e3af974aa0",
                "sha256:33d414082ff1f8e00a5396c17a6e8876c7f85ca50c08cb61df305a13757d7bd9",
                "sha256:3c67a1800ba975e8a1c3778c01d53b62e87c50a6a88345a2675d0ccdebf16d61",
                "sha256:3ca71445decdc90f28f2e43212da51acb6129139bb465324737a5779c9fbada1",
                "sha256:3d14aac14c46a4c9b1cc938aaefefa1eef4d9eb0b70ac32869354cff085295b6",
                "sha256:3dbc316d0e9367626f108d86d14b5e882ef9783c381a684682dc849a8e0c2c9f",
                "sha256:3f975acefdd2e6ed531cc851e9f86bbad0f4216ac1926c4cdb5a8223a20538f4",
                "sha256:421a17dab9d17d6357250a8689f8a2b9c3d46177b2b04b26a6f19dc8df134c12",
                "sha256:43dde1d98a194dc27bd9e38df62371d0f5d25a8e5f1dfb09dc1cd2fae5b492fb",
                "sha256:49a42d0043840436d742fb227fae5135eb3535b740187c55d9cefa13508d15b5",
                "sha256:4e001608847d06cc0e5c3c0a619c5c5313bb1f9c6e6e4bccd3e78572f8fb9ebb",
                "sha256:6a32a11a3ee1e475957d15da0fff93d7cf135b54a5ea92307236a6ac2ac0d863",
                "sha256:6f0c9a31cc52cf2730527875bc06bde65b983c45f14d7692afeebad18456adc9",
                "sha256:7153bf3ead545cbc220cd032038bb543073496f8c41c18ec021fad47f8eda164",
                "sha256:7237c2ab19e1952598e1a75c01b69595440728bb570dbe528f9805c89b1d3970",
                "sha256:727640fca6ede582aacb528ebceacb7b2bf66ab9686fb9900ea7db2c951a747e",
                "sha256:76069c60cf24719fc1395ed2c1b8b8b2b041080fea2501aca24fa2a3625e6bf6",
                "sha256:845800cb2f544ca835e764dfbaade57eba35a35a57e3fbc6676932d6f3996b9c",
                "sha256:8527f715d71d6ac743072f2674d2286517577b712dbda153b0f15c3b0be58d2b",
                "sha256:86057e189cafa5a28dfb02b05702930fa5767b265103c34dad38721f9100d76c",
                "sha256:8bc0e28d1cc5d9c10909e4c646f8e652594cadb94fa475af5f3e4d8499ed5bb9",
                "sha256:943dba14695c6ee2b223453681409d7145a252f4e5728b4084d46cf5a0818bc3",
                "sha256:9dbb29de564deb0d76464b9fd16c853f19f4210bf9e162f6f38c712e83d1f8cb",
                "sha256:b0dd0c06f8e22f369b35b5f572b7053c3ee5f0f70843fa2137c387d5c07cca29",
                "sha256:c2dcb26b92a296dff6c5cc2446b66ac7361ea058b9f0a14dcdf080a5215dc412",
                "sha256:c4f3e3c7bff985ed157388c33f170f19599235b8019e583670f9d9edb8ba6e67",
                "sha256:cdc2164ca08f170d996c8862b43787b31950496f9a58da167679c332d231d8ea",
                "sha256:d241e0ea4a1cc27547021ef7b93e7899734343d25f9b1912599af180336b3289",
                "sha256:d80ec9ff42b7219f33558185499d0b4365597fc55ff886207b45f5632e099780",
                "sha256:f0734dae0672a1d6b0bc4117d68c7d043e182583d1437bcdf229dd44f7d038ce",
                "sha256:f0cb141fdeae74f2e078e06eea456809f289f34c1cfb471dae0b3e0afd01b77b",
                "sha256:f1562957ddf70691c737c8fc6b44aa6720882a74feae3e0108a985a04139bb41",
                "sha256:f5cef10107fed1fa6d802c4dea4cfc7fb604ff1c9edbe747084b4089a4d1db3a",
                "sha256:fa290a202446630cc71593712bea548f296b89cb8a4161002c2e03afc3b2ffed",
                "sha256:fbeb1ed7228fc406229c8693f8a02b8e064f7a9979665ac0181c983667cc383c"
            ],
            "version": "==1.5.3"
        },
        "greenlet": {
            "hashes": [
                "sha256:0051c6f1f27cb756ffc0ffbac7d2cd48cb0362ac1736871399a739b2885134d3",
                "sha256:00e44c8afdbe5467e4f7b5851be223be68adb4272f44696ee71fe46b7036a711",
                "sha256:013d61294b6cd8fe3242932c1c5e36e5d1db2c8afb58606c5a67efce62c1f5fd",
                "sha256:049fe7579230e44daef03a259faa24511d10ebfa44f69411d99e6a184fe68073",
                "sha256:14d4f3cd4e8b524ae9b8aa567858beed70c392fdec26dbdb0a8a418392e71708",
                "sha256:166eac03e48784a6a6e0e5f041cfebb1ab400b394db188c48b3a84737f505b67",
                "sha256:17ff94e7a83aa8671a25bf5b59326ec26da379ace2ebc4411d690d80a7fbcf23",
                "sha256:1e12bdc622676ce47ae9abbf455c189e442afdde8818d9da983085df6312e7a1",
                "sha256:21915eb821a6b3d9d8eefdaf57d6c345b970ad722f856cd71739493ce003ad08",
                "sha256:288c6a76705dc54fba69fbcb59904ae4ad768b4c768839b8ca5fdadec6dd8cfd",
                "sha256:2bde6792f313f4e918caabc46532aa64aa27a0db05d75b20edfc5c6f46479de2",
                "sha256:32ca72bbc673adbcfecb935bb3fb1b74e663d10a4b241aaa2f5a75fe1d1f90aa",
                "sha256:356b3576ad078c89a6107caa9c50cc14e98e3a6c4874a37c3e0273e4baf33de8",
                "sha256:40b951f601af999a8bf2ce8c71e8aaa4e8c6f78ff8afae7b808aae2dc50d4c40",
                "sha256:572e1787d1460da79590bf44304abbc0a2da944ea64ec549188fa84d89bba7ab",
                "sha256:58df5c2a0e293bf665a51f8a100d3e9956febfbf1d9aaf8c0677cf70218910c6",
                "sha256:64e6175c2e53195278d7388c454e0b30997573f3f4bd63697f88d855f7a6a1fc",
                "sha256:7227b47e73dedaa513cdebb98469705ef0d66eb5a1250144468e9c3097d6b59b",
                "sha256:7418b6bfc7fe3331541b84bb2141c9baf1ec7132a7ecd9f375912eca810e714e",
                "sha256:7cbd7574ce8e138bda9df4efc6bf2ab8572c9aff640d8ecfece1b006b68da963",
                "sha256:7ff61ff178250f9bb3cd89752df0f1dd0e27316a8bd1465351652b1b4a4cdfd3",
                "sha256:833e1551925ed51e6b44c800e71e77dacd7e49181fdc9ac9a0bf3714d515785d",
                "sha256:8639cadfda96737427330a094476d4c7a56ac03de7265622fcf4cfe57c8ae18d",
                "sha256:8c5d5b35f789a030ebb95bff352f1d27a93d81069f2adb3182d99882e095cefe",
                "sha256:8c790abda465726cfb8bb08bd4ca9a5d0a7bd77c7ac1ca1b839ad823b948ea28",
                "sha256:8d2f1fb53a421b410751887eb4ff21386d119ef9cde3797bf5e7ed49fb51a3b3",
                "sha256:903bbd302a2378f984aef528f76d4c9b1748f318fe1294961c072bdc7f2ffa3e",
                "sha256:93f81b134a165cc17123626ab8da2e30c0455441d4ab5576eed73a64c025b25c",
                "sha256:95e69877983ea39b7303570fa6760f81a3eec23d0e3ab2021b7144b94d06202d",
                "sha256:9633b3034d3d901f0a46b7939f8c4d64427dfba6bbc5a36b1a67364cf148a1b0",
                "sha256:97e5306482182170ade15c4b0d8386ded995a07d7cc2ca8f27958d34d6736497",
                "sha256:9f3cba480d3deb69f6ee2c1825060177a22c7826431458c697df88e6aeb3caee",
                "sha256:aa5b467f15e78b82257319aebc78dd2915e4c1436c3c0d1ad6f53e47ba6e2713",
                "sha256:abb7a75ed8b968f3061327c433a0fbd17b729947b400747c334a9c29a9af6c58",
                "sha256:aec52725173bd3a7b56fe91bc56eccb26fbdff1386ef123abb63c84c5b43b63a",
                "sha256:b11548073a2213d950c3f671aa88e6f83cda6e2fb97a8b6317b1b5b33d850e06",
                "sha256:b1692f7d6bc45e3200844be0dba153612103db241691088626a33ff1f24a0d88",
                "sha256:b336501a05e13b616ef81ce329c0e09ac5ed8c732d9ba7e3e983fcc1a9e86965",
                "sha256:b8c008de9d0daba7b6666aa5bbfdc23dcd78cafc33997c9b7741ff6353bafb7f",
                "sha256:b92e29e58bef6d9cfd340c72b04d74c4b4e9f70c9fa7c78b674d1fec18896dc4",
                "sha256:be5f425ff1f5f4b3c1e33ad64ab994eed12fc284a6ea71c5243fd564502ecbe5",
                "sha256:dd0b1e9e891f69e7675ba5c92e28b90eaa045f6ab134ffe70b52e948aa175b3c",
                "sha256:e30f5ea4ae2346e62cedde8794a56858a67b878dd79f7df76a0767e356b1744a",
                "sha256:e6a36bb9474218c7a5b27ae476035497a6990e21d04c279884eb10d9b290f1b1",
                "sha256:e859fcb4cbe93504ea18008d1df98dee4f7766db66c435e4882ab35cf70cac43",
                "sha256:eb6ea6da4c787111adf40f697b4e58732ee0942b5d3bd8f435277643329ba627",
                "sha256:ec8c433b3ab0419100bd45b47c9c8551248a5aee30ca5e9d399a0b57ac04651b",
                "sha256:eff9d20417ff9dcb0d25e2defc2574d10b491bf2e693b4e491914738b7908168",
                "sha256:f0214eb2a23b85528310dad848ad2ac58e735612929c8072f6093f3585fd342d",
                "sha256:f276df9830dba7a333544bd41070e8175762a7ac20350786b322b714b0e654f5",
                "sha256:f3acda1924472472ddd60c29e5b9db0cec629fbe3c5c5accb74d6d6d14773478",
                "sha256:f70a9e237bb792c7cc7e44c531fd48f5897961701cdaa06cf22fc14965c496cf",
                "sha256:f9d29ca8a77117315101425ec7ec2a47a22ccf59f5593378fc4077ac5b754fce",
                "sha256:fa877ca7f6b48054f847b61d6fa7bed5cebb663ebc55e018fda12db09dcc664c",
                "sha256:fdcec0b8399108577ec290f55551d926d9a1fa6cad45882093a7a07ac5ec147b"
            ],
            "markers": "platform_python_implementation == 'CPython'",
            "version": "==1.1.2"
        },
        "identify": {
            "hashes": [
                "sha256:a33ae873287e81651c7800ca309dc1f84679b763c9c8b30680e16fbfa82f0107",
                "sha256:eba31ca80258de6bb51453084bff4a923187cd2193b9c13710f2516ab30732cc"
            ],
            "markers": "python_full_version >= '3.6.1'",
            "version": "==2.4.0"
        },
        "idna": {
            "hashes": [
                "sha256:84d9dd047ffa80596e0f246e2eab0b391788b0503584e8945f2368256d2735ff",
                "sha256:9d643ff0a55b762d5cdb124b8eaa99c66322e2157b69160bc32796e824360e6d"
            ],
            "markers": "python_version >= '3'",
            "version": "==3.3"
        },
        "imagesize": {
            "hashes": [
                "sha256:1db2f82529e53c3e929e8926a1fa9235aa82d0bd0c580359c67ec31b2fddaa8c",
                "sha256:cd1750d452385ca327479d45b64d9c7729ecf0b3969a58148298c77092261f9d"
            ],
            "markers": "python_version >= '2.7' and python_version not in '3.0, 3.1, 3.2, 3.3'",
            "version": "==1.3.0"
        },
        "iniconfig": {
            "hashes": [
                "sha256:011e24c64b7f47f6ebd835bb12a743f2fbe9a26d4cecaa7f53bc4f35ee9da8b3",
                "sha256:bc3af051d7d14b2ee5ef9969666def0cd1a000e121eaea580d4a313df4b37f32"
            ],
            "version": "==1.1.1"
        },
        "ipython": {
            "hashes": [
                "sha256:cb6aef731bf708a7727ab6cde8df87f0281b1427d41e65d62d4b68934fa54e97",
                "sha256:fc60ef843e0863dd4e24ab2bb5698f071031332801ecf8d1aeb4fb622056545c"
            ],
            "index": "pypi",
            "version": "==7.30.1"
        },
        "itsdangerous": {
            "hashes": [
                "sha256:5174094b9637652bdb841a3029700391451bd092ba3db90600dea710ba28e97c",
                "sha256:9e724d68fc22902a1435351f84c3fb8623f303fffcc566a4cb952df8c572cff0"
            ],
            "markers": "python_version >= '3.6'",
            "version": "==2.0.1"
        },
        "jedi": {
            "hashes": [
                "sha256:637c9635fcf47945ceb91cd7f320234a7be540ded6f3e99a50cb6febdfd1ba8d",
                "sha256:74137626a64a99c8eb6ae5832d99b3bdd7d29a3850fe2aa80a4126b2a7d949ab"
            ],
            "markers": "python_version >= '3.6'",
            "version": "==0.18.1"
        },
        "jinja2": {
            "hashes": [
                "sha256:077ce6014f7b40d03b47d1f1ca4b0fc8328a692bd284016f806ed0eaca390ad8",
                "sha256:611bb273cd68f3b993fabdc4064fc858c5b47a973cb5aa7999ec1ba405c87cd7"
            ],
            "markers": "python_version >= '3.6'",
            "version": "==3.0.3"
        },
        "livereload": {
            "hashes": [
                "sha256:776f2f865e59fde56490a56bcc6773b6917366bce0c267c60ee8aaf1a0959869"
            ],
            "version": "==2.6.3"
        },
        "locust": {
            "hashes": [
                "sha256:8527e0c4eff0b27f2368a96bd6036a379049d3efd17b7750ea1a54d5e23017fe",
                "sha256:da04bcf2248d07e47a05a3997ffc54aaf3215f7f4ca87acf5b7ec65bbef92694"
            ],
            "index": "pypi",
            "version": "==2.5.1"
        },
        "markupsafe": {
            "hashes": [
                "sha256:01a9b8ea66f1658938f65b93a85ebe8bc016e6769611be228d797c9d998dd298",
                "sha256:023cb26ec21ece8dc3907c0e8320058b2e0cb3c55cf9564da612bc325bed5e64",
                "sha256:0446679737af14f45767963a1a9ef7620189912317d095f2d9ffa183a4d25d2b",
                "sha256:04635854b943835a6ea959e948d19dcd311762c5c0c6e1f0e16ee57022669194",
                "sha256:0717a7390a68be14b8c793ba258e075c6f4ca819f15edfc2a3a027c823718567",
                "sha256:0955295dd5eec6cb6cc2fe1698f4c6d84af2e92de33fbcac4111913cd100a6ff",
                "sha256:0d4b31cc67ab36e3392bbf3862cfbadac3db12bdd8b02a2731f509ed5b829724",
                "sha256:10f82115e21dc0dfec9ab5c0223652f7197feb168c940f3ef61563fc2d6beb74",
                "sha256:168cd0a3642de83558a5153c8bd34f175a9a6e7f6dc6384b9655d2697312a646",
                "sha256:1d609f577dc6e1aa17d746f8bd3c31aa4d258f4070d61b2aa5c4166c1539de35",
                "sha256:1f2ade76b9903f39aa442b4aadd2177decb66525062db244b35d71d0ee8599b6",
                "sha256:20dca64a3ef2d6e4d5d615a3fd418ad3bde77a47ec8a23d984a12b5b4c74491a",
                "sha256:2a7d351cbd8cfeb19ca00de495e224dea7e7d919659c2841bbb7f420ad03e2d6",
                "sha256:2d7d807855b419fc2ed3e631034685db6079889a1f01d5d9dac950f764da3dad",
                "sha256:2ef54abee730b502252bcdf31b10dacb0a416229b72c18b19e24a4509f273d26",
                "sha256:36bc903cbb393720fad60fc28c10de6acf10dc6cc883f3e24ee4012371399a38",
                "sha256:37205cac2a79194e3750b0af2a5720d95f786a55ce7df90c3af697bfa100eaac",
                "sha256:3c112550557578c26af18a1ccc9e090bfe03832ae994343cfdacd287db6a6ae7",
                "sha256:3dd007d54ee88b46be476e293f48c85048603f5f516008bee124ddd891398ed6",
                "sha256:4296f2b1ce8c86a6aea78613c34bb1a672ea0e3de9c6ba08a960efe0b0a09047",
                "sha256:47ab1e7b91c098ab893b828deafa1203de86d0bc6ab587b160f78fe6c4011f75",
                "sha256:49e3ceeabbfb9d66c3aef5af3a60cc43b85c33df25ce03d0031a608b0a8b2e3f",
                "sha256:4dc8f9fb58f7364b63fd9f85013b780ef83c11857ae79f2feda41e270468dd9b",
                "sha256:4efca8f86c54b22348a5467704e3fec767b2db12fc39c6d963168ab1d3fc9135",
                "sha256:53edb4da6925ad13c07b6d26c2a852bd81e364f95301c66e930ab2aef5b5ddd8",
                "sha256:5855f8438a7d1d458206a2466bf82b0f104a3724bf96a1c781ab731e4201731a",
                "sha256:594c67807fb16238b30c44bdf74f36c02cdf22d1c8cda91ef8a0ed8dabf5620a",
                "sha256:5b6d930f030f8ed98e3e6c98ffa0652bdb82601e7a016ec2ab5d7ff23baa78d1",
                "sha256:5bb28c636d87e840583ee3adeb78172efc47c8b26127267f54a9c0ec251d41a9",
                "sha256:60bf42e36abfaf9aff1f50f52644b336d4f0a3fd6d8a60ca0d054ac9f713a864",
                "sha256:611d1ad9a4288cf3e3c16014564df047fe08410e628f89805e475368bd304914",
                "sha256:6300b8454aa6930a24b9618fbb54b5a68135092bc666f7b06901f897fa5c2fee",
                "sha256:63f3268ba69ace99cab4e3e3b5840b03340efed0948ab8f78d2fd87ee5442a4f",
                "sha256:6557b31b5e2c9ddf0de32a691f2312a32f77cd7681d8af66c2692efdbef84c18",
                "sha256:693ce3f9e70a6cf7d2fb9e6c9d8b204b6b39897a2c4a1aa65728d5ac97dcc1d8",
                "sha256:6a7fae0dd14cf60ad5ff42baa2e95727c3d81ded453457771d02b7d2b3f9c0c2",
                "sha256:6c4ca60fa24e85fe25b912b01e62cb969d69a23a5d5867682dd3e80b5b02581d",
                "sha256:6fcf051089389abe060c9cd7caa212c707e58153afa2c649f00346ce6d260f1b",
                "sha256:7d91275b0245b1da4d4cfa07e0faedd5b0812efc15b702576d103293e252af1b",
                "sha256:89c687013cb1cd489a0f0ac24febe8c7a666e6e221b783e53ac50ebf68e45d86",
                "sha256:8d206346619592c6200148b01a2142798c989edcb9c896f9ac9722a99d4e77e6",
                "sha256:905fec760bd2fa1388bb5b489ee8ee5f7291d692638ea5f67982d968366bef9f",
                "sha256:97383d78eb34da7e1fa37dd273c20ad4320929af65d156e35a5e2d89566d9dfb",
                "sha256:984d76483eb32f1bcb536dc27e4ad56bba4baa70be32fa87152832cdd9db0833",
                "sha256:99df47edb6bda1249d3e80fdabb1dab8c08ef3975f69aed437cb69d0a5de1e28",
                "sha256:9f02365d4e99430a12647f09b6cc8bab61a6564363f313126f775eb4f6ef798e",
                "sha256:a30e67a65b53ea0a5e62fe23682cfe22712e01f453b95233b25502f7c61cb415",
                "sha256:ab3ef638ace319fa26553db0624c4699e31a28bb2a835c5faca8f8acf6a5a902",
                "sha256:aca6377c0cb8a8253e493c6b451565ac77e98c2951c45f913e0b52facdcff83f",
                "sha256:add36cb2dbb8b736611303cd3bfcee00afd96471b09cda130da3581cbdc56a6d",
                "sha256:b2f4bf27480f5e5e8ce285a8c8fd176c0b03e93dcc6646477d4630e83440c6a9",
                "sha256:b7f2d075102dc8c794cbde1947378051c4e5180d52d276987b8d28a3bd58c17d",
                "sha256:baa1a4e8f868845af802979fcdbf0bb11f94f1cb7ced4c4b8a351bb60d108145",
                "sha256:be98f628055368795d818ebf93da628541e10b75b41c559fdf36d104c5787066",
                "sha256:bf5d821ffabf0ef3533c39c518f3357b171a1651c1ff6827325e4489b0e46c3c",
                "sha256:c47adbc92fc1bb2b3274c4b3a43ae0e4573d9fbff4f54cd484555edbf030baf1",
                "sha256:cdfba22ea2f0029c9261a4bd07e830a8da012291fbe44dc794e488b6c9bb353a",
                "sha256:d6c7ebd4e944c85e2c3421e612a7057a2f48d478d79e61800d81468a8d842207",
                "sha256:d7f9850398e85aba693bb640262d3611788b1f29a79f0c93c565694658f4071f",
                "sha256:d8446c54dc28c01e5a2dbac5a25f071f6653e6e40f3a8818e8b45d790fe6ef53",
                "sha256:deb993cacb280823246a026e3b2d81c493c53de6acfd5e6bfe31ab3402bb37dd",
                "sha256:e0f138900af21926a02425cf736db95be9f4af72ba1bb21453432a07f6082134",
                "sha256:e9936f0b261d4df76ad22f8fee3ae83b60d7c3e871292cd42f40b81b70afae85",
                "sha256:f0567c4dc99f264f49fe27da5f735f414c4e7e7dd850cfd8e69f0862d7c74ea9",
                "sha256:f5653a225f31e113b152e56f154ccbe59eeb1c7487b39b9d9f9cdb58e6c79dc5",
                "sha256:f826e31d18b516f653fe296d967d700fddad5901ae07c622bb3705955e1faa94",
                "sha256:f8ba0e8349a38d3001fae7eadded3f6606f0da5d748ee53cc1dab1d6527b9509",
                "sha256:f9081981fe268bd86831e5c75f7de206ef275defcb82bc70740ae6dc507aee51",
                "sha256:fa130dd50c57d53368c9d59395cb5526eda596d3ffe36666cd81a44d56e48872"
            ],
            "markers": "python_version >= '3.6'",
            "version": "==2.0.1"
        },
        "matplotlib-inline": {
            "hashes": [
                "sha256:a04bfba22e0d1395479f866853ec1ee28eea1485c1d69a6faf00dc3e24ff34ee",
                "sha256:aed605ba3b72462d64d475a21a9296f400a19c4f74a31b59103d2a99ffd5aa5c"
            ],
            "markers": "python_version >= '3.5'",
            "version": "==0.1.3"
        },
        "msgpack": {
            "hashes": [
                "sha256:0d8c332f53ffff01953ad25131272506500b14750c1d0ce8614b17d098252fbc",
                "sha256:1c58cdec1cb5fcea8c2f1771d7b5fec79307d056874f746690bd2bdd609ab147",
                "sha256:2c3ca57c96c8e69c1a0d2926a6acf2d9a522b41dc4253a8945c4c6cd4981a4e3",
                "sha256:2f30dd0dc4dfe6231ad253b6f9f7128ac3202ae49edd3f10d311adc358772dba",
                "sha256:2f97c0f35b3b096a330bb4a1a9247d0bd7e1f3a2eba7ab69795501504b1c2c39",
                "sha256:36a64a10b16c2ab31dcd5f32d9787ed41fe68ab23dd66957ca2826c7f10d0b85",
                "sha256:3d875631ecab42f65f9dce6f55ce6d736696ced240f2634633188de2f5f21af9",
                "sha256:40fb89b4625d12d6027a19f4df18a4de5c64f6f3314325049f219683e07e678a",
                "sha256:47d733a15ade190540c703de209ffbc42a3367600421b62ac0c09fde594da6ec",
                "sha256:494471d65b25a8751d19c83f1a482fd411d7ca7a3b9e17d25980a74075ba0e88",
                "sha256:51fdc7fb93615286428ee7758cecc2f374d5ff363bdd884c7ea622a7a327a81e",
                "sha256:6eef0cf8db3857b2b556213d97dd82de76e28a6524853a9beb3264983391dc1a",
                "sha256:6f4c22717c74d44bcd7af353024ce71c6b55346dad5e2cc1ddc17ce8c4507c6b",
                "sha256:73a80bd6eb6bcb338c1ec0da273f87420829c266379c8c82fa14c23fb586cfa1",
                "sha256:89908aea5f46ee1474cc37fbc146677f8529ac99201bc2faf4ef8edc023c2bf3",
                "sha256:8a3a5c4b16e9d0edb823fe54b59b5660cc8d4782d7bf2c214cb4b91a1940a8ef",
                "sha256:96acc674bb9c9be63fa8b6dabc3248fdc575c4adc005c440ad02f87ca7edd079",
                "sha256:973ad69fd7e31159eae8f580f3f707b718b61141838321c6fa4d891c4a2cca52",
                "sha256:9b6f2d714c506e79cbead331de9aae6837c8dd36190d02da74cb409b36162e8a",
                "sha256:9c0903bd93cbd34653dd63bbfcb99d7539c372795201f39d16fdfde4418de43a",
                "sha256:9fce00156e79af37bb6db4e7587b30d11e7ac6a02cb5bac387f023808cd7d7f4",
                "sha256:a598d0685e4ae07a0672b59792d2cc767d09d7a7f39fd9bd37ff84e060b1a996",
                "sha256:b0a792c091bac433dfe0a70ac17fc2087d4595ab835b47b89defc8bbabcf5c73",
                "sha256:bb87f23ae7d14b7b3c21009c4b1705ec107cb21ee71975992f6aca571fb4a42a",
                "sha256:bf1e6bfed4860d72106f4e0a1ab519546982b45689937b40257cfd820650b920",
                "sha256:c1ba333b4024c17c7591f0f372e2daa3c31db495a9b2af3cf664aef3c14354f7",
                "sha256:c2140cf7a3ec475ef0938edb6eb363fa704159e0bf71dde15d953bacc1cf9d7d",
                "sha256:c7e03b06f2982aa98d4ddd082a210c3db200471da523f9ac197f2828e80e7770",
                "sha256:d02cea2252abc3756b2ac31f781f7a98e89ff9759b2e7450a1c7a0d13302ff50",
                "sha256:da24375ab4c50e5b7486c115a3198d207954fe10aaa5708f7b65105df09109b2",
                "sha256:e4c309a68cb5d6bbd0c50d5c71a25ae81f268c2dc675c6f4ea8ab2feec2ac4e2",
                "sha256:f01b26c2290cbd74316990ba84a14ac3d599af9cebefc543d241a66e785cf17d",
                "sha256:f201d34dc89342fabb2a10ed7c9a9aaaed9b7af0f16a5923f1ae562b31258dea",
                "sha256:f74da1e5fcf20ade12c6bf1baa17a2dc3604958922de8dc83cbe3eff22e8b611"
            ],
            "version": "==1.0.3"
        },
        "nodeenv": {
            "hashes": [
                "sha256:3ef13ff90291ba2a4a7a4ff9a979b63ffdd00a464dbe04acf0ea6471517a4c2b",
                "sha256:621e6b7076565ddcacd2db0294c0381e01fd28945ab36bcf00f41c5daf63bef7"
            ],
            "version": "==1.6.0"
        },
        "packaging": {
            "hashes": [
                "sha256:dd47c42927d89ab911e606518907cc2d3a1f38bbd026385970643f9c5b8ecfeb",
                "sha256:ef103e05f519cdc783ae24ea4e2e0f508a9c99b2d4969652eed6a2e1ea5bd522"
            ],
            "markers": "python_version >= '3.6'",
            "version": "==21.3"
        },
        "parso": {
            "hashes": [
                "sha256:8c07be290bb59f03588915921e29e8a50002acaf2cdc5fa0e0114f91709fafa0",
                "sha256:c001d4636cd3aecdaf33cbb40aebb59b094be2a74c556778ef5576c175e19e75"
            ],
            "markers": "python_version >= '3.6'",
            "version": "==0.8.3"
        },
        "pexpect": {
            "hashes": [
                "sha256:0b48a55dcb3c05f3329815901ea4fc1537514d6ba867a152b581d69ae3710937",
                "sha256:fc65a43959d153d0114afe13997d439c22823a27cefceb5ff35c2178c6784c0c"
            ],
            "markers": "sys_platform != 'win32'",
            "version": "==4.8.0"
        },
        "pickleshare": {
            "hashes": [
                "sha256:87683d47965c1da65cdacaf31c8441d12b8044cdec9aca500cd78fc2c683afca",
                "sha256:9649af414d74d4df115d5d718f82acb59c9d418196b7b4290ed47a12ce62df56"
            ],
            "version": "==0.7.5"
        },
        "pipdeptree": {
            "hashes": [
                "sha256:21a89e77d6eae635685e8af5ecd56561f092f8216bb290e7ae5362885d611f60",
                "sha256:95fb603e46343651342583c337a0ee68d3ccade7a81f5cf6b2fbd8151b79ed80",
                "sha256:e31bcb4db905fe3df15e7c41bc015a3587ef4bafdd5119b011aae32948c4a371"
            ],
            "index": "pypi",
            "version": "==2.2.0"
        },
        "platformdirs": {
            "hashes": [
                "sha256:367a5e80b3d04d2428ffa76d33f124cf11e8fff2acdaa9b43d545f5c7d661ef2",
                "sha256:8868bbe3c3c80d42f20156f22e7131d2fb321f5bc86a2a345375c6481a67021d"
            ],
            "markers": "python_version >= '3.6'",
            "version": "==2.4.0"
        },
        "pluggy": {
            "hashes": [
                "sha256:4224373bacce55f955a878bf9cfa763c1e360858e330072059e10bad68531159",
                "sha256:74134bbf457f031a36d68416e1509f34bd5ccc019f0bcc952c7b909d06b37bd3"
            ],
            "markers": "python_version >= '3.6'",
            "version": "==1.0.0"
        },
        "pre-commit": {
            "hashes": [
                "sha256:758d1dc9b62c2ed8881585c254976d66eae0889919ab9b859064fc2fe3c7743e",
                "sha256:fe9897cac830aa7164dbd02a4e7b90cae49630451ce88464bca73db486ba9f65"
            ],
            "index": "pypi",
            "version": "==2.16.0"
        },
        "prompt-toolkit": {
            "hashes": [
                "sha256:1bb05628c7d87b645974a1bad3f17612be0c29fa39af9f7688030163f680bad6",
                "sha256:e56f2ff799bacecd3e88165b1e2f5ebf9bcd59e80e06d395fa0cc4b8bd7bb506"
            ],
            "markers": "python_full_version >= '3.6.2'",
            "version": "==3.0.24"
        },
        "psutil": {
            "hashes": [
                "sha256:0066a82f7b1b37d334e68697faba68e5ad5e858279fd6351c8ca6024e8d6ba64",
                "sha256:02b8292609b1f7fcb34173b25e48d0da8667bc85f81d7476584d889c6e0f2131",
                "sha256:0ae6f386d8d297177fd288be6e8d1afc05966878704dad9847719650e44fc49c",
                "sha256:0c9ccb99ab76025f2f0bbecf341d4656e9c1351db8cc8a03ccd62e318ab4b5c6",
                "sha256:0dd4465a039d343925cdc29023bb6960ccf4e74a65ad53e768403746a9207023",
                "sha256:12d844996d6c2b1d3881cfa6fa201fd635971869a9da945cf6756105af73d2df",
                "sha256:1bff0d07e76114ec24ee32e7f7f8d0c4b0514b3fae93e3d2aaafd65d22502394",
                "sha256:245b5509968ac0bd179287d91210cd3f37add77dad385ef238b275bad35fa1c4",
                "sha256:28ff7c95293ae74bf1ca1a79e8805fcde005c18a122ca983abf676ea3466362b",
                "sha256:36b3b6c9e2a34b7d7fbae330a85bf72c30b1c827a4366a07443fc4b6270449e2",
                "sha256:52de075468cd394ac98c66f9ca33b2f54ae1d9bff1ef6b67a212ee8f639ec06d",
                "sha256:5da29e394bdedd9144c7331192e20c1f79283fb03b06e6abd3a8ae45ffecee65",
                "sha256:61f05864b42fedc0771d6d8e49c35f07efd209ade09a5afe6a5059e7bb7bf83d",
                "sha256:6223d07a1ae93f86451d0198a0c361032c4c93ebd4bf6d25e2fb3edfad9571ef",
                "sha256:6323d5d845c2785efb20aded4726636546b26d3b577aded22492908f7c1bdda7",
                "sha256:6ffe81843131ee0ffa02c317186ed1e759a145267d54fdef1bc4ea5f5931ab60",
                "sha256:74f2d0be88db96ada78756cb3a3e1b107ce8ab79f65aa885f76d7664e56928f6",
                "sha256:74fb2557d1430fff18ff0d72613c5ca30c45cdbfcddd6a5773e9fc1fe9364be8",
                "sha256:90d4091c2d30ddd0a03e0b97e6a33a48628469b99585e2ad6bf21f17423b112b",
                "sha256:90f31c34d25b1b3ed6c40cdd34ff122b1887a825297c017e4cbd6796dd8b672d",
                "sha256:99de3e8739258b3c3e8669cb9757c9a861b2a25ad0955f8e53ac662d66de61ac",
                "sha256:c6a5fd10ce6b6344e616cf01cc5b849fa8103fbb5ba507b6b2dee4c11e84c935",
                "sha256:ce8b867423291cb65cfc6d9c4955ee9bfc1e21fe03bb50e177f2b957f1c2469d",
                "sha256:d225cd8319aa1d3c85bf195c4e07d17d3cd68636b8fc97e6cf198f782f99af28",
                "sha256:ea313bb02e5e25224e518e4352af4bf5e062755160f77e4b1767dd5ccb65f876",
                "sha256:ea372bcc129394485824ae3e3ddabe67dc0b118d262c568b4d2602a7070afdb0",
                "sha256:f4634b033faf0d968bb9220dd1c793b897ab7f1189956e1aa9eae752527127d3",
                "sha256:fcc01e900c1d7bee2a37e5d6e4f9194760a93597c97fee89c4ae51701de03563"
            ],
            "markers": "python_version >= '2.6' and python_version not in '3.0, 3.1, 3.2, 3.3'",
            "version": "==5.8.0"
        },
        "ptyprocess": {
            "hashes": [
                "sha256:4b41f3967fce3af57cc7e94b888626c18bf37a083e3651ca8feeb66d492fef35",
                "sha256:5c5d0a3b48ceee0b48485e0c26037c0acd7d29765ca3fbb5cb3831d347423220"
            ],
            "version": "==0.7.0"
        },
        "py": {
            "hashes": [
                "sha256:51c75c4126074b472f746a24399ad32f6053d1b34b68d2fa41e558e6f4a98719",
                "sha256:607c53218732647dff4acdfcd50cb62615cedf612e72d1724fb1a0cc6405b378"
            ],
            "markers": "python_version >= '2.7' and python_version not in '3.0, 3.1, 3.2, 3.3, 3.4'",
            "version": "==1.11.0"
        },
        "pycodestyle": {
            "hashes": [
                "sha256:720f8b39dde8b293825e7ff02c475f3077124006db4f440dcbc9a20b76548a20",
                "sha256:eddd5847ef438ea1c7870ca7eb78a9d47ce0cdb4851a5523949f2601d0cbbe7f"
            ],
            "index": "pypi",
            "version": "==2.8.0"
        },
        "pygments": {
            "hashes": [
                "sha256:b8e67fe6af78f492b3c4b3e2970c0624cbf08beb1e493b2c99b9fa1b67a20380",
                "sha256:f398865f7eb6874156579fdf36bc840a03cab64d1cde9e93d68f46a425ec52c6"
            ],
            "markers": "python_version >= '3.5'",
            "version": "==2.10.0"
        },
        "pyparsing": {
            "hashes": [
                "sha256:04ff808a5b90911829c55c4e26f75fa5ca8a2f5f36aa3a51f68e27033341d3e4",
                "sha256:d9bdec0013ef1eb5a84ab39a3b3868911598afa494f5faa038647101504e2b81"
            ],
            "markers": "python_version >= '3.6'",
            "version": "==3.0.6"
        },
        "pytest": {
            "hashes": [
                "sha256:131b36680866a76e6781d13f101efb86cf674ebb9762eb70d3082b6f29889e89",
                "sha256:7310f8d27bc79ced999e760ca304d69f6ba6c6649c0b60fb0e04a4a77cacc134"
            ],
            "markers": "python_version >= '3.6'",
            "version": "==6.2.5"
        },
        "pytest-django": {
            "hashes": [
                "sha256:c60834861933773109334fe5a53e83d1ef4828f2203a1d6a0fa9972f4f75ab3e",
                "sha256:d9076f759bb7c36939dbdd5ae6633c18edfc2902d1a69fdbefd2426b970ce6c2"
            ],
            "index": "pypi",
            "version": "==4.5.2"
<<<<<<< HEAD
        },
        "pytz": {
            "hashes": [
                "sha256:3672058bc3453457b622aab7a1c3bfd5ab0bdae451512f6cf25f64ed37f5b87c",
                "sha256:acad2d8b20a1af07d4e4c9d2e9285c5ed9104354062f275f3fcd88dcef4f1326"
            ],
            "version": "==2021.3"
=======
>>>>>>> 7e0284bd
        },
        "pyyaml": {
            "hashes": [
                "sha256:0283c35a6a9fbf047493e3a0ce8d79ef5030852c51e9d911a27badfde0605293",
                "sha256:055d937d65826939cb044fc8c9b08889e8c743fdc6a32b33e2390f66013e449b",
                "sha256:07751360502caac1c067a8132d150cf3d61339af5691fe9e87803040dbc5db57",
                "sha256:0b4624f379dab24d3725ffde76559cff63d9ec94e1736b556dacdfebe5ab6d4b",
                "sha256:0ce82d761c532fe4ec3f87fc45688bdd3a4c1dc5e0b4a19814b9009a29baefd4",
                "sha256:1e4747bc279b4f613a09eb64bba2ba602d8a6664c6ce6396a4d0cd413a50ce07",
                "sha256:213c60cd50106436cc818accf5baa1aba61c0189ff610f64f4a3e8c6726218ba",
                "sha256:231710d57adfd809ef5d34183b8ed1eeae3f76459c18fb4a0b373ad56bedcdd9",
                "sha256:277a0ef2981ca40581a47093e9e2d13b3f1fbbeffae064c1d21bfceba2030287",
                "sha256:2cd5df3de48857ed0544b34e2d40e9fac445930039f3cfe4bcc592a1f836d513",
                "sha256:40527857252b61eacd1d9af500c3337ba8deb8fc298940291486c465c8b46ec0",
                "sha256:473f9edb243cb1935ab5a084eb238d842fb8f404ed2193a915d1784b5a6b5fc0",
                "sha256:48c346915c114f5fdb3ead70312bd042a953a8ce5c7106d5bfb1a5254e47da92",
                "sha256:50602afada6d6cbfad699b0c7bb50d5ccffa7e46a3d738092afddc1f9758427f",
                "sha256:68fb519c14306fec9720a2a5b45bc9f0c8d1b9c72adf45c37baedfcd949c35a2",
                "sha256:77f396e6ef4c73fdc33a9157446466f1cff553d979bd00ecb64385760c6babdc",
                "sha256:819b3830a1543db06c4d4b865e70ded25be52a2e0631ccd2f6a47a2822f2fd7c",
                "sha256:897b80890765f037df3403d22bab41627ca8811ae55e9a722fd0392850ec4d86",
                "sha256:98c4d36e99714e55cfbaaee6dd5badbc9a1ec339ebfc3b1f52e293aee6bb71a4",
                "sha256:9df7ed3b3d2e0ecfe09e14741b857df43adb5a3ddadc919a2d94fbdf78fea53c",
                "sha256:9fa600030013c4de8165339db93d182b9431076eb98eb40ee068700c9c813e34",
                "sha256:a80a78046a72361de73f8f395f1f1e49f956c6be882eed58505a15f3e430962b",
                "sha256:b3d267842bf12586ba6c734f89d1f5b871df0273157918b0ccefa29deb05c21c",
                "sha256:b5b9eccad747aabaaffbc6064800670f0c297e52c12754eb1d976c57e4f74dcb",
                "sha256:c5687b8d43cf58545ade1fe3e055f70eac7a5a1a0bf42824308d868289a95737",
                "sha256:cba8c411ef271aa037d7357a2bc8f9ee8b58b9965831d9e51baf703280dc73d3",
                "sha256:d15a181d1ecd0d4270dc32edb46f7cb7733c7c508857278d3d378d14d606db2d",
                "sha256:d4db7c7aef085872ef65a8fd7d6d09a14ae91f691dec3e87ee5ee0539d516f53",
                "sha256:d4eccecf9adf6fbcc6861a38015c2a64f38b9d94838ac1810a9023a0609e1b78",
                "sha256:d67d839ede4ed1b28a4e8909735fc992a923cdb84e618544973d7dfc71540803",
                "sha256:daf496c58a8c52083df09b80c860005194014c3698698d1a57cbcfa182142a3a",
                "sha256:e61ceaab6f49fb8bdfaa0f92c4b57bcfbea54c09277b1b4f7ac376bfb7a7c174",
                "sha256:f84fbc98b019fef2ee9a1cb3ce93e3187a6df0b2538a651bfb890254ba9f90b5"
            ],
            "markers": "python_version >= '3.6'",
            "version": "==6.0"
        },
        "pyzmq": {
            "hashes": [
                "sha256:08c4e315a76ef26eb833511ebf3fa87d182152adf43dedee8d79f998a2162a0b",
                "sha256:0ca6cd58f62a2751728016d40082008d3b3412a7f28ddfb4a2f0d3c130f69e74",
                "sha256:1621e7a2af72cced1f6ec8ca8ca91d0f76ac236ab2e8828ac8fe909512d566cb",
                "sha256:18cd854b423fce44951c3a4d3e686bac8f1243d954f579e120a1714096637cc0",
                "sha256:2841997a0d85b998cbafecb4183caf51fd19c4357075dfd33eb7efea57e4c149",
                "sha256:2b97502c16a5ec611cd52410bdfaab264997c627a46b0f98d3f666227fd1ea2d",
                "sha256:3a4c9886d61d386b2b493377d980f502186cd71d501fffdba52bd2a0880cef4f",
                "sha256:3c1895c95be92600233e476fe283f042e71cf8f0b938aabf21b7aafa62a8dac9",
                "sha256:42abddebe2c6a35180ca549fadc7228d23c1e1f76167c5ebc8a936b5804ea2df",
                "sha256:468bd59a588e276961a918a3060948ae68f6ff5a7fa10bb2f9160c18fe341067",
                "sha256:480b9931bfb08bf8b094edd4836271d4d6b44150da051547d8c7113bf947a8b0",
                "sha256:53f4fd13976789ffafedd4d46f954c7bb01146121812b72b4ddca286034df966",
                "sha256:62bcade20813796c426409a3e7423862d50ff0639f5a2a95be4b85b09a618666",
                "sha256:67db33bea0a29d03e6eeec55a8190e033318cee3cbc732ba8fd939617cbf762d",
                "sha256:6b217b8f9dfb6628f74b94bdaf9f7408708cb02167d644edca33f38746ca12dd",
                "sha256:7661fc1d5cb73481cf710a1418a4e1e301ed7d5d924f91c67ba84b2a1b89defd",
                "sha256:76c532fd68b93998aab92356be280deec5de8f8fe59cd28763d2cc8a58747b7f",
                "sha256:79244b9e97948eaf38695f4b8e6fc63b14b78cc37f403c6642ba555517ac1268",
                "sha256:7c58f598d9fcc52772b89a92d72bf8829c12d09746a6d2c724c5b30076c1f11d",
                "sha256:7dc09198e4073e6015d9a8ea093fc348d4e59de49382476940c3dd9ae156fba8",
                "sha256:80e043a89c6cadefd3a0712f8a1322038e819ebe9dbac7eca3bce1721bcb63bf",
                "sha256:851977788b9caa8ed011f5f643d3ee8653af02c5fc723fa350db5125abf2be7b",
                "sha256:8eddc033e716f8c91c6a2112f0a8ebc5e00532b4a6ae1eb0ccc48e027f9c671c",
                "sha256:902319cfe23366595d3fa769b5b751e6ee6750a0a64c5d9f757d624b2ac3519e",
                "sha256:954e73c9cd4d6ae319f1c936ad159072b6d356a92dcbbabfd6e6204b9a79d356",
                "sha256:ab888624ed68930442a3f3b0b921ad7439c51ba122dbc8c386e6487a658e4a4e",
                "sha256:acebba1a23fb9d72b42471c3771b6f2f18dcd46df77482612054bd45c07dfa36",
                "sha256:b4ebed0977f92320f6686c96e9e8dd29eed199eb8d066936bac991afc37cbb70",
                "sha256:badb868fff14cfd0e200eaa845887b1011146a7d26d579aaa7f966c203736b92",
                "sha256:be4e0f229cf3a71f9ecd633566bd6f80d9fa6afaaff5489492be63fe459ef98c",
                "sha256:c0f84360dcca3481e8674393bdf931f9f10470988f87311b19d23cda869bb6b7",
                "sha256:c1e41b32d6f7f9c26bc731a8b529ff592f31fc8b6ef2be9fa74abd05c8a342d7",
                "sha256:c88fa7410e9fc471e0858638f403739ee869924dd8e4ae26748496466e27ac59",
                "sha256:cf98fd7a6c8aaa08dbc699ffae33fd71175696d78028281bc7b832b26f00ca57",
                "sha256:d072f7dfbdb184f0786d63bda26e8a0882041b1e393fbe98940395f7fab4c5e2",
                "sha256:d1b5d457acbadcf8b27561deeaa386b0217f47626b29672fa7bd31deb6e91e1b",
                "sha256:d3dcb5548ead4f1123851a5ced467791f6986d68c656bc63bfff1bf9e36671e2",
                "sha256:d6157793719de168b199194f6b6173f0ccd3bf3499e6870fac17086072e39115",
                "sha256:d728b08448e5ac3e4d886b165385a262883c34b84a7fe1166277fe675e1c197a",
                "sha256:de8df0684398bd74ad160afdc2a118ca28384ac6f5e234eb0508858d8d2d9364",
                "sha256:e6a02cf7271ee94674a44f4e62aa061d2d049001c844657740e156596298b70b",
                "sha256:ea12133df25e3a6918718fbb9a510c6ee5d3fdd5a346320421aac3882f4feeea",
                "sha256:ea5a79e808baef98c48c884effce05c31a0698c1057de8fc1c688891043c1ce1",
                "sha256:f43b4a2e6218371dd4f41e547bd919ceeb6ebf4abf31a7a0669cd11cd91ea973",
                "sha256:f762442bab706fd874064ca218b33a1d8e40d4938e96c24dafd9b12e28017f45",
                "sha256:f89468059ebc519a7acde1ee50b779019535db8dcf9b8c162ef669257fef7a93",
                "sha256:f907c7359ce8bf7f7e63c82f75ad0223384105f5126f313400b7e8004d9b33c3"
            ],
            "markers": "python_version >= '3.6'",
            "version": "==22.3.0"
        },
        "remote-pdb": {
            "hashes": [
                "sha256:2d70c6f41e0eabf0165e8f1be58f82aa7a605aaeab8f2aefeb9ce246431091c1",
                "sha256:94f73a92ac1248cf16189211011f97096bdada8a7baac8c79372663bbb57b5d0"
            ],
            "index": "pypi",
            "version": "==2.1.0"
        },
        "requests": {
            "hashes": [
                "sha256:6c1246513ecd5ecd4528a0906f910e8f0f9c6b8ec72030dc9fd154dc1a6efd24",
                "sha256:b8aa58f8cf793ffd8782d3d8cb19e66ef36f7aba4353eec859e74678b01b07a7"
            ],
            "markers": "python_version >= '2.7' and python_version not in '3.0, 3.1, 3.2, 3.3, 3.4, 3.5'",
            "version": "==2.26.0"
        },
        "roundrobin": {
            "hashes": [
                "sha256:ac30cb78570a36bb0ce0db7b907af9394ec7a5610ece2ede072280e8dd867caa"
            ],
            "version": "==0.0.2"
        },
<<<<<<< HEAD
=======
        "setuptools": {
            "hashes": [
                "sha256:09980778aa734c3037a47997f28d6db5ab18bdf2af0e49f719bfc53967fd2e82",
                "sha256:608a7885b664342ae9fafc43840b29d219c5a578876f6f7e00c4e2612160587f"
            ],
            "markers": "python_version >= '3.7'",
            "version": "==59.8.0"
        },
>>>>>>> 7e0284bd
        "six": {
            "hashes": [
                "sha256:1e61c37477a1626458e36f7b1d82aa5c9b094fa4802892072e49de9c60c4c926",
                "sha256:8abb2f1d86890a2dfb989f9a77cfcfd3e47c2a354b01111771326f8aa26e0254"
            ],
            "markers": "python_version >= '2.7' and python_version not in '3.0, 3.1, 3.2, 3.3'",
            "version": "==1.16.0"
        },
        "snowballstemmer": {
            "hashes": [
                "sha256:09b16deb8547d3412ad7b590689584cd0fe25ec8db3be37788be3810cbf19cb1",
                "sha256:c8e1716e83cc398ae16824e5572ae04e0d9fc2c6b985fb0f900f5f0c96ecba1a"
            ],
            "version": "==2.2.0"
        },
        "soupsieve": {
            "hashes": [
                "sha256:1a3cca2617c6b38c0343ed661b1fa5de5637f257d4fe22bd9f1338010a1efefb",
                "sha256:b8d49b1cd4f037c7082a9683dfa1801aa2597fb11c3a1155b7a5b94829b4f1f9"
            ],
            "markers": "python_version >= '3.6'",
            "version": "==2.3.1"
        },
        "sphinx": {
            "hashes": [
                "sha256:0a8836751a68306b3fe97ecbe44db786f8479c3bf4b80e3a7f5c838657b4698c",
                "sha256:6a11ea5dd0bdb197f9c2abc2e0ce73e01340464feaece525e64036546d24c851"
            ],
            "index": "pypi",
            "version": "==4.3.2"
        },
        "sphinx-autobuild": {
            "hashes": [
                "sha256:8fe8cbfdb75db04475232f05187c776f46f6e9e04cacf1e49ce81bdac649ccac",
                "sha256:de1ca3b66e271d2b5b5140c35034c89e47f263f2cd5db302c9217065f7443f05"
            ],
            "index": "pypi",
            "version": "==2021.3.14"
        },
        "sphinxcontrib-applehelp": {
            "hashes": [
                "sha256:806111e5e962be97c29ec4c1e7fe277bfd19e9652fb1a4392105b43e01af885a",
                "sha256:a072735ec80e7675e3f432fcae8610ecf509c5f1869d17e2eecff44389cdbc58"
            ],
            "markers": "python_version >= '3.5'",
            "version": "==1.0.2"
        },
        "sphinxcontrib-devhelp": {
            "hashes": [
                "sha256:8165223f9a335cc1af7ffe1ed31d2871f325254c0423bc0c4c7cd1c1e4734a2e",
                "sha256:ff7f1afa7b9642e7060379360a67e9c41e8f3121f2ce9164266f61b9f4b338e4"
            ],
            "markers": "python_version >= '3.5'",
            "version": "==1.0.2"
        },
        "sphinxcontrib-htmlhelp": {
            "hashes": [
                "sha256:d412243dfb797ae3ec2b59eca0e52dac12e75a241bf0e4eb861e450d06c6ed07",
                "sha256:f5f8bb2d0d629f398bf47d0d69c07bc13b65f75a81ad9e2f71a63d4b7a2f6db2"
            ],
            "markers": "python_version >= '3.6'",
            "version": "==2.0.0"
        },
        "sphinxcontrib-jsmath": {
            "hashes": [
                "sha256:2ec2eaebfb78f3f2078e73666b1415417a116cc848b72e5172e596c871103178",
                "sha256:a9925e4a4587247ed2191a22df5f6970656cb8ca2bd6284309578f2153e0c4b8"
            ],
            "markers": "python_version >= '3.5'",
            "version": "==1.0.1"
        },
        "sphinxcontrib-qthelp": {
            "hashes": [
                "sha256:4c33767ee058b70dba89a6fc5c1892c0d57a54be67ddd3e7875a18d14cba5a72",
                "sha256:bd9fc24bcb748a8d51fd4ecaade681350aa63009a347a8c14e637895444dfab6"
            ],
            "markers": "python_version >= '3.5'",
            "version": "==1.0.3"
        },
        "sphinxcontrib-serializinghtml": {
            "hashes": [
                "sha256:352a9a00ae864471d3a7ead8d7d79f5fc0b57e8b3f95e9867eb9eb28999b92fd",
                "sha256:aa5f6de5dfdf809ef505c4895e51ef5c9eac17d0f287933eb49ec495280b6952"
            ],
            "markers": "python_version >= '3.5'",
            "version": "==1.1.5"
        },
        "toml": {
            "hashes": [
                "sha256:806143ae5bfb6a3c6e736a764057db0e6a0e05e338b5630894a5f779cabb4f9b",
                "sha256:b3bda1d108d5dd99f4a20d24d9c348e91c4db7ab1b749200bded2f839ccbe68f"
            ],
            "markers": "python_version >= '2.6' and python_version not in '3.0, 3.1, 3.2, 3.3'",
            "version": "==0.10.2"
        },
        "tornado": {
            "hashes": [
                "sha256:0a00ff4561e2929a2c37ce706cb8233b7907e0cdc22eab98888aca5dd3775feb",
                "sha256:0d321a39c36e5f2c4ff12b4ed58d41390460f798422c4504e09eb5678e09998c",
                "sha256:1e8225a1070cd8eec59a996c43229fe8f95689cb16e552d130b9793cb570a288",
                "sha256:20241b3cb4f425e971cb0a8e4ffc9b0a861530ae3c52f2b0434e6c1b57e9fd95",
                "sha256:25ad220258349a12ae87ede08a7b04aca51237721f63b1808d39bdb4b2164558",
                "sha256:33892118b165401f291070100d6d09359ca74addda679b60390b09f8ef325ffe",
                "sha256:33c6e81d7bd55b468d2e793517c909b139960b6c790a60b7991b9b6b76fb9791",
                "sha256:3447475585bae2e77ecb832fc0300c3695516a47d46cefa0528181a34c5b9d3d",
                "sha256:34ca2dac9e4d7afb0bed4677512e36a52f09caa6fded70b4e3e1c89dbd92c326",
                "sha256:3e63498f680547ed24d2c71e6497f24bca791aca2fe116dbc2bd0ac7f191691b",
                "sha256:548430be2740e327b3fe0201abe471f314741efcb0067ec4f2d7dcfb4825f3e4",
                "sha256:6196a5c39286cc37c024cd78834fb9345e464525d8991c21e908cc046d1cc02c",
                "sha256:61b32d06ae8a036a6607805e6720ef00a3c98207038444ba7fd3d169cd998910",
                "sha256:6286efab1ed6e74b7028327365cf7346b1d777d63ab30e21a0f4d5b275fc17d5",
                "sha256:65d98939f1a2e74b58839f8c4dab3b6b3c1ce84972ae712be02845e65391ac7c",
                "sha256:66324e4e1beede9ac79e60f88de548da58b1f8ab4b2f1354d8375774f997e6c0",
                "sha256:6c77c9937962577a6a76917845d06af6ab9197702a42e1346d8ae2e76b5e3675",
                "sha256:70dec29e8ac485dbf57481baee40781c63e381bebea080991893cd297742b8fd",
                "sha256:7250a3fa399f08ec9cb3f7b1b987955d17e044f1ade821b32e5f435130250d7f",
                "sha256:748290bf9112b581c525e6e6d3820621ff020ed95af6f17fedef416b27ed564c",
                "sha256:7da13da6f985aab7f6f28debab00c67ff9cbacd588e8477034c0652ac141feea",
                "sha256:8f959b26f2634a091bb42241c3ed8d3cedb506e7c27b8dd5c7b9f745318ddbb6",
                "sha256:9de9e5188a782be6b1ce866e8a51bc76a0fbaa0e16613823fc38e4fc2556ad05",
                "sha256:a48900ecea1cbb71b8c71c620dee15b62f85f7c14189bdeee54966fbd9a0c5bd",
                "sha256:b87936fd2c317b6ee08a5741ea06b9d11a6074ef4cc42e031bc6403f82a32575",
                "sha256:c77da1263aa361938476f04c4b6c8916001b90b2c2fdd92d8d535e1af48fba5a",
                "sha256:cb5ec8eead331e3bb4ce8066cf06d2dfef1bfb1b2a73082dfe8a161301b76e37",
                "sha256:cc0ee35043162abbf717b7df924597ade8e5395e7b66d18270116f8745ceb795",
                "sha256:d14d30e7f46a0476efb0deb5b61343b1526f73ebb5ed84f23dc794bdb88f9d9f",
                "sha256:d371e811d6b156d82aa5f9a4e08b58debf97c302a35714f6f45e35139c332e32",
                "sha256:d3d20ea5782ba63ed13bc2b8c291a053c8d807a8fa927d941bd718468f7b950c",
                "sha256:d3f7594930c423fd9f5d1a76bee85a2c36fd8b4b16921cae7e965f22575e9c01",
                "sha256:dcef026f608f678c118779cd6591c8af6e9b4155c44e0d1bc0c87c036fb8c8c4",
                "sha256:e0791ac58d91ac58f694d8d2957884df8e4e2f6687cdf367ef7eb7497f79eaa2",
                "sha256:e385b637ac3acaae8022e7e47dfa7b83d3620e432e3ecb9a3f7f58f150e50921",
                "sha256:e519d64089b0876c7b467274468709dadf11e41d65f63bba207e04217f47c085",
                "sha256:e7229e60ac41a1202444497ddde70a48d33909e484f96eb0da9baf8dc68541df",
                "sha256:ed3ad863b1b40cd1d4bd21e7498329ccaece75db5a5bf58cd3c9f130843e7102",
                "sha256:f0ba29bafd8e7e22920567ce0d232c26d4d47c8b5cf4ed7b562b5db39fa199c5",
                "sha256:fa2ba70284fa42c2a5ecb35e322e68823288a4251f9ba9cc77be04ae15eada68",
                "sha256:fba85b6cd9c39be262fcd23865652920832b61583de2a2ca907dbd8e8a8c81e5"
            ],
            "markers": "python_version >= '3.5'",
            "version": "==6.1"
        },
        "traitlets": {
            "hashes": [
                "sha256:059f456c5a7c1c82b98c2e8c799f39c9b8128f6d0d46941ee118daace9eb70c7",
                "sha256:2d313cc50a42cd6c277e7d7dc8d4d7fedd06a2c215f78766ae7b1a66277e0033"
            ],
            "markers": "python_version >= '3.7'",
            "version": "==5.1.1"
        },
        "typing-extensions": {
            "hashes": [
                "sha256:4ca091dea149f945ec56afb48dae714f21e8692ef22a395223bcd328961b6a0e",
                "sha256:7f001e5ac290a0c0401508864c7ec868be4e701886d5b573a9528ed3973d9d3b"
            ],
            "markers": "python_version >= '3.6'",
            "version": "==4.0.1"
        },
        "urllib3": {
            "hashes": [
                "sha256:4987c65554f7a2dbf30c18fd48778ef124af6fab771a377103da0585e2336ece",
                "sha256:c4fdf4019605b6e5423637e01bc9fe4daef873709a7973e195ceba0a62bbc844"
            ],
            "markers": "python_version >= '2.7' and python_version not in '3.0, 3.1, 3.2, 3.3, 3.4' and python_version < '4'",
            "version": "==1.26.7"
        },
        "virtualenv": {
            "hashes": [
                "sha256:4b02e52a624336eece99c96e3ab7111f469c24ba226a53ec474e8e787b365814",
                "sha256:576d05b46eace16a9c348085f7d0dc8ef28713a2cabaa1cf0aea41e8f12c9218"
            ],
            "markers": "python_version >= '2.7' and python_version not in '3.0, 3.1, 3.2, 3.3, 3.4'",
            "version": "==20.10.0"
        },
        "wcwidth": {
            "hashes": [
                "sha256:beb4802a9cebb9144e99086eff703a642a13d6a0052920003a230f3294bbe784",
                "sha256:c4d647b99872929fdb7bdcaa4fbe7f01413ed3d98077df798530e5b04f116c83"
            ],
            "version": "==0.2.5"
        },
        "werkzeug": {
            "hashes": [
                "sha256:63d3dc1cf60e7b7e35e97fa9861f7397283b75d765afcaefd993d6046899de8f",
                "sha256:aa2bb6fc8dee8d6c504c0ac1e7f5f7dc5810a9903e793b6f715a9f015bdadb9a"
            ],
            "markers": "python_version >= '3.6'",
            "version": "==2.0.2"
        },
        "zope.event": {
            "hashes": [
                "sha256:2666401939cdaa5f4e0c08cf7f20c9b21423b95e88f4675b1443973bdb080c42",
                "sha256:5e76517f5b9b119acf37ca8819781db6c16ea433f7e2062c4afc2b6fbedb1330"
            ],
            "version": "==4.5.0"
        },
        "zope.interface": {
            "hashes": [
                "sha256:08f9636e99a9d5410181ba0729e0408d3d8748026ea938f3b970a0249daa8192",
                "sha256:0b465ae0962d49c68aa9733ba92a001b2a0933c317780435f00be7ecb959c702",
                "sha256:0cba8477e300d64a11a9789ed40ee8932b59f9ee05f85276dbb4b59acee5dd09",
                "sha256:0cee5187b60ed26d56eb2960136288ce91bcf61e2a9405660d271d1f122a69a4",
                "sha256:0ea1d73b7c9dcbc5080bb8aaffb776f1c68e807767069b9ccdd06f27a161914a",
                "sha256:0f91b5b948686659a8e28b728ff5e74b1be6bf40cb04704453617e5f1e945ef3",
                "sha256:15e7d1f7a6ee16572e21e3576d2012b2778cbacf75eb4b7400be37455f5ca8bf",
                "sha256:17776ecd3a1fdd2b2cd5373e5ef8b307162f581c693575ec62e7c5399d80794c",
                "sha256:194d0bcb1374ac3e1e023961610dc8f2c78a0f5f634d0c737691e215569e640d",
                "sha256:1c0e316c9add0db48a5b703833881351444398b04111188069a26a61cfb4df78",
                "sha256:205e40ccde0f37496904572035deea747390a8b7dc65146d30b96e2dd1359a83",
                "sha256:273f158fabc5ea33cbc936da0ab3d4ba80ede5351babc4f577d768e057651531",
                "sha256:2876246527c91e101184f63ccd1d716ec9c46519cc5f3d5375a3351c46467c46",
                "sha256:2c98384b254b37ce50eddd55db8d381a5c53b4c10ee66e1e7fe749824f894021",
                "sha256:2e5a26f16503be6c826abca904e45f1a44ff275fdb7e9d1b75c10671c26f8b94",
                "sha256:334701327f37c47fa628fc8b8d28c7d7730ce7daaf4bda1efb741679c2b087fc",
                "sha256:3748fac0d0f6a304e674955ab1365d515993b3a0a865e16a11ec9d86fb307f63",
                "sha256:3c02411a3b62668200910090a0dff17c0b25aaa36145082a5a6adf08fa281e54",
                "sha256:3dd4952748521205697bc2802e4afac5ed4b02909bb799ba1fe239f77fd4e117",
                "sha256:3f24df7124c323fceb53ff6168da70dbfbae1442b4f3da439cd441681f54fe25",
                "sha256:469e2407e0fe9880ac690a3666f03eb4c3c444411a5a5fddfdabc5d184a79f05",
                "sha256:4de4bc9b6d35c5af65b454d3e9bc98c50eb3960d5a3762c9438df57427134b8e",
                "sha256:5208ebd5152e040640518a77827bdfcc73773a15a33d6644015b763b9c9febc1",
                "sha256:52de7fc6c21b419078008f697fd4103dbc763288b1406b4562554bd47514c004",
                "sha256:5bb3489b4558e49ad2c5118137cfeaf59434f9737fa9c5deefc72d22c23822e2",
                "sha256:5dba5f530fec3f0988d83b78cc591b58c0b6eb8431a85edd1569a0539a8a5a0e",
                "sha256:5dd9ca406499444f4c8299f803d4a14edf7890ecc595c8b1c7115c2342cadc5f",
                "sha256:5f931a1c21dfa7a9c573ec1f50a31135ccce84e32507c54e1ea404894c5eb96f",
                "sha256:63b82bb63de7c821428d513607e84c6d97d58afd1fe2eb645030bdc185440120",
                "sha256:66c0061c91b3b9cf542131148ef7ecbecb2690d48d1612ec386de9d36766058f",
                "sha256:6f0c02cbb9691b7c91d5009108f975f8ffeab5dff8f26d62e21c493060eff2a1",
                "sha256:71aace0c42d53abe6fc7f726c5d3b60d90f3c5c055a447950ad6ea9cec2e37d9",
                "sha256:7d97a4306898b05404a0dcdc32d9709b7d8832c0c542b861d9a826301719794e",
                "sha256:7df1e1c05304f26faa49fa752a8c690126cf98b40b91d54e6e9cc3b7d6ffe8b7",
                "sha256:8270252effc60b9642b423189a2fe90eb6b59e87cbee54549db3f5562ff8d1b8",
                "sha256:867a5ad16892bf20e6c4ea2aab1971f45645ff3102ad29bd84c86027fa99997b",
                "sha256:877473e675fdcc113c138813a5dd440da0769a2d81f4d86614e5d62b69497155",
                "sha256:8892f89999ffd992208754851e5a052f6b5db70a1e3f7d54b17c5211e37a98c7",
                "sha256:9a9845c4c6bb56e508651f005c4aeb0404e518c6f000d5a1123ab077ab769f5c",
                "sha256:a1e6e96217a0f72e2b8629e271e1b280c6fa3fe6e59fa8f6701bec14e3354325",
                "sha256:a8156e6a7f5e2a0ff0c5b21d6bcb45145efece1909efcbbbf48c56f8da68221d",
                "sha256:a9506a7e80bcf6eacfff7f804c0ad5350c8c95b9010e4356a4b36f5322f09abb",
                "sha256:af310ec8335016b5e52cae60cda4a4f2a60a788cbb949a4fbea13d441aa5a09e",
                "sha256:b0297b1e05fd128d26cc2460c810d42e205d16d76799526dfa8c8ccd50e74959",
                "sha256:bf68f4b2b6683e52bec69273562df15af352e5ed25d1b6641e7efddc5951d1a7",
                "sha256:d0c1bc2fa9a7285719e5678584f6b92572a5b639d0e471bb8d4b650a1a910920",
                "sha256:d4d9d6c1a455d4babd320203b918ccc7fcbefe308615c521062bc2ba1aa4d26e",
                "sha256:db1fa631737dab9fa0b37f3979d8d2631e348c3b4e8325d6873c2541d0ae5a48",
                "sha256:dd93ea5c0c7f3e25335ab7d22a507b1dc43976e1345508f845efc573d3d779d8",
                "sha256:f44e517131a98f7a76696a7b21b164bcb85291cee106a23beccce454e1f433a4",
                "sha256:f7ee479e96f7ee350db1cf24afa5685a5899e2b34992fb99e1f7c1b0b758d263"
            ],
            "markers": "python_version >= '2.7' and python_version not in '3.0, 3.1, 3.2, 3.3, 3.4'",
            "version": "==5.4.0"
        }
    }
}<|MERGE_RESOLUTION|>--- conflicted
+++ resolved
@@ -229,11 +229,11 @@
         },
         "django-redis": {
             "hashes": [
-                "sha256:98fb3d31633a1addea1aeb558a647359908bbcf78c0833f99496c5348fe3c1b4",
-                "sha256:bf75bce0d6f65c3a6165dd6789506c8d22238f3bfaf7c4ad447e55afbc5b68cb"
-            ],
-            "index": "pypi",
-            "version": "==5.1.0"
+                "sha256:1d037dc02b11ad7aa11f655d26dac3fb1af32630f61ef4428860a2e29ff92026",
+                "sha256:8a99e5582c79f894168f5865c52bd921213253b7fd64d16733ae4591564465de"
+            ],
+            "index": "pypi",
+            "version": "==5.2.0"
         },
         "django-sslserver": {
             "hashes": [
@@ -472,7 +472,7 @@
                 "sha256:b85d0567b8666149a93172712e68920734333c0ce7e89b78b3e987f71e5ed4f9",
                 "sha256:cdf6525904cc597730141d61b36f2e4b8ecc257c420fa2f4549bac2c2d0cb72f"
             ],
-            "markers": "python_version >= '2.6' and python_version not in '3.0, 3.1, 3.2, 3.3'",
+            "markers": "python_version >= '2.6' and python_version not in '3.0, 3.1, 3.2'",
             "version": "==0.10.0"
         },
         "jwcrypto": {
@@ -680,7 +680,7 @@
                 "sha256:0123cacc1627ae19ddf3c27a5de5bd67ee4586fbdd6440d9748f8abb483d3e86",
                 "sha256:961d03dc3453ebbc59dbdea9e4e11c5651520a876d0f4db161e8674aae935da9"
             ],
-            "markers": "python_version >= '2.7' and python_version not in '3.0, 3.1, 3.2, 3.3'",
+            "markers": "python_version >= '2.7' and python_version not in '3.0, 3.1, 3.2'",
             "version": "==2.8.2"
         },
         "python-decouple": {
@@ -723,11 +723,11 @@
         },
         "redis": {
             "hashes": [
-                "sha256:0e7e0cfca8660dea8b7d5cd8c4f6c5e29e11f31158c0b0ae91a397f00e5a05a2",
-                "sha256:432b788c4530cfe16d8d943a09d40ca6c16149727e4afe8c2c9d5580c59d9f24"
-            ],
-            "markers": "python_version >= '2.7' and python_version not in '3.0, 3.1, 3.2, 3.3, 3.4'",
-            "version": "==3.5.3"
+                "sha256:c8481cf414474e3497ec7971a1ba9b998c8efad0f0d289a009a5bbef040894f9",
+                "sha256:ccf692811f2c1fc7a92b466aa2599e4a6d2d73d5f736a2c70be600657c0da34a"
+            ],
+            "markers": "python_version >= '3.6'",
+            "version": "==4.0.2"
         },
         "redlock-py": {
             "hashes": [
@@ -755,11 +755,11 @@
         },
         "ruamel.yaml": {
             "hashes": [
-                "sha256:9751de4cbb57d4bfbf8fc394e125ed4a2f170fbff3dc3d78abf50be85924f8be",
-                "sha256:9af3ec5d7f8065582f3aa841305465025d0afd26c5fb54e15b964e11838fc74f"
+                "sha256:92b85e64a1d75adc29f941960f5a88dcf3d233a0ba0c3d0a864ca9645a9b7271",
+                "sha256:9c648677803a2e9570c1116d15ba4fd89198c8966171868044bee2181cae8ab3"
             ],
             "markers": "python_version >= '3'",
-            "version": "==0.17.17"
+            "version": "==0.17.18"
         },
         "ruamel.yaml.clib": {
             "hashes": [
@@ -789,7 +789,7 @@
                 "sha256:dc6a613d6c74eef5a14a214d433d06291526145431c3b964f5e16529b1842bed",
                 "sha256:de9c6b8a1ba52919ae919f3ae96abb72b994dd0350226e28f3686cb4f142165c"
             ],
-            "markers": "python_version < '3.10' and platform_python_implementation == 'CPython'",
+            "markers": "platform_python_implementation == 'CPython' and python_version < '3.11'",
             "version": "==0.2.6"
         },
         "s3transfer": {
@@ -800,23 +800,12 @@
             "markers": "python_version >= '3.6'",
             "version": "==0.5.0"
         },
-<<<<<<< HEAD
-=======
-        "setuptools": {
-            "hashes": [
-                "sha256:09980778aa734c3037a47997f28d6db5ab18bdf2af0e49f719bfc53967fd2e82",
-                "sha256:608a7885b664342ae9fafc43840b29d219c5a578876f6f7e00c4e2612160587f"
-            ],
-            "markers": "python_version >= '3.7'",
-            "version": "==59.8.0"
-        },
->>>>>>> 7e0284bd
         "six": {
             "hashes": [
                 "sha256:1e61c37477a1626458e36f7b1d82aa5c9b094fa4802892072e49de9c60c4c926",
                 "sha256:8abb2f1d86890a2dfb989f9a77cfcfd3e47c2a354b01111771326f8aa26e0254"
             ],
-            "markers": "python_version >= '2.7' and python_version not in '3.0, 3.1, 3.2, 3.3'",
+            "markers": "python_version >= '2.7' and python_version not in '3.0, 3.1, 3.2'",
             "version": "==1.16.0"
         },
         "sqlparse": {
@@ -855,7 +844,7 @@
                 "sha256:73aae30359291c14fa3b956f8b5ca31960e420c28c1bec002547fb04928cf89b",
                 "sha256:b64ef5141be559cfade448f044fa45c2260351edcb6a8ef6b7e00c7dcef0c323"
             ],
-            "markers": "python_version >= '2.7' and python_version not in '3.0, 3.1, 3.2, 3.3'",
+            "markers": "python_version >= '2.7' and python_version not in '3.0, 3.1, 3.2'",
             "version": "==1.8.7"
         },
         "wrapt": {
@@ -1715,7 +1704,6 @@
             ],
             "index": "pypi",
             "version": "==4.5.2"
-<<<<<<< HEAD
         },
         "pytz": {
             "hashes": [
@@ -1723,8 +1711,6 @@
                 "sha256:acad2d8b20a1af07d4e4c9d2e9285c5ed9104354062f275f3fcd88dcef4f1326"
             ],
             "version": "==2021.3"
-=======
->>>>>>> 7e0284bd
         },
         "pyyaml": {
             "hashes": [
@@ -1840,23 +1826,12 @@
             ],
             "version": "==0.0.2"
         },
-<<<<<<< HEAD
-=======
-        "setuptools": {
-            "hashes": [
-                "sha256:09980778aa734c3037a47997f28d6db5ab18bdf2af0e49f719bfc53967fd2e82",
-                "sha256:608a7885b664342ae9fafc43840b29d219c5a578876f6f7e00c4e2612160587f"
-            ],
-            "markers": "python_version >= '3.7'",
-            "version": "==59.8.0"
-        },
->>>>>>> 7e0284bd
         "six": {
             "hashes": [
                 "sha256:1e61c37477a1626458e36f7b1d82aa5c9b094fa4802892072e49de9c60c4c926",
                 "sha256:8abb2f1d86890a2dfb989f9a77cfcfd3e47c2a354b01111771326f8aa26e0254"
             ],
-            "markers": "python_version >= '2.7' and python_version not in '3.0, 3.1, 3.2, 3.3'",
+            "markers": "python_version >= '2.7' and python_version not in '3.0, 3.1, 3.2'",
             "version": "==1.16.0"
         },
         "snowballstemmer": {
@@ -1943,7 +1918,7 @@
                 "sha256:806143ae5bfb6a3c6e736a764057db0e6a0e05e338b5630894a5f779cabb4f9b",
                 "sha256:b3bda1d108d5dd99f4a20d24d9c348e91c4db7ab1b749200bded2f839ccbe68f"
             ],
-            "markers": "python_version >= '2.6' and python_version not in '3.0, 3.1, 3.2, 3.3'",
+            "markers": "python_version >= '2.6' and python_version not in '3.0, 3.1, 3.2'",
             "version": "==0.10.2"
         },
         "tornado": {
