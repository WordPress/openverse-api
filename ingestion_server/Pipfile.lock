{
    "_meta": {
        "hash": {
            "sha256": "c68989ab7a96278e2696b54ecbba1e2f3bf262df5739a9ac98565f37ee0616c3"
        },
        "pipfile-spec": 6,
        "requires": {
            "python_version": "3.10"
        },
        "sources": [
            {
                "name": "pypi",
                "url": "https://pypi.org/simple",
                "verify_ssl": true
            }
        ]
    },
    "default": {
        "attrs": {
            "hashes": [
                "sha256:2d27e3784d7a565d36ab851fe94887c5eccd6a463168875832a1be79c82828b4",
                "sha256:626ba8234211db98e869df76230a137c4c40a12d72445c45d5f5b716f076e2fd"
            ],
            "markers": "python_version >= '2.7' and python_version not in '3.0, 3.1, 3.2, 3.3, 3.4'",
            "version": "==21.4.0"
        },
        "aws-requests-auth": {
            "hashes": [
                "sha256:33593372018b960a31dbbe236f89421678b885c35f0b6a7abfae35bb77e069b2",
                "sha256:646bc37d62140ea1c709d20148f5d43197e6bd2d63909eb36fa4bb2345759977"
            ],
            "index": "pypi",
            "version": "==0.4.3"
        },
        "boto3": {
            "hashes": [
<<<<<<< HEAD
                "sha256:3b50b49c5c0d3f19406cfbcefa32467c199cd6537d80f6fd04f18588670bdeeb",
                "sha256:4e3ef99d211266175a97b35d78103c31e3d01af31fd02bf599185421e5873fc0"
            ],
            "index": "pypi",
            "version": "==1.23.1"
        },
        "botocore": {
            "hashes": [
                "sha256:598304f20df607944c6db3870e005f2775230ec4558c8280d870f861a8003632",
                "sha256:a805cbd8e79b64da0f719869b6b4c698cf5db7991b1aa412b086b25fb2892795"
            ],
            "markers": "python_version >= '3.6'",
            "version": "==1.26.1"
=======
                "sha256:79b7acf5cf83b34d23a975e400374caaf4711c52266c8717b293f40f3041e0aa",
                "sha256:8bfb695cbe27d2ee9730ea4e1c894ef1fc255219d3fc7bc804171943ae8d7914"
            ],
            "index": "pypi",
            "version": "==1.24.4"
        },
        "botocore": {
            "hashes": [
                "sha256:54ef4b035c51fe8937a61d3017e30e0a47237916143889ecf4eace481220029a",
                "sha256:866ac4ad7de326cfb6956462cc224eee1ef1c17987c2313c6fecdbe017e753fc"
            ],
            "markers": "python_version >= '3.7'",
            "version": "==1.27.4"
>>>>>>> c7ed810f
        },
        "bottle": {
            "hashes": [
                "sha256:6e1c9817019dae3a8c20adacaf09035251798d2ae2fcc8ce43157ee72965f257",
                "sha256:787c61b6cc02b9c229bf2663011fac53dd8fc197f7f8ad2eeede29d888d7887e"
            ],
            "index": "pypi",
            "version": "==0.12.21"
        },
        "certifi": {
            "hashes": [
                "sha256:9c5705e395cd70084351dd8ad5c41e65655e08ce46f2ec9cf6c2c08390f71eb7",
                "sha256:f1d53542ee8cbedbe2118b5686372fb33c297fcd6379b050cca0ef13a597382a"
            ],
            "markers": "python_version >= '3.6'",
            "version": "==2022.5.18.1"
        },
        "charset-normalizer": {
            "hashes": [
                "sha256:2857e29ff0d34db842cd7ca3230549d1a697f96ee6d3fb071cfa6c7393832597",
                "sha256:6881edbebdb17b39b4eaaa821b438bf6eddffb4468cf344f09f89def34a8b1df"
            ],
            "markers": "python_version >= '3'",
            "version": "==2.0.12"
        },
        "elasticsearch": {
            "hashes": [
                "sha256:540d646908761120926850e98230ffc08fee9a3f9b45073d42de08246f598652",
                "sha256:81c1d15b0f9382b2dc40a896c634f8de09bfcd5079e19a8412940a9ddfbde64b"
            ],
            "markers": "python_version >= '2.7' and python_version not in '3.0, 3.1, 3.2, 3.3' and python_version < '4'",
            "version": "==7.17.4"
        },
        "elasticsearch-dsl": {
            "hashes": [
                "sha256:046ea10820b94c075081b528b4526c5bc776bda4226d702f269a5f203232064b",
                "sha256:c4a7b93882918a413b63bed54018a1685d7410ffd8facbc860ee7fd57f214a6d"
            ],
            "index": "pypi",
            "version": "==7.4.0"
        },
        "falcon": {
            "hashes": [
                "sha256:0044bd2c161f2b5c27ca5a0068e40bbeee560eb957a6ba01f9c1bb7439f6ab19",
                "sha256:09dc5f10878565708dc9e58e62e9f2dfee5162a1ea992cb62582ffdacf543ec2",
                "sha256:19b240b748a7d9096cacdc508b824f1765937369107ff4e79b23618e0632818b",
                "sha256:2ffbd6eef0283b1909895d3d3b36b1714a37bb1a6e9ecf6c5af60e0adbb322bd",
                "sha256:3cbb9b008c9e9f8b07e14b848791be4db31c359ef96f045332bbec7572250f71",
                "sha256:455a6c1a46af8505b0427a1ab85924aed47c462afe4e7cb7ae58c9fd6c5cc06f",
                "sha256:61686aed654fd492ceab674421a6a1d31599599d86ce710c6c650749f72522e0",
                "sha256:783dcaee18a53c955636fc7fad5dd710899b2100b5f798af31e23961315c9bb5",
                "sha256:7fe77af775a2aba4019f01f54364abd1a5df2c820988ddf076416b1a7683c1b8",
                "sha256:84b7e09b2c66a1942a8bc049d8f236bdb4f74d2314ad7551534a8d79ddd6a54d",
                "sha256:8b6a675685790a3d9e3c849320b3aea94d30f228b0f15d55fc32d6f9f6925c0f",
                "sha256:8d01a173610d216880f0e722abbe1cca51d5041f9e15db61bd79e95242dd617d",
                "sha256:91dcb3adccb9d0faacfc3937af624ca14541aec37a7478d333710a91e8e438d4",
                "sha256:9400871fa536bac799b790ff28d999c5282c2bd7652f37f448b96718ddb289ff",
                "sha256:94ce8ee49795ab18442c761c903353737ab271a506e992deadc5a7df669e804f",
                "sha256:aa2cf2aa3c0a3323d7a392af1edee1436fbe71c2b3d37699f32b6f45cfad8f75",
                "sha256:aee71134800f963db0b4bc086d9bf0ffc529b40e90e6a5f2cd08059d7c9ea317",
                "sha256:ba5b27a401db6c025bb6885512b5cc46603d6a020e289902199b0c77c80777e6",
                "sha256:bc720201105e24271c04e35a3a02aa1f7e9d92f1ddd82a846696b8ae7de89468",
                "sha256:c2ef45e5d71de2417dbb36be0ed0fadb08d87fb059e8c3f86223f5240cacf547",
                "sha256:c46739d4cdbcfe179e720cb34ef7dc135d4ff7c70320c56a5dfdcb87abb1ed45",
                "sha256:c60de4a62fedaa9011a025a70a665a408c8e6c16cdc2e3baea05c23e7c7df202",
                "sha256:c78d13ba42c50d716177f442a590c8946f4fe7c4ba07838679417339a9a80920",
                "sha256:cac70a3e021e34453eeff968673e4081ac2a878b99fd9fb1260584cdf67e7890",
                "sha256:ccd588f943e755f4ab91261bbf80d0b25a5f43c3f6bda2ed8eae0f2e4fd3c3dd",
                "sha256:d31407f1b327b9d97166523bdecbec8be65a08d52f5dfb1a532f354118cc2a9e",
                "sha256:d714f631dae76e05cf91b0a7d509b8bf8bb86f371b3510a6fbf696469fcc2577",
                "sha256:eea1340aa264f5f0fd9023fb7b6cd41da1305af14e3e2c9d716446ad38ea2690",
                "sha256:f20ab24083d499841f7187d2baa82c6f9baa90dbc1d322cc7fb83ef51d681f80",
                "sha256:f2760bd18c16393a6fb5e55f371f67921edb72febe693a82b3c5e82195d087b7",
                "sha256:ff65ffefa629bc72dc868cdca9dfa3ca5d1e5f01b02560b7094df2a0c5b890d1"
            ],
            "index": "pypi",
            "version": "==3.1.0"
        },
        "filelock": {
            "hashes": [
<<<<<<< HEAD
                "sha256:b795f1b42a61bbf8ec7113c341dad679d772567b936fbd1bf43c9a238e673e20",
                "sha256:c7b5fdb219b398a5b28c8e4c1893ef5f98ece6a38c6ab2c22e26ec161556fed6"
            ],
            "index": "pypi",
            "version": "==3.7.0"
=======
                "sha256:37def7b658813cda163b56fc564cdc75e86d338246458c4c28ae84cabefa2404",
                "sha256:3a0fd85166ad9dbab54c9aec96737b744106dc5f15c0b09a6744a445299fcf04"
            ],
            "index": "pypi",
            "version": "==3.7.1"
>>>>>>> c7ed810f
        },
        "gunicorn": {
            "hashes": [
                "sha256:9dcc4547dbb1cb284accfb15ab5667a0e5d1881cc443e0677b4882a4067a807e",
                "sha256:e0a968b5ba15f8a328fdfd7ab1fcb5af4470c28aaf7e55df02a99bc13138e6e8"
            ],
            "index": "pypi",
            "version": "==20.1.0"
        },
        "idna": {
            "hashes": [
                "sha256:84d9dd047ffa80596e0f246e2eab0b391788b0503584e8945f2368256d2735ff",
                "sha256:9d643ff0a55b762d5cdb124b8eaa99c66322e2157b69160bc32796e824360e6d"
            ],
            "markers": "python_version >= '3.5'",
            "version": "==3.3"
        },
        "iniconfig": {
            "hashes": [
                "sha256:011e24c64b7f47f6ebd835bb12a743f2fbe9a26d4cecaa7f53bc4f35ee9da8b3",
                "sha256:bc3af051d7d14b2ee5ef9969666def0cd1a000e121eaea580d4a313df4b37f32"
            ],
            "version": "==1.1.1"
        },
        "jmespath": {
            "hashes": [
                "sha256:a490e280edd1f57d6de88636992d05b71e97d69a26a19f058ecf7d304474bf5e",
                "sha256:e8dcd576ed616f14ec02eed0005c85973b5890083313860136657e24784e4c04"
            ],
            "markers": "python_version >= '3.7'",
            "version": "==1.0.0"
        },
        "jsonschema": {
            "hashes": [
                "sha256:71b5e39324422543546572954ce71c67728922c104902cb7ce252e522235b33f",
                "sha256:7c6d882619340c3347a1bf7315e147e6d3dae439033ae6383d6acb908c101dfc"
            ],
            "index": "pypi",
            "version": "==4.5.1"
        },
        "packaging": {
            "hashes": [
                "sha256:dd47c42927d89ab911e606518907cc2d3a1f38bbd026385970643f9c5b8ecfeb",
                "sha256:ef103e05f519cdc783ae24ea4e2e0f508a9c99b2d4969652eed6a2e1ea5bd522"
            ],
            "markers": "python_version >= '3.6'",
            "version": "==21.3"
        },
        "pluggy": {
            "hashes": [
                "sha256:4224373bacce55f955a878bf9cfa763c1e360858e330072059e10bad68531159",
                "sha256:74134bbf457f031a36d68416e1509f34bd5ccc019f0bcc952c7b909d06b37bd3"
            ],
            "markers": "python_version >= '3.6'",
            "version": "==1.0.0"
        },
        "psycopg2": {
            "hashes": [
                "sha256:06f32425949bd5fe8f625c49f17ebb9784e1e4fe928b7cce72edc36fb68e4c0c",
                "sha256:0762c27d018edbcb2d34d51596e4346c983bd27c330218c56c4dc25ef7e819bf",
                "sha256:083707a696e5e1c330af2508d8fab36f9700b26621ccbcb538abe22e15485362",
                "sha256:34b33e0162cfcaad151f249c2649fd1030010c16f4bbc40a604c1cb77173dcf7",
                "sha256:4295093a6ae3434d33ec6baab4ca5512a5082cc43c0505293087b8a46d108461",
                "sha256:8cf3878353cc04b053822896bc4922b194792df9df2f1ad8da01fb3043602126",
                "sha256:8e841d1bf3434da985cc5ef13e6f75c8981ced601fd70cc6bf33351b91562981",
                "sha256:9572e08b50aed176ef6d66f15a21d823bb6f6d23152d35e8451d7d2d18fdac56",
                "sha256:a81e3866f99382dfe8c15a151f1ca5fde5815fde879348fe5a9884a7c092a305",
                "sha256:cb10d44e6694d763fa1078a26f7f6137d69f555a78ec85dc2ef716c37447e4b2",
                "sha256:d3ca6421b942f60c008f81a3541e8faf6865a28d5a9b48544b0ee4f40cac7fca"
            ],
            "index": "pypi",
            "version": "==2.9.3"
        },
        "py": {
            "hashes": [
                "sha256:51c75c4126074b472f746a24399ad32f6053d1b34b68d2fa41e558e6f4a98719",
                "sha256:607c53218732647dff4acdfcd50cb62615cedf612e72d1724fb1a0cc6405b378"
            ],
            "markers": "python_version >= '2.7' and python_version not in '3.0, 3.1, 3.2, 3.3, 3.4'",
            "version": "==1.11.0"
        },
        "pyparsing": {
            "hashes": [
                "sha256:2b020ecf7d21b687f219b71ecad3631f644a47f01403fa1d1036b0c6416d70fb",
                "sha256:5026bae9a10eeaefb61dab2f09052b9f4307d44aee4eda64b309723d8d206bbc"
            ],
            "markers": "python_full_version >= '3.6.8'",
            "version": "==3.0.9"
<<<<<<< HEAD
        },
        "pyrsistent": {
            "hashes": [
                "sha256:0e3e1fcc45199df76053026a51cc59ab2ea3fc7c094c6627e93b7b44cdae2c8c",
                "sha256:1b34eedd6812bf4d33814fca1b66005805d3640ce53140ab8bbb1e2651b0d9bc",
                "sha256:4ed6784ceac462a7d6fcb7e9b663e93b9a6fb373b7f43594f9ff68875788e01e",
                "sha256:5d45866ececf4a5fff8742c25722da6d4c9e180daa7b405dc0a2a2790d668c26",
                "sha256:636ce2dc235046ccd3d8c56a7ad54e99d5c1cd0ef07d9ae847306c91d11b5fec",
                "sha256:6455fc599df93d1f60e1c5c4fe471499f08d190d57eca040c0ea182301321286",
                "sha256:6bc66318fb7ee012071b2792024564973ecc80e9522842eb4e17743604b5e045",
                "sha256:7bfe2388663fd18bd8ce7db2c91c7400bf3e1a9e8bd7d63bf7e77d39051b85ec",
                "sha256:7ec335fc998faa4febe75cc5268a9eac0478b3f681602c1f27befaf2a1abe1d8",
                "sha256:914474c9f1d93080338ace89cb2acee74f4f666fb0424896fcfb8d86058bf17c",
                "sha256:b568f35ad53a7b07ed9b1b2bae09eb15cdd671a5ba5d2c66caee40dbf91c68ca",
                "sha256:cdfd2c361b8a8e5d9499b9082b501c452ade8bbf42aef97ea04854f4a3f43b22",
                "sha256:d1b96547410f76078eaf66d282ddca2e4baae8964364abb4f4dcdde855cd123a",
                "sha256:d4d61f8b993a7255ba714df3aca52700f8125289f84f704cf80916517c46eb96",
                "sha256:d7a096646eab884bf8bed965bad63ea327e0d0c38989fc83c5ea7b8a87037bfc",
                "sha256:df46c854f490f81210870e509818b729db4488e1f30f2a1ce1698b2295a878d1",
                "sha256:e24a828f57e0c337c8d8bb9f6b12f09dfdf0273da25fda9e314f0b684b415a07",
                "sha256:e4f3149fd5eb9b285d6bfb54d2e5173f6a116fe19172686797c056672689daf6",
                "sha256:e92a52c166426efbe0d1ec1332ee9119b6d32fc1f0bbfd55d5c1088070e7fc1b",
                "sha256:f87cc2863ef33c709e237d4b5f4502a62a00fab450c9e020892e8e2ede5847f5",
                "sha256:fd8da6d0124efa2f67d86fa70c851022f87c98e205f0594e1fae044e7119a5a6"
            ],
            "markers": "python_version >= '3.7'",
            "version": "==0.18.1"
=======
>>>>>>> c7ed810f
        },
        "pytest": {
            "hashes": [
                "sha256:13d0e3ccfc2b6e26be000cb6568c832ba67ba32e719443bfe725814d3c42433c",
                "sha256:a06a0425453864a270bc45e71f783330a7428defb4230fb5e6a731fde06ecd45"
            ],
            "index": "pypi",
            "version": "==7.1.2"
        },
        "python-dateutil": {
            "hashes": [
                "sha256:0123cacc1627ae19ddf3c27a5de5bd67ee4586fbdd6440d9748f8abb483d3e86",
                "sha256:961d03dc3453ebbc59dbdea9e4e11c5651520a876d0f4db161e8674aae935da9"
            ],
            "markers": "python_version >= '2.7' and python_version not in '3.0, 3.1, 3.2, 3.3'",
            "version": "==2.8.2"
        },
        "python-decouple": {
            "hashes": [
                "sha256:2838cdf77a5cf127d7e8b339ce14c25bceb3af3e674e039d4901ba16359968c7",
                "sha256:6cf502dc963a5c642ea5ead069847df3d916a6420cad5599185de6bab11d8c2e"
            ],
            "index": "pypi",
            "version": "==3.6"
        },
        "pyyaml": {
            "hashes": [
                "sha256:0283c35a6a9fbf047493e3a0ce8d79ef5030852c51e9d911a27badfde0605293",
                "sha256:055d937d65826939cb044fc8c9b08889e8c743fdc6a32b33e2390f66013e449b",
                "sha256:07751360502caac1c067a8132d150cf3d61339af5691fe9e87803040dbc5db57",
                "sha256:0b4624f379dab24d3725ffde76559cff63d9ec94e1736b556dacdfebe5ab6d4b",
                "sha256:0ce82d761c532fe4ec3f87fc45688bdd3a4c1dc5e0b4a19814b9009a29baefd4",
                "sha256:1e4747bc279b4f613a09eb64bba2ba602d8a6664c6ce6396a4d0cd413a50ce07",
                "sha256:213c60cd50106436cc818accf5baa1aba61c0189ff610f64f4a3e8c6726218ba",
                "sha256:231710d57adfd809ef5d34183b8ed1eeae3f76459c18fb4a0b373ad56bedcdd9",
                "sha256:277a0ef2981ca40581a47093e9e2d13b3f1fbbeffae064c1d21bfceba2030287",
                "sha256:2cd5df3de48857ed0544b34e2d40e9fac445930039f3cfe4bcc592a1f836d513",
                "sha256:40527857252b61eacd1d9af500c3337ba8deb8fc298940291486c465c8b46ec0",
                "sha256:473f9edb243cb1935ab5a084eb238d842fb8f404ed2193a915d1784b5a6b5fc0",
                "sha256:48c346915c114f5fdb3ead70312bd042a953a8ce5c7106d5bfb1a5254e47da92",
                "sha256:50602afada6d6cbfad699b0c7bb50d5ccffa7e46a3d738092afddc1f9758427f",
                "sha256:68fb519c14306fec9720a2a5b45bc9f0c8d1b9c72adf45c37baedfcd949c35a2",
                "sha256:77f396e6ef4c73fdc33a9157446466f1cff553d979bd00ecb64385760c6babdc",
                "sha256:819b3830a1543db06c4d4b865e70ded25be52a2e0631ccd2f6a47a2822f2fd7c",
                "sha256:897b80890765f037df3403d22bab41627ca8811ae55e9a722fd0392850ec4d86",
                "sha256:98c4d36e99714e55cfbaaee6dd5badbc9a1ec339ebfc3b1f52e293aee6bb71a4",
                "sha256:9df7ed3b3d2e0ecfe09e14741b857df43adb5a3ddadc919a2d94fbdf78fea53c",
                "sha256:9fa600030013c4de8165339db93d182b9431076eb98eb40ee068700c9c813e34",
                "sha256:a80a78046a72361de73f8f395f1f1e49f956c6be882eed58505a15f3e430962b",
                "sha256:b3d267842bf12586ba6c734f89d1f5b871df0273157918b0ccefa29deb05c21c",
                "sha256:b5b9eccad747aabaaffbc6064800670f0c297e52c12754eb1d976c57e4f74dcb",
                "sha256:c5687b8d43cf58545ade1fe3e055f70eac7a5a1a0bf42824308d868289a95737",
                "sha256:cba8c411ef271aa037d7357a2bc8f9ee8b58b9965831d9e51baf703280dc73d3",
                "sha256:d15a181d1ecd0d4270dc32edb46f7cb7733c7c508857278d3d378d14d606db2d",
                "sha256:d4db7c7aef085872ef65a8fd7d6d09a14ae91f691dec3e87ee5ee0539d516f53",
                "sha256:d4eccecf9adf6fbcc6861a38015c2a64f38b9d94838ac1810a9023a0609e1b78",
                "sha256:d67d839ede4ed1b28a4e8909735fc992a923cdb84e618544973d7dfc71540803",
                "sha256:daf496c58a8c52083df09b80c860005194014c3698698d1a57cbcfa182142a3a",
                "sha256:e61ceaab6f49fb8bdfaa0f92c4b57bcfbea54c09277b1b4f7ac376bfb7a7c174",
                "sha256:f84fbc98b019fef2ee9a1cb3ce93e3187a6df0b2538a651bfb890254ba9f90b5"
            ],
            "index": "pypi",
            "version": "==6.0"
        },
        "requests": {
            "hashes": [
                "sha256:68d7c56fd5a8999887728ef304a6d12edc7be74f1cfa47714fc8b414525c9a61",
                "sha256:f22fa1e554c9ddfd16e6e41ac79759e17be9e492b3587efa038054674760e72d"
            ],
            "markers": "python_version >= '2.7' and python_version not in '3.0, 3.1, 3.2, 3.3, 3.4, 3.5'",
            "version": "==2.27.1"
        },
        "requests-file": {
            "hashes": [
                "sha256:07d74208d3389d01c38ab89ef403af0cfec63957d53a0081d8eca738d0247d8e",
                "sha256:dfe5dae75c12481f68ba353183c53a65e6044c923e64c24b2209f6c7570ca953"
            ],
            "version": "==1.5.1"
        },
        "s3transfer": {
            "hashes": [
                "sha256:06176b74f3a15f61f1b4f25a1fc29a4429040b7647133a463da8fa5bd28d5ecd",
                "sha256:2ed07d3866f523cc561bf4a00fc5535827981b117dd7876f036b0c1aca42c947"
            ],
            "markers": "python_version >= '3.7'",
            "version": "==0.6.0"
        },
        "setuptools": {
            "hashes": [
<<<<<<< HEAD
                "sha256:28c79c24d83c42a5e6d6cc711e5e9a6c1b89326229feaa5807fc277040658600",
                "sha256:588ffd1dc6e20e9f4f7057aa9873fcdc26e0270362602735d32476bad67d82c5"
            ],
            "markers": "python_version >= '3.7'",
            "version": "==62.3.1"
=======
                "sha256:d1746e7fd520e83bbe210d02fff1aa1a425ad671c7a9da7d246ec2401a087198",
                "sha256:e7d11f3db616cda0751372244c2ba798e8e56a28e096ec4529010b803485f3fe"
            ],
            "markers": "python_version >= '3.7'",
            "version": "==62.3.3"
>>>>>>> c7ed810f
        },
        "six": {
            "hashes": [
                "sha256:1e61c37477a1626458e36f7b1d82aa5c9b094fa4802892072e49de9c60c4c926",
                "sha256:8abb2f1d86890a2dfb989f9a77cfcfd3e47c2a354b01111771326f8aa26e0254"
            ],
            "markers": "python_version >= '2.7' and python_version not in '3.0, 3.1, 3.2, 3.3'",
            "version": "==1.16.0"
        },
        "tldextract": {
            "hashes": [
                "sha256:5d88321b1b528ebb8f678c72ab023f37caf6381f6af9576b4e60fd266cff178c",
                "sha256:adcd24abf21ce3450417cd5a00f23b7e57554ce8ae827334dd12bfcbb6274cf1"
            ],
            "index": "pypi",
            "version": "==3.3.0"
        },
        "tomli": {
            "hashes": [
                "sha256:939de3e7a6161af0c887ef91b7d41a53e7c5a1ca976325f429cb46ea9bc30ecc",
                "sha256:de526c12914f0c550d15924c62d72abc48d6fe7364aa87328337a31007fe8a4f"
            ],
            "markers": "python_version >= '3.7'",
            "version": "==2.0.1"
        },
        "urllib3": {
            "hashes": [
                "sha256:44ece4d53fb1706f667c9bd1c648f5469a2ec925fcf3a776667042d645472c14",
                "sha256:aabaf16477806a5e1dd19aa41f8c2b7950dd3c746362d7e3223dbe6de6ac448e"
            ],
            "markers": "python_version >= '2.7' and python_version not in '3.0, 3.1, 3.2, 3.3, 3.4' and python_version < '4'",
            "version": "==1.26.9"
        }
    },
    "develop": {
        "appnope": {
            "hashes": [
                "sha256:02bd91c4de869fbb1e1c50aafc4098827a7a54ab2f39d9dcba6c9547ed920e24",
                "sha256:265a455292d0bd8a72453494fa24df5a11eb18373a60c7c0430889f22548605e"
            ],
            "markers": "sys_platform == 'darwin'",
            "version": "==0.1.3"
        },
        "asttokens": {
            "hashes": [
                "sha256:0844691e88552595a6f4a4281a9f7f79b8dd45ca4ccea82e5e05b4bbdb76705c",
                "sha256:9a54c114f02c7a9480d56550932546a3f1fe71d8a02f1bc7ccd0ee3ee35cf4d5"
            ],
            "version": "==2.0.5"
        },
        "attrs": {
            "hashes": [
                "sha256:2d27e3784d7a565d36ab851fe94887c5eccd6a463168875832a1be79c82828b4",
                "sha256:626ba8234211db98e869df76230a137c4c40a12d72445c45d5f5b716f076e2fd"
            ],
            "markers": "python_version >= '2.7' and python_version not in '3.0, 3.1, 3.2, 3.3, 3.4'",
            "version": "==21.4.0"
        },
        "backcall": {
            "hashes": [
                "sha256:5cbdbf27be5e7cfadb448baf0aa95508f91f2bbc6c6437cd9cd06e2a4c215e1e",
                "sha256:fbbce6a29f263178a1f7915c1940bde0ec2b2a967566fe1c65c1dfb7422bd255"
            ],
            "version": "==0.2.0"
        },
        "decorator": {
            "hashes": [
                "sha256:637996211036b6385ef91435e4fae22989472f9d571faba8927ba8253acbc330",
                "sha256:b8c3f85900b9dc423225913c5aace94729fe1fa9763b38939a95226f02d37186"
            ],
            "markers": "python_version >= '3.5'",
            "version": "==5.1.1"
        },
        "executing": {
            "hashes": [
                "sha256:c6554e21c6b060590a6d3be4b82fb78f8f0194d809de5ea7df1c093763311501",
                "sha256:d1eef132db1b83649a3905ca6dd8897f71ac6f8cac79a7e58a1a09cf137546c9"
            ],
            "version": "==0.8.3"
        },
        "iniconfig": {
            "hashes": [
                "sha256:011e24c64b7f47f6ebd835bb12a743f2fbe9a26d4cecaa7f53bc4f35ee9da8b3",
                "sha256:bc3af051d7d14b2ee5ef9969666def0cd1a000e121eaea580d4a313df4b37f32"
            ],
            "version": "==1.1.1"
        },
        "ipython": {
            "hashes": [
                "sha256:7ca74052a38fa25fe9bedf52da0be7d3fdd2fb027c3b778ea78dfe8c212937d1",
                "sha256:f2db3a10254241d9b447232cec8b424847f338d9d36f9a577a6192c332a46abd"
            ],
            "index": "pypi",
            "version": "==8.4.0"
        },
        "jedi": {
            "hashes": [
                "sha256:637c9635fcf47945ceb91cd7f320234a7be540ded6f3e99a50cb6febdfd1ba8d",
                "sha256:74137626a64a99c8eb6ae5832d99b3bdd7d29a3850fe2aa80a4126b2a7d949ab"
            ],
            "markers": "python_version >= '3.6'",
            "version": "==0.18.1"
        },
        "matplotlib-inline": {
            "hashes": [
                "sha256:a04bfba22e0d1395479f866853ec1ee28eea1485c1d69a6faf00dc3e24ff34ee",
                "sha256:aed605ba3b72462d64d475a21a9296f400a19c4f74a31b59103d2a99ffd5aa5c"
            ],
            "markers": "python_version >= '3.5'",
            "version": "==0.1.3"
        },
        "packaging": {
            "hashes": [
                "sha256:dd47c42927d89ab911e606518907cc2d3a1f38bbd026385970643f9c5b8ecfeb",
                "sha256:ef103e05f519cdc783ae24ea4e2e0f508a9c99b2d4969652eed6a2e1ea5bd522"
            ],
            "markers": "python_version >= '3.6'",
            "version": "==21.3"
        },
        "parso": {
            "hashes": [
                "sha256:8c07be290bb59f03588915921e29e8a50002acaf2cdc5fa0e0114f91709fafa0",
                "sha256:c001d4636cd3aecdaf33cbb40aebb59b094be2a74c556778ef5576c175e19e75"
            ],
            "markers": "python_version >= '3.6'",
            "version": "==0.8.3"
        },
        "pexpect": {
            "hashes": [
                "sha256:0b48a55dcb3c05f3329815901ea4fc1537514d6ba867a152b581d69ae3710937",
                "sha256:fc65a43959d153d0114afe13997d439c22823a27cefceb5ff35c2178c6784c0c"
            ],
            "markers": "sys_platform != 'win32'",
            "version": "==4.8.0"
        },
        "pickleshare": {
            "hashes": [
                "sha256:87683d47965c1da65cdacaf31c8441d12b8044cdec9aca500cd78fc2c683afca",
                "sha256:9649af414d74d4df115d5d718f82acb59c9d418196b7b4290ed47a12ce62df56"
            ],
            "version": "==0.7.5"
        },
        "pluggy": {
            "hashes": [
                "sha256:4224373bacce55f955a878bf9cfa763c1e360858e330072059e10bad68531159",
                "sha256:74134bbf457f031a36d68416e1509f34bd5ccc019f0bcc952c7b909d06b37bd3"
            ],
            "markers": "python_version >= '3.6'",
            "version": "==1.0.0"
        },
        "prompt-toolkit": {
            "hashes": [
                "sha256:62291dad495e665fca0bda814e342c69952086afb0f4094d0893d357e5c78752",
                "sha256:bd640f60e8cecd74f0dc249713d433ace2ddc62b65ee07f96d358e0b152b6ea7"
            ],
            "markers": "python_full_version >= '3.6.2'",
            "version": "==3.0.29"
        },
        "ptyprocess": {
            "hashes": [
                "sha256:4b41f3967fce3af57cc7e94b888626c18bf37a083e3651ca8feeb66d492fef35",
                "sha256:5c5d0a3b48ceee0b48485e0c26037c0acd7d29765ca3fbb5cb3831d347423220"
            ],
            "version": "==0.7.0"
        },
        "pure-eval": {
            "hashes": [
                "sha256:01eaab343580944bc56080ebe0a674b39ec44a945e6d09ba7db3cb8cec289350",
                "sha256:2b45320af6dfaa1750f543d714b6d1c520a1688dec6fd24d339063ce0aaa9ac3"
            ],
            "version": "==0.2.2"
        },
        "py": {
            "hashes": [
                "sha256:51c75c4126074b472f746a24399ad32f6053d1b34b68d2fa41e558e6f4a98719",
                "sha256:607c53218732647dff4acdfcd50cb62615cedf612e72d1724fb1a0cc6405b378"
            ],
            "markers": "python_version >= '2.7' and python_version not in '3.0, 3.1, 3.2, 3.3, 3.4'",
            "version": "==1.11.0"
        },
        "pycodestyle": {
            "hashes": [
                "sha256:720f8b39dde8b293825e7ff02c475f3077124006db4f440dcbc9a20b76548a20",
                "sha256:eddd5847ef438ea1c7870ca7eb78a9d47ce0cdb4851a5523949f2601d0cbbe7f"
            ],
            "index": "pypi",
            "version": "==2.8.0"
        },
        "pygments": {
            "hashes": [
                "sha256:5eb116118f9612ff1ee89ac96437bb6b49e8f04d8a13b514ba26f620208e26eb",
                "sha256:dc9c10fb40944260f6ed4c688ece0cd2048414940f1cea51b8b226318411c519"
            ],
            "markers": "python_version >= '3.6'",
            "version": "==2.12.0"
        },
        "pyparsing": {
            "hashes": [
                "sha256:2b020ecf7d21b687f219b71ecad3631f644a47f01403fa1d1036b0c6416d70fb",
                "sha256:5026bae9a10eeaefb61dab2f09052b9f4307d44aee4eda64b309723d8d206bbc"
            ],
            "markers": "python_full_version >= '3.6.8'",
            "version": "==3.0.9"
        },
        "pytest": {
            "hashes": [
                "sha256:13d0e3ccfc2b6e26be000cb6568c832ba67ba32e719443bfe725814d3c42433c",
                "sha256:a06a0425453864a270bc45e71f783330a7428defb4230fb5e6a731fde06ecd45"
            ],
            "index": "pypi",
            "version": "==7.1.2"
        },
        "pytest-order": {
            "hashes": [
                "sha256:5dd6b929fbd7eaa6d0ee07586f65c623babb0afe72b4843c5f15055d6b3b1b1f",
                "sha256:bbe6e63a8e23741ab3e810d458d1ea7317e797b70f9550512d77d6e9e8fd1bbb"
            ],
            "index": "pypi",
            "version": "==1.0.1"
        },
        "remote-pdb": {
            "hashes": [
                "sha256:2d70c6f41e0eabf0165e8f1be58f82aa7a605aaeab8f2aefeb9ce246431091c1",
                "sha256:94f73a92ac1248cf16189211011f97096bdada8a7baac8c79372663bbb57b5d0"
            ],
            "index": "pypi",
            "version": "==2.1.0"
        },
        "setuptools": {
            "hashes": [
<<<<<<< HEAD
                "sha256:28c79c24d83c42a5e6d6cc711e5e9a6c1b89326229feaa5807fc277040658600",
                "sha256:588ffd1dc6e20e9f4f7057aa9873fcdc26e0270362602735d32476bad67d82c5"
            ],
            "markers": "python_version >= '3.7'",
            "version": "==62.3.1"
=======
                "sha256:d1746e7fd520e83bbe210d02fff1aa1a425ad671c7a9da7d246ec2401a087198",
                "sha256:e7d11f3db616cda0751372244c2ba798e8e56a28e096ec4529010b803485f3fe"
            ],
            "markers": "python_version >= '3.7'",
            "version": "==62.3.3"
>>>>>>> c7ed810f
        },
        "six": {
            "hashes": [
                "sha256:1e61c37477a1626458e36f7b1d82aa5c9b094fa4802892072e49de9c60c4c926",
                "sha256:8abb2f1d86890a2dfb989f9a77cfcfd3e47c2a354b01111771326f8aa26e0254"
            ],
            "markers": "python_version >= '2.7' and python_version not in '3.0, 3.1, 3.2, 3.3'",
            "version": "==1.16.0"
        },
        "stack-data": {
            "hashes": [
                "sha256:45692d41bd633a9503a5195552df22b583caf16f0b27c4e58c98d88c8b648e12",
                "sha256:999762f9c3132308789affa03e9271bbbe947bf78311851f4d485d8402ed858e"
            ],
            "version": "==0.2.0"
        },
        "tomli": {
            "hashes": [
                "sha256:939de3e7a6161af0c887ef91b7d41a53e7c5a1ca976325f429cb46ea9bc30ecc",
                "sha256:de526c12914f0c550d15924c62d72abc48d6fe7364aa87328337a31007fe8a4f"
            ],
            "markers": "python_version >= '3.7'",
            "version": "==2.0.1"
        },
        "traitlets": {
            "hashes": [
<<<<<<< HEAD
                "sha256:70815ecb20ec619d1af28910ade523383be13754283aef90528eb3d47b77c5db",
                "sha256:f44b708d33d98b0addb40c29d148a761f44af740603a8fd0e2f8b5b27cf0f087"
            ],
            "markers": "python_version >= '3.7'",
            "version": "==5.2.1.post0"
=======
                "sha256:1530d04badddc6a73d50b7ee34667d4b96914da352109117b4280cb56523a51b",
                "sha256:74803a1baa59af70f023671d86d5c7a834c931186df26d50d362ee6a1ff021fd"
            ],
            "markers": "python_version >= '3.7'",
            "version": "==5.2.2.post1"
>>>>>>> c7ed810f
        },
        "wcwidth": {
            "hashes": [
                "sha256:beb4802a9cebb9144e99086eff703a642a13d6a0052920003a230f3294bbe784",
                "sha256:c4d647b99872929fdb7bdcaa4fbe7f01413ed3d98077df798530e5b04f116c83"
            ],
            "version": "==0.2.5"
        }
    }
}<|MERGE_RESOLUTION|>--- conflicted
+++ resolved
@@ -34,35 +34,19 @@
         },
         "boto3": {
             "hashes": [
-<<<<<<< HEAD
-                "sha256:3b50b49c5c0d3f19406cfbcefa32467c199cd6537d80f6fd04f18588670bdeeb",
-                "sha256:4e3ef99d211266175a97b35d78103c31e3d01af31fd02bf599185421e5873fc0"
-            ],
-            "index": "pypi",
-            "version": "==1.23.1"
+                "sha256:4a7cf5fddb1626d25c5935c5a82afdff9c7fe2faac2a68d37edf0264b3a85127",
+                "sha256:bd0b94428ae7cc57904d3c903d9393bdf4dd2b1274d1c51749f27f5bd76953e1"
+            ],
+            "index": "pypi",
+            "version": "==1.24.18"
         },
         "botocore": {
             "hashes": [
-                "sha256:598304f20df607944c6db3870e005f2775230ec4558c8280d870f861a8003632",
-                "sha256:a805cbd8e79b64da0f719869b6b4c698cf5db7991b1aa412b086b25fb2892795"
-            ],
-            "markers": "python_version >= '3.6'",
-            "version": "==1.26.1"
-=======
-                "sha256:79b7acf5cf83b34d23a975e400374caaf4711c52266c8717b293f40f3041e0aa",
-                "sha256:8bfb695cbe27d2ee9730ea4e1c894ef1fc255219d3fc7bc804171943ae8d7914"
-            ],
-            "index": "pypi",
-            "version": "==1.24.4"
-        },
-        "botocore": {
-            "hashes": [
-                "sha256:54ef4b035c51fe8937a61d3017e30e0a47237916143889ecf4eace481220029a",
-                "sha256:866ac4ad7de326cfb6956462cc224eee1ef1c17987c2313c6fecdbe017e753fc"
-            ],
-            "markers": "python_version >= '3.7'",
-            "version": "==1.27.4"
->>>>>>> c7ed810f
+                "sha256:20a866351f9f65cfe27edc21d755de60e17a1fbb1273d73fc0006ed0d6f8ef86",
+                "sha256:74426179c75debd77c6dcc2d66cfd506e52962e605d2b9f2dbca290474539c8b"
+            ],
+            "markers": "python_version >= '3.7'",
+            "version": "==1.27.18"
         },
         "bottle": {
             "hashes": [
@@ -74,18 +58,18 @@
         },
         "certifi": {
             "hashes": [
-                "sha256:9c5705e395cd70084351dd8ad5c41e65655e08ce46f2ec9cf6c2c08390f71eb7",
-                "sha256:f1d53542ee8cbedbe2118b5686372fb33c297fcd6379b050cca0ef13a597382a"
-            ],
-            "markers": "python_version >= '3.6'",
-            "version": "==2022.5.18.1"
+                "sha256:84c85a9078b11105f04f3036a9482ae10e4621616db313fe045dd24743a0820d",
+                "sha256:fe86415d55e84719d75f8b69414f6438ac3547d2078ab91b67e779ef69378412"
+            ],
+            "markers": "python_version >= '3.6'",
+            "version": "==2022.6.15"
         },
         "charset-normalizer": {
             "hashes": [
                 "sha256:2857e29ff0d34db842cd7ca3230549d1a697f96ee6d3fb071cfa6c7393832597",
                 "sha256:6881edbebdb17b39b4eaaa821b438bf6eddffb4468cf344f09f89def34a8b1df"
             ],
-            "markers": "python_version >= '3'",
+            "markers": "python_version >= '3.5'",
             "version": "==2.0.12"
         },
         "elasticsearch": {
@@ -143,19 +127,11 @@
         },
         "filelock": {
             "hashes": [
-<<<<<<< HEAD
-                "sha256:b795f1b42a61bbf8ec7113c341dad679d772567b936fbd1bf43c9a238e673e20",
-                "sha256:c7b5fdb219b398a5b28c8e4c1893ef5f98ece6a38c6ab2c22e26ec161556fed6"
-            ],
-            "index": "pypi",
-            "version": "==3.7.0"
-=======
                 "sha256:37def7b658813cda163b56fc564cdc75e86d338246458c4c28ae84cabefa2404",
                 "sha256:3a0fd85166ad9dbab54c9aec96737b744106dc5f15c0b09a6744a445299fcf04"
             ],
             "index": "pypi",
             "version": "==3.7.1"
->>>>>>> c7ed810f
         },
         "gunicorn": {
             "hashes": [
@@ -182,19 +158,19 @@
         },
         "jmespath": {
             "hashes": [
-                "sha256:a490e280edd1f57d6de88636992d05b71e97d69a26a19f058ecf7d304474bf5e",
-                "sha256:e8dcd576ed616f14ec02eed0005c85973b5890083313860136657e24784e4c04"
-            ],
-            "markers": "python_version >= '3.7'",
-            "version": "==1.0.0"
+                "sha256:02e2e4cc71b5bcab88332eebf907519190dd9e6e82107fa7f83b1003a6252980",
+                "sha256:90261b206d6defd58fdd5e85f478bf633a2901798906be2ad389150c5c60edbe"
+            ],
+            "markers": "python_version >= '3.7'",
+            "version": "==1.0.1"
         },
         "jsonschema": {
             "hashes": [
-                "sha256:71b5e39324422543546572954ce71c67728922c104902cb7ce252e522235b33f",
-                "sha256:7c6d882619340c3347a1bf7315e147e6d3dae439033ae6383d6acb908c101dfc"
-            ],
-            "index": "pypi",
-            "version": "==4.5.1"
+                "sha256:1c92d2db1900b668201f1797887d66453ab1fbfea51df8e4b46236689c427baf",
+                "sha256:9d6397ba4a6c0bf0300736057f649e3e12ecbc07d3e81a0dacb72de4e9801957"
+            ],
+            "index": "pypi",
+            "version": "==4.6.0"
         },
         "packaging": {
             "hashes": [
@@ -244,7 +220,6 @@
             ],
             "markers": "python_full_version >= '3.6.8'",
             "version": "==3.0.9"
-<<<<<<< HEAD
         },
         "pyrsistent": {
             "hashes": [
@@ -272,8 +247,6 @@
             ],
             "markers": "python_version >= '3.7'",
             "version": "==0.18.1"
-=======
->>>>>>> c7ed810f
         },
         "pytest": {
             "hashes": [
@@ -340,11 +313,11 @@
         },
         "requests": {
             "hashes": [
-                "sha256:68d7c56fd5a8999887728ef304a6d12edc7be74f1cfa47714fc8b414525c9a61",
-                "sha256:f22fa1e554c9ddfd16e6e41ac79759e17be9e492b3587efa038054674760e72d"
-            ],
-            "markers": "python_version >= '2.7' and python_version not in '3.0, 3.1, 3.2, 3.3, 3.4, 3.5'",
-            "version": "==2.27.1"
+                "sha256:bc7861137fbce630f17b03d3ad02ad0bf978c844f3536d0edda6499dafce2b6f",
+                "sha256:d568723a7ebd25875d8d1eaf5dfa068cd2fc8194b2e483d7b1f7c81918dbec6b"
+            ],
+            "markers": "python_version >= '3.7' and python_version < '4'",
+            "version": "==2.28.0"
         },
         "requests-file": {
             "hashes": [
@@ -363,19 +336,11 @@
         },
         "setuptools": {
             "hashes": [
-<<<<<<< HEAD
-                "sha256:28c79c24d83c42a5e6d6cc711e5e9a6c1b89326229feaa5807fc277040658600",
-                "sha256:588ffd1dc6e20e9f4f7057aa9873fcdc26e0270362602735d32476bad67d82c5"
-            ],
-            "markers": "python_version >= '3.7'",
-            "version": "==62.3.1"
-=======
-                "sha256:d1746e7fd520e83bbe210d02fff1aa1a425ad671c7a9da7d246ec2401a087198",
-                "sha256:e7d11f3db616cda0751372244c2ba798e8e56a28e096ec4529010b803485f3fe"
-            ],
-            "markers": "python_version >= '3.7'",
-            "version": "==62.3.3"
->>>>>>> c7ed810f
+                "sha256:990a4f7861b31532871ab72331e755b5f14efbe52d336ea7f6118144dd478741",
+                "sha256:c1848f654aea2e3526d17fc3ce6aeaa5e7e24e66e645b5be2171f3f6b4e5a178"
+            ],
+            "markers": "python_version >= '3.7'",
+            "version": "==62.6.0"
         },
         "six": {
             "hashes": [
@@ -528,11 +493,11 @@
         },
         "prompt-toolkit": {
             "hashes": [
-                "sha256:62291dad495e665fca0bda814e342c69952086afb0f4094d0893d357e5c78752",
-                "sha256:bd640f60e8cecd74f0dc249713d433ace2ddc62b65ee07f96d358e0b152b6ea7"
+                "sha256:859b283c50bde45f5f97829f77a4674d1c1fcd88539364f1b28a37805cfd89c0",
+                "sha256:d8916d3f62a7b67ab353a952ce4ced6a1d2587dfe9ef8ebc30dd7c386751f289"
             ],
             "markers": "python_full_version >= '3.6.2'",
-            "version": "==3.0.29"
+            "version": "==3.0.30"
         },
         "ptyprocess": {
             "hashes": [
@@ -606,19 +571,11 @@
         },
         "setuptools": {
             "hashes": [
-<<<<<<< HEAD
-                "sha256:28c79c24d83c42a5e6d6cc711e5e9a6c1b89326229feaa5807fc277040658600",
-                "sha256:588ffd1dc6e20e9f4f7057aa9873fcdc26e0270362602735d32476bad67d82c5"
-            ],
-            "markers": "python_version >= '3.7'",
-            "version": "==62.3.1"
-=======
-                "sha256:d1746e7fd520e83bbe210d02fff1aa1a425ad671c7a9da7d246ec2401a087198",
-                "sha256:e7d11f3db616cda0751372244c2ba798e8e56a28e096ec4529010b803485f3fe"
-            ],
-            "markers": "python_version >= '3.7'",
-            "version": "==62.3.3"
->>>>>>> c7ed810f
+                "sha256:990a4f7861b31532871ab72331e755b5f14efbe52d336ea7f6118144dd478741",
+                "sha256:c1848f654aea2e3526d17fc3ce6aeaa5e7e24e66e645b5be2171f3f6b4e5a178"
+            ],
+            "markers": "python_version >= '3.7'",
+            "version": "==62.6.0"
         },
         "six": {
             "hashes": [
@@ -630,10 +587,10 @@
         },
         "stack-data": {
             "hashes": [
-                "sha256:45692d41bd633a9503a5195552df22b583caf16f0b27c4e58c98d88c8b648e12",
-                "sha256:999762f9c3132308789affa03e9271bbbe947bf78311851f4d485d8402ed858e"
-            ],
-            "version": "==0.2.0"
+                "sha256:77bec1402dcd0987e9022326473fdbcc767304892a533ed8c29888dacb7dddbc",
+                "sha256:aa1d52d14d09c7a9a12bb740e6bdfffe0f5e8f4f9218d85e7c73a8c37f7ae38d"
+            ],
+            "version": "==0.3.0"
         },
         "tomli": {
             "hashes": [
@@ -645,19 +602,11 @@
         },
         "traitlets": {
             "hashes": [
-<<<<<<< HEAD
-                "sha256:70815ecb20ec619d1af28910ade523383be13754283aef90528eb3d47b77c5db",
-                "sha256:f44b708d33d98b0addb40c29d148a761f44af740603a8fd0e2f8b5b27cf0f087"
-            ],
-            "markers": "python_version >= '3.7'",
-            "version": "==5.2.1.post0"
-=======
-                "sha256:1530d04badddc6a73d50b7ee34667d4b96914da352109117b4280cb56523a51b",
-                "sha256:74803a1baa59af70f023671d86d5c7a834c931186df26d50d362ee6a1ff021fd"
-            ],
-            "markers": "python_version >= '3.7'",
-            "version": "==5.2.2.post1"
->>>>>>> c7ed810f
+                "sha256:0bb9f1f9f017aa8ec187d8b1b2a7a6626a2a1d877116baba52a129bfa124f8e2",
+                "sha256:65fa18961659635933100db8ca120ef6220555286949774b9cfc106f941d1c7a"
+            ],
+            "markers": "python_version >= '3.7'",
+            "version": "==5.3.0"
         },
         "wcwidth": {
             "hashes": [
