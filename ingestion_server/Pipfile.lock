{
    "_meta": {
        "hash": {
            "sha256": "c68989ab7a96278e2696b54ecbba1e2f3bf262df5739a9ac98565f37ee0616c3"
        },
        "pipfile-spec": 6,
        "requires": {
            "python_version": "3.10"
        },
        "sources": [
            {
                "name": "pypi",
                "url": "https://pypi.org/simple",
                "verify_ssl": true
            }
        ]
    },
    "default": {
        "attrs": {
            "hashes": [
                "sha256:2d27e3784d7a565d36ab851fe94887c5eccd6a463168875832a1be79c82828b4",
                "sha256:626ba8234211db98e869df76230a137c4c40a12d72445c45d5f5b716f076e2fd"
            ],
            "markers": "python_version >= '2.7' and python_version not in '3.0, 3.1, 3.2, 3.3, 3.4'",
            "version": "==21.4.0"
        },
        "aws-requests-auth": {
            "hashes": [
                "sha256:33593372018b960a31dbbe236f89421678b885c35f0b6a7abfae35bb77e069b2",
                "sha256:646bc37d62140ea1c709d20148f5d43197e6bd2d63909eb36fa4bb2345759977"
            ],
            "index": "pypi",
            "version": "==0.4.3"
        },
        "boto3": {
            "hashes": [
<<<<<<< HEAD
                "sha256:4a7cf5fddb1626d25c5935c5a82afdff9c7fe2faac2a68d37edf0264b3a85127",
                "sha256:bd0b94428ae7cc57904d3c903d9393bdf4dd2b1274d1c51749f27f5bd76953e1"
            ],
            "index": "pypi",
            "version": "==1.24.18"
        },
        "botocore": {
            "hashes": [
                "sha256:20a866351f9f65cfe27edc21d755de60e17a1fbb1273d73fc0006ed0d6f8ef86",
                "sha256:74426179c75debd77c6dcc2d66cfd506e52962e605d2b9f2dbca290474539c8b"
            ],
            "markers": "python_version >= '3.7'",
            "version": "==1.27.18"
=======
                "sha256:626bbec91ca2423e427636db207a03c854b52d22715c9b34a953ee8260817f6f",
                "sha256:7e0a5c86059866d7f9e27d6574da9bfb4f8a03c4caf055724145f3cd44785b81"
            ],
            "index": "pypi",
            "version": "==1.24.27"
        },
        "botocore": {
            "hashes": [
                "sha256:524da451350c41e3136353183e7424c95952124163ea8ec03f57f29597bbcb4b",
                "sha256:583b85f8a799fb89d1a762db041163b5848b08e79cee06b609bcaaeb69ea1fa6"
            ],
            "markers": "python_version >= '3.7'",
            "version": "==1.27.27"
>>>>>>> 4119be5f
        },
        "bottle": {
            "hashes": [
                "sha256:6e1c9817019dae3a8c20adacaf09035251798d2ae2fcc8ce43157ee72965f257",
                "sha256:787c61b6cc02b9c229bf2663011fac53dd8fc197f7f8ad2eeede29d888d7887e"
            ],
            "index": "pypi",
            "version": "==0.12.21"
        },
        "certifi": {
            "hashes": [
                "sha256:84c85a9078b11105f04f3036a9482ae10e4621616db313fe045dd24743a0820d",
                "sha256:fe86415d55e84719d75f8b69414f6438ac3547d2078ab91b67e779ef69378412"
            ],
            "markers": "python_version >= '3.6'",
            "version": "==2022.6.15"
        },
        "charset-normalizer": {
            "hashes": [
                "sha256:5189b6f22b01957427f35b6a08d9a0bc45b46d3788ef5a92e978433c7a35f8a5",
                "sha256:575e708016ff3a5e3681541cb9d79312c416835686d054a23accb873b254f413"
            ],
<<<<<<< HEAD
            "markers": "python_version >= '3.5'",
            "version": "==2.0.12"
=======
            "markers": "python_version >= '3.6'",
            "version": "==2.1.0"
>>>>>>> 4119be5f
        },
        "elasticsearch": {
            "hashes": [
                "sha256:540d646908761120926850e98230ffc08fee9a3f9b45073d42de08246f598652",
                "sha256:81c1d15b0f9382b2dc40a896c634f8de09bfcd5079e19a8412940a9ddfbde64b"
            ],
            "markers": "python_version >= '2.7' and python_version not in '3.0, 3.1, 3.2, 3.3' and python_version < '4'",
            "version": "==7.17.4"
        },
        "elasticsearch-dsl": {
            "hashes": [
                "sha256:046ea10820b94c075081b528b4526c5bc776bda4226d702f269a5f203232064b",
                "sha256:c4a7b93882918a413b63bed54018a1685d7410ffd8facbc860ee7fd57f214a6d"
            ],
            "index": "pypi",
            "version": "==7.4.0"
        },
        "falcon": {
            "hashes": [
                "sha256:0044bd2c161f2b5c27ca5a0068e40bbeee560eb957a6ba01f9c1bb7439f6ab19",
                "sha256:09dc5f10878565708dc9e58e62e9f2dfee5162a1ea992cb62582ffdacf543ec2",
                "sha256:19b240b748a7d9096cacdc508b824f1765937369107ff4e79b23618e0632818b",
                "sha256:2ffbd6eef0283b1909895d3d3b36b1714a37bb1a6e9ecf6c5af60e0adbb322bd",
                "sha256:3cbb9b008c9e9f8b07e14b848791be4db31c359ef96f045332bbec7572250f71",
                "sha256:455a6c1a46af8505b0427a1ab85924aed47c462afe4e7cb7ae58c9fd6c5cc06f",
                "sha256:61686aed654fd492ceab674421a6a1d31599599d86ce710c6c650749f72522e0",
                "sha256:783dcaee18a53c955636fc7fad5dd710899b2100b5f798af31e23961315c9bb5",
                "sha256:7fe77af775a2aba4019f01f54364abd1a5df2c820988ddf076416b1a7683c1b8",
                "sha256:84b7e09b2c66a1942a8bc049d8f236bdb4f74d2314ad7551534a8d79ddd6a54d",
                "sha256:8b6a675685790a3d9e3c849320b3aea94d30f228b0f15d55fc32d6f9f6925c0f",
                "sha256:8d01a173610d216880f0e722abbe1cca51d5041f9e15db61bd79e95242dd617d",
                "sha256:91dcb3adccb9d0faacfc3937af624ca14541aec37a7478d333710a91e8e438d4",
                "sha256:9400871fa536bac799b790ff28d999c5282c2bd7652f37f448b96718ddb289ff",
                "sha256:94ce8ee49795ab18442c761c903353737ab271a506e992deadc5a7df669e804f",
                "sha256:aa2cf2aa3c0a3323d7a392af1edee1436fbe71c2b3d37699f32b6f45cfad8f75",
                "sha256:aee71134800f963db0b4bc086d9bf0ffc529b40e90e6a5f2cd08059d7c9ea317",
                "sha256:ba5b27a401db6c025bb6885512b5cc46603d6a020e289902199b0c77c80777e6",
                "sha256:bc720201105e24271c04e35a3a02aa1f7e9d92f1ddd82a846696b8ae7de89468",
                "sha256:c2ef45e5d71de2417dbb36be0ed0fadb08d87fb059e8c3f86223f5240cacf547",
                "sha256:c46739d4cdbcfe179e720cb34ef7dc135d4ff7c70320c56a5dfdcb87abb1ed45",
                "sha256:c60de4a62fedaa9011a025a70a665a408c8e6c16cdc2e3baea05c23e7c7df202",
                "sha256:c78d13ba42c50d716177f442a590c8946f4fe7c4ba07838679417339a9a80920",
                "sha256:cac70a3e021e34453eeff968673e4081ac2a878b99fd9fb1260584cdf67e7890",
                "sha256:ccd588f943e755f4ab91261bbf80d0b25a5f43c3f6bda2ed8eae0f2e4fd3c3dd",
                "sha256:d31407f1b327b9d97166523bdecbec8be65a08d52f5dfb1a532f354118cc2a9e",
                "sha256:d714f631dae76e05cf91b0a7d509b8bf8bb86f371b3510a6fbf696469fcc2577",
                "sha256:eea1340aa264f5f0fd9023fb7b6cd41da1305af14e3e2c9d716446ad38ea2690",
                "sha256:f20ab24083d499841f7187d2baa82c6f9baa90dbc1d322cc7fb83ef51d681f80",
                "sha256:f2760bd18c16393a6fb5e55f371f67921edb72febe693a82b3c5e82195d087b7",
                "sha256:ff65ffefa629bc72dc868cdca9dfa3ca5d1e5f01b02560b7094df2a0c5b890d1"
            ],
            "index": "pypi",
            "version": "==3.1.0"
        },
        "filelock": {
            "hashes": [
                "sha256:37def7b658813cda163b56fc564cdc75e86d338246458c4c28ae84cabefa2404",
                "sha256:3a0fd85166ad9dbab54c9aec96737b744106dc5f15c0b09a6744a445299fcf04"
            ],
            "index": "pypi",
            "version": "==3.7.1"
        },
        "gunicorn": {
            "hashes": [
                "sha256:9dcc4547dbb1cb284accfb15ab5667a0e5d1881cc443e0677b4882a4067a807e",
                "sha256:e0a968b5ba15f8a328fdfd7ab1fcb5af4470c28aaf7e55df02a99bc13138e6e8"
            ],
            "index": "pypi",
            "version": "==20.1.0"
        },
        "idna": {
            "hashes": [
                "sha256:84d9dd047ffa80596e0f246e2eab0b391788b0503584e8945f2368256d2735ff",
                "sha256:9d643ff0a55b762d5cdb124b8eaa99c66322e2157b69160bc32796e824360e6d"
            ],
            "markers": "python_version >= '3.5'",
            "version": "==3.3"
        },
        "iniconfig": {
            "hashes": [
                "sha256:011e24c64b7f47f6ebd835bb12a743f2fbe9a26d4cecaa7f53bc4f35ee9da8b3",
                "sha256:bc3af051d7d14b2ee5ef9969666def0cd1a000e121eaea580d4a313df4b37f32"
            ],
            "version": "==1.1.1"
        },
        "jmespath": {
            "hashes": [
                "sha256:02e2e4cc71b5bcab88332eebf907519190dd9e6e82107fa7f83b1003a6252980",
                "sha256:90261b206d6defd58fdd5e85f478bf633a2901798906be2ad389150c5c60edbe"
            ],
            "markers": "python_version >= '3.7'",
            "version": "==1.0.1"
<<<<<<< HEAD
        },
        "jsonschema": {
            "hashes": [
                "sha256:1c92d2db1900b668201f1797887d66453ab1fbfea51df8e4b46236689c427baf",
                "sha256:9d6397ba4a6c0bf0300736057f649e3e12ecbc07d3e81a0dacb72de4e9801957"
            ],
            "index": "pypi",
            "version": "==4.6.0"
=======
>>>>>>> 4119be5f
        },
        "packaging": {
            "hashes": [
                "sha256:dd47c42927d89ab911e606518907cc2d3a1f38bbd026385970643f9c5b8ecfeb",
                "sha256:ef103e05f519cdc783ae24ea4e2e0f508a9c99b2d4969652eed6a2e1ea5bd522"
            ],
            "markers": "python_version >= '3.6'",
            "version": "==21.3"
        },
        "pluggy": {
            "hashes": [
                "sha256:4224373bacce55f955a878bf9cfa763c1e360858e330072059e10bad68531159",
                "sha256:74134bbf457f031a36d68416e1509f34bd5ccc019f0bcc952c7b909d06b37bd3"
            ],
            "markers": "python_version >= '3.6'",
            "version": "==1.0.0"
        },
        "psycopg2": {
            "hashes": [
                "sha256:06f32425949bd5fe8f625c49f17ebb9784e1e4fe928b7cce72edc36fb68e4c0c",
                "sha256:0762c27d018edbcb2d34d51596e4346c983bd27c330218c56c4dc25ef7e819bf",
                "sha256:083707a696e5e1c330af2508d8fab36f9700b26621ccbcb538abe22e15485362",
                "sha256:34b33e0162cfcaad151f249c2649fd1030010c16f4bbc40a604c1cb77173dcf7",
                "sha256:4295093a6ae3434d33ec6baab4ca5512a5082cc43c0505293087b8a46d108461",
                "sha256:8cf3878353cc04b053822896bc4922b194792df9df2f1ad8da01fb3043602126",
                "sha256:8e841d1bf3434da985cc5ef13e6f75c8981ced601fd70cc6bf33351b91562981",
                "sha256:9572e08b50aed176ef6d66f15a21d823bb6f6d23152d35e8451d7d2d18fdac56",
                "sha256:a81e3866f99382dfe8c15a151f1ca5fde5815fde879348fe5a9884a7c092a305",
                "sha256:cb10d44e6694d763fa1078a26f7f6137d69f555a78ec85dc2ef716c37447e4b2",
                "sha256:d3ca6421b942f60c008f81a3541e8faf6865a28d5a9b48544b0ee4f40cac7fca"
            ],
            "index": "pypi",
            "version": "==2.9.3"
        },
        "py": {
            "hashes": [
                "sha256:51c75c4126074b472f746a24399ad32f6053d1b34b68d2fa41e558e6f4a98719",
                "sha256:607c53218732647dff4acdfcd50cb62615cedf612e72d1724fb1a0cc6405b378"
            ],
            "markers": "python_version >= '2.7' and python_version not in '3.0, 3.1, 3.2, 3.3, 3.4'",
            "version": "==1.11.0"
        },
        "pyparsing": {
            "hashes": [
                "sha256:2b020ecf7d21b687f219b71ecad3631f644a47f01403fa1d1036b0c6416d70fb",
                "sha256:5026bae9a10eeaefb61dab2f09052b9f4307d44aee4eda64b309723d8d206bbc"
            ],
            "markers": "python_full_version >= '3.6.8'",
            "version": "==3.0.9"
        },
        "pyrsistent": {
            "hashes": [
                "sha256:0e3e1fcc45199df76053026a51cc59ab2ea3fc7c094c6627e93b7b44cdae2c8c",
                "sha256:1b34eedd6812bf4d33814fca1b66005805d3640ce53140ab8bbb1e2651b0d9bc",
                "sha256:4ed6784ceac462a7d6fcb7e9b663e93b9a6fb373b7f43594f9ff68875788e01e",
                "sha256:5d45866ececf4a5fff8742c25722da6d4c9e180daa7b405dc0a2a2790d668c26",
                "sha256:636ce2dc235046ccd3d8c56a7ad54e99d5c1cd0ef07d9ae847306c91d11b5fec",
                "sha256:6455fc599df93d1f60e1c5c4fe471499f08d190d57eca040c0ea182301321286",
                "sha256:6bc66318fb7ee012071b2792024564973ecc80e9522842eb4e17743604b5e045",
                "sha256:7bfe2388663fd18bd8ce7db2c91c7400bf3e1a9e8bd7d63bf7e77d39051b85ec",
                "sha256:7ec335fc998faa4febe75cc5268a9eac0478b3f681602c1f27befaf2a1abe1d8",
                "sha256:914474c9f1d93080338ace89cb2acee74f4f666fb0424896fcfb8d86058bf17c",
                "sha256:b568f35ad53a7b07ed9b1b2bae09eb15cdd671a5ba5d2c66caee40dbf91c68ca",
                "sha256:cdfd2c361b8a8e5d9499b9082b501c452ade8bbf42aef97ea04854f4a3f43b22",
                "sha256:d1b96547410f76078eaf66d282ddca2e4baae8964364abb4f4dcdde855cd123a",
                "sha256:d4d61f8b993a7255ba714df3aca52700f8125289f84f704cf80916517c46eb96",
                "sha256:d7a096646eab884bf8bed965bad63ea327e0d0c38989fc83c5ea7b8a87037bfc",
                "sha256:df46c854f490f81210870e509818b729db4488e1f30f2a1ce1698b2295a878d1",
                "sha256:e24a828f57e0c337c8d8bb9f6b12f09dfdf0273da25fda9e314f0b684b415a07",
                "sha256:e4f3149fd5eb9b285d6bfb54d2e5173f6a116fe19172686797c056672689daf6",
                "sha256:e92a52c166426efbe0d1ec1332ee9119b6d32fc1f0bbfd55d5c1088070e7fc1b",
                "sha256:f87cc2863ef33c709e237d4b5f4502a62a00fab450c9e020892e8e2ede5847f5",
                "sha256:fd8da6d0124efa2f67d86fa70c851022f87c98e205f0594e1fae044e7119a5a6"
            ],
            "markers": "python_version >= '3.7'",
            "version": "==0.18.1"
        },
        "pytest": {
            "hashes": [
                "sha256:13d0e3ccfc2b6e26be000cb6568c832ba67ba32e719443bfe725814d3c42433c",
                "sha256:a06a0425453864a270bc45e71f783330a7428defb4230fb5e6a731fde06ecd45"
            ],
            "index": "pypi",
            "version": "==7.1.2"
        },
        "python-dateutil": {
            "hashes": [
                "sha256:0123cacc1627ae19ddf3c27a5de5bd67ee4586fbdd6440d9748f8abb483d3e86",
                "sha256:961d03dc3453ebbc59dbdea9e4e11c5651520a876d0f4db161e8674aae935da9"
            ],
            "markers": "python_version >= '2.7' and python_version not in '3.0, 3.1, 3.2, 3.3'",
            "version": "==2.8.2"
        },
        "python-decouple": {
            "hashes": [
                "sha256:2838cdf77a5cf127d7e8b339ce14c25bceb3af3e674e039d4901ba16359968c7",
                "sha256:6cf502dc963a5c642ea5ead069847df3d916a6420cad5599185de6bab11d8c2e"
            ],
            "index": "pypi",
            "version": "==3.6"
        },
        "pyyaml": {
            "hashes": [
                "sha256:0283c35a6a9fbf047493e3a0ce8d79ef5030852c51e9d911a27badfde0605293",
                "sha256:055d937d65826939cb044fc8c9b08889e8c743fdc6a32b33e2390f66013e449b",
                "sha256:07751360502caac1c067a8132d150cf3d61339af5691fe9e87803040dbc5db57",
                "sha256:0b4624f379dab24d3725ffde76559cff63d9ec94e1736b556dacdfebe5ab6d4b",
                "sha256:0ce82d761c532fe4ec3f87fc45688bdd3a4c1dc5e0b4a19814b9009a29baefd4",
                "sha256:1e4747bc279b4f613a09eb64bba2ba602d8a6664c6ce6396a4d0cd413a50ce07",
                "sha256:213c60cd50106436cc818accf5baa1aba61c0189ff610f64f4a3e8c6726218ba",
                "sha256:231710d57adfd809ef5d34183b8ed1eeae3f76459c18fb4a0b373ad56bedcdd9",
                "sha256:277a0ef2981ca40581a47093e9e2d13b3f1fbbeffae064c1d21bfceba2030287",
                "sha256:2cd5df3de48857ed0544b34e2d40e9fac445930039f3cfe4bcc592a1f836d513",
                "sha256:40527857252b61eacd1d9af500c3337ba8deb8fc298940291486c465c8b46ec0",
                "sha256:473f9edb243cb1935ab5a084eb238d842fb8f404ed2193a915d1784b5a6b5fc0",
                "sha256:48c346915c114f5fdb3ead70312bd042a953a8ce5c7106d5bfb1a5254e47da92",
                "sha256:50602afada6d6cbfad699b0c7bb50d5ccffa7e46a3d738092afddc1f9758427f",
                "sha256:68fb519c14306fec9720a2a5b45bc9f0c8d1b9c72adf45c37baedfcd949c35a2",
                "sha256:77f396e6ef4c73fdc33a9157446466f1cff553d979bd00ecb64385760c6babdc",
                "sha256:819b3830a1543db06c4d4b865e70ded25be52a2e0631ccd2f6a47a2822f2fd7c",
                "sha256:897b80890765f037df3403d22bab41627ca8811ae55e9a722fd0392850ec4d86",
                "sha256:98c4d36e99714e55cfbaaee6dd5badbc9a1ec339ebfc3b1f52e293aee6bb71a4",
                "sha256:9df7ed3b3d2e0ecfe09e14741b857df43adb5a3ddadc919a2d94fbdf78fea53c",
                "sha256:9fa600030013c4de8165339db93d182b9431076eb98eb40ee068700c9c813e34",
                "sha256:a80a78046a72361de73f8f395f1f1e49f956c6be882eed58505a15f3e430962b",
                "sha256:b3d267842bf12586ba6c734f89d1f5b871df0273157918b0ccefa29deb05c21c",
                "sha256:b5b9eccad747aabaaffbc6064800670f0c297e52c12754eb1d976c57e4f74dcb",
                "sha256:c5687b8d43cf58545ade1fe3e055f70eac7a5a1a0bf42824308d868289a95737",
                "sha256:cba8c411ef271aa037d7357a2bc8f9ee8b58b9965831d9e51baf703280dc73d3",
                "sha256:d15a181d1ecd0d4270dc32edb46f7cb7733c7c508857278d3d378d14d606db2d",
                "sha256:d4db7c7aef085872ef65a8fd7d6d09a14ae91f691dec3e87ee5ee0539d516f53",
                "sha256:d4eccecf9adf6fbcc6861a38015c2a64f38b9d94838ac1810a9023a0609e1b78",
                "sha256:d67d839ede4ed1b28a4e8909735fc992a923cdb84e618544973d7dfc71540803",
                "sha256:daf496c58a8c52083df09b80c860005194014c3698698d1a57cbcfa182142a3a",
                "sha256:e61ceaab6f49fb8bdfaa0f92c4b57bcfbea54c09277b1b4f7ac376bfb7a7c174",
                "sha256:f84fbc98b019fef2ee9a1cb3ce93e3187a6df0b2538a651bfb890254ba9f90b5"
            ],
            "index": "pypi",
            "version": "==6.0"
        },
        "requests": {
            "hashes": [
<<<<<<< HEAD
                "sha256:bc7861137fbce630f17b03d3ad02ad0bf978c844f3536d0edda6499dafce2b6f",
                "sha256:d568723a7ebd25875d8d1eaf5dfa068cd2fc8194b2e483d7b1f7c81918dbec6b"
            ],
            "markers": "python_version >= '3.7' and python_version < '4'",
            "version": "==2.28.0"
=======
                "sha256:7c5599b102feddaa661c826c56ab4fee28bfd17f5abca1ebbe3e7f19d7c97983",
                "sha256:8fefa2a1a1365bf5520aac41836fbee479da67864514bdb821f31ce07ce65349"
            ],
            "markers": "python_version >= '3.7' and python_version < '4'",
            "version": "==2.28.1"
>>>>>>> 4119be5f
        },
        "requests-file": {
            "hashes": [
                "sha256:07d74208d3389d01c38ab89ef403af0cfec63957d53a0081d8eca738d0247d8e",
                "sha256:dfe5dae75c12481f68ba353183c53a65e6044c923e64c24b2209f6c7570ca953"
            ],
            "version": "==1.5.1"
        },
        "s3transfer": {
            "hashes": [
                "sha256:06176b74f3a15f61f1b4f25a1fc29a4429040b7647133a463da8fa5bd28d5ecd",
                "sha256:2ed07d3866f523cc561bf4a00fc5535827981b117dd7876f036b0c1aca42c947"
            ],
            "markers": "python_version >= '3.7'",
            "version": "==0.6.0"
        },
        "setuptools": {
            "hashes": [
<<<<<<< HEAD
                "sha256:990a4f7861b31532871ab72331e755b5f14efbe52d336ea7f6118144dd478741",
                "sha256:c1848f654aea2e3526d17fc3ce6aeaa5e7e24e66e645b5be2171f3f6b4e5a178"
            ],
            "markers": "python_version >= '3.7'",
            "version": "==62.6.0"
=======
                "sha256:16923d366ced322712c71ccb97164d07472abeecd13f3a6c283f6d5d26722793",
                "sha256:db3b8e2f922b2a910a29804776c643ea609badb6a32c4bcc226fd4fd902cce65"
            ],
            "markers": "python_version >= '3.7'",
            "version": "==63.1.0"
>>>>>>> 4119be5f
        },
        "six": {
            "hashes": [
                "sha256:1e61c37477a1626458e36f7b1d82aa5c9b094fa4802892072e49de9c60c4c926",
                "sha256:8abb2f1d86890a2dfb989f9a77cfcfd3e47c2a354b01111771326f8aa26e0254"
            ],
            "markers": "python_version >= '2.7' and python_version not in '3.0, 3.1, 3.2, 3.3'",
            "version": "==1.16.0"
        },
        "tldextract": {
            "hashes": [
                "sha256:5d88321b1b528ebb8f678c72ab023f37caf6381f6af9576b4e60fd266cff178c",
                "sha256:adcd24abf21ce3450417cd5a00f23b7e57554ce8ae827334dd12bfcbb6274cf1"
            ],
            "index": "pypi",
            "version": "==3.3.0"
        },
        "tomli": {
            "hashes": [
                "sha256:939de3e7a6161af0c887ef91b7d41a53e7c5a1ca976325f429cb46ea9bc30ecc",
                "sha256:de526c12914f0c550d15924c62d72abc48d6fe7364aa87328337a31007fe8a4f"
            ],
            "markers": "python_version >= '3.7'",
            "version": "==2.0.1"
        },
        "urllib3": {
            "hashes": [
                "sha256:8298d6d56d39be0e3bc13c1c97d133f9b45d797169a0e11cdd0e0489d786f7ec",
                "sha256:879ba4d1e89654d9769ce13121e0f94310ea32e8d2f8cf587b77c08bbcdb30d6"
            ],
            "markers": "python_version >= '2.7' and python_version not in '3.0, 3.1, 3.2, 3.3, 3.4, 3.5' and python_version < '4'",
            "version": "==1.26.10"
        }
    },
    "develop": {
        "appnope": {
            "hashes": [
                "sha256:02bd91c4de869fbb1e1c50aafc4098827a7a54ab2f39d9dcba6c9547ed920e24",
                "sha256:265a455292d0bd8a72453494fa24df5a11eb18373a60c7c0430889f22548605e"
            ],
            "markers": "sys_platform == 'darwin'",
            "version": "==0.1.3"
        },
        "asttokens": {
            "hashes": [
                "sha256:0844691e88552595a6f4a4281a9f7f79b8dd45ca4ccea82e5e05b4bbdb76705c",
                "sha256:9a54c114f02c7a9480d56550932546a3f1fe71d8a02f1bc7ccd0ee3ee35cf4d5"
            ],
            "version": "==2.0.5"
        },
        "attrs": {
            "hashes": [
                "sha256:2d27e3784d7a565d36ab851fe94887c5eccd6a463168875832a1be79c82828b4",
                "sha256:626ba8234211db98e869df76230a137c4c40a12d72445c45d5f5b716f076e2fd"
            ],
            "markers": "python_version >= '2.7' and python_version not in '3.0, 3.1, 3.2, 3.3, 3.4'",
            "version": "==21.4.0"
        },
        "backcall": {
            "hashes": [
                "sha256:5cbdbf27be5e7cfadb448baf0aa95508f91f2bbc6c6437cd9cd06e2a4c215e1e",
                "sha256:fbbce6a29f263178a1f7915c1940bde0ec2b2a967566fe1c65c1dfb7422bd255"
            ],
            "version": "==0.2.0"
        },
        "decorator": {
            "hashes": [
                "sha256:637996211036b6385ef91435e4fae22989472f9d571faba8927ba8253acbc330",
                "sha256:b8c3f85900b9dc423225913c5aace94729fe1fa9763b38939a95226f02d37186"
            ],
            "markers": "python_version >= '3.5'",
            "version": "==5.1.1"
        },
        "executing": {
            "hashes": [
                "sha256:c6554e21c6b060590a6d3be4b82fb78f8f0194d809de5ea7df1c093763311501",
                "sha256:d1eef132db1b83649a3905ca6dd8897f71ac6f8cac79a7e58a1a09cf137546c9"
            ],
            "version": "==0.8.3"
        },
        "iniconfig": {
            "hashes": [
                "sha256:011e24c64b7f47f6ebd835bb12a743f2fbe9a26d4cecaa7f53bc4f35ee9da8b3",
                "sha256:bc3af051d7d14b2ee5ef9969666def0cd1a000e121eaea580d4a313df4b37f32"
            ],
            "version": "==1.1.1"
        },
        "ipython": {
            "hashes": [
                "sha256:7ca74052a38fa25fe9bedf52da0be7d3fdd2fb027c3b778ea78dfe8c212937d1",
                "sha256:f2db3a10254241d9b447232cec8b424847f338d9d36f9a577a6192c332a46abd"
            ],
            "index": "pypi",
            "version": "==8.4.0"
        },
        "jedi": {
            "hashes": [
                "sha256:637c9635fcf47945ceb91cd7f320234a7be540ded6f3e99a50cb6febdfd1ba8d",
                "sha256:74137626a64a99c8eb6ae5832d99b3bdd7d29a3850fe2aa80a4126b2a7d949ab"
            ],
            "markers": "python_version >= '3.6'",
            "version": "==0.18.1"
        },
        "matplotlib-inline": {
            "hashes": [
                "sha256:a04bfba22e0d1395479f866853ec1ee28eea1485c1d69a6faf00dc3e24ff34ee",
                "sha256:aed605ba3b72462d64d475a21a9296f400a19c4f74a31b59103d2a99ffd5aa5c"
            ],
            "markers": "python_version >= '3.5'",
            "version": "==0.1.3"
        },
        "packaging": {
            "hashes": [
                "sha256:dd47c42927d89ab911e606518907cc2d3a1f38bbd026385970643f9c5b8ecfeb",
                "sha256:ef103e05f519cdc783ae24ea4e2e0f508a9c99b2d4969652eed6a2e1ea5bd522"
            ],
            "markers": "python_version >= '3.6'",
            "version": "==21.3"
        },
        "parso": {
            "hashes": [
                "sha256:8c07be290bb59f03588915921e29e8a50002acaf2cdc5fa0e0114f91709fafa0",
                "sha256:c001d4636cd3aecdaf33cbb40aebb59b094be2a74c556778ef5576c175e19e75"
            ],
            "markers": "python_version >= '3.6'",
            "version": "==0.8.3"
        },
        "pexpect": {
            "hashes": [
                "sha256:0b48a55dcb3c05f3329815901ea4fc1537514d6ba867a152b581d69ae3710937",
                "sha256:fc65a43959d153d0114afe13997d439c22823a27cefceb5ff35c2178c6784c0c"
            ],
            "markers": "sys_platform != 'win32'",
            "version": "==4.8.0"
        },
        "pickleshare": {
            "hashes": [
                "sha256:87683d47965c1da65cdacaf31c8441d12b8044cdec9aca500cd78fc2c683afca",
                "sha256:9649af414d74d4df115d5d718f82acb59c9d418196b7b4290ed47a12ce62df56"
            ],
            "version": "==0.7.5"
        },
        "pluggy": {
            "hashes": [
                "sha256:4224373bacce55f955a878bf9cfa763c1e360858e330072059e10bad68531159",
                "sha256:74134bbf457f031a36d68416e1509f34bd5ccc019f0bcc952c7b909d06b37bd3"
            ],
            "markers": "python_version >= '3.6'",
            "version": "==1.0.0"
        },
        "prompt-toolkit": {
            "hashes": [
                "sha256:859b283c50bde45f5f97829f77a4674d1c1fcd88539364f1b28a37805cfd89c0",
                "sha256:d8916d3f62a7b67ab353a952ce4ced6a1d2587dfe9ef8ebc30dd7c386751f289"
            ],
            "markers": "python_full_version >= '3.6.2'",
            "version": "==3.0.30"
        },
        "ptyprocess": {
            "hashes": [
                "sha256:4b41f3967fce3af57cc7e94b888626c18bf37a083e3651ca8feeb66d492fef35",
                "sha256:5c5d0a3b48ceee0b48485e0c26037c0acd7d29765ca3fbb5cb3831d347423220"
            ],
            "version": "==0.7.0"
        },
        "pure-eval": {
            "hashes": [
                "sha256:01eaab343580944bc56080ebe0a674b39ec44a945e6d09ba7db3cb8cec289350",
                "sha256:2b45320af6dfaa1750f543d714b6d1c520a1688dec6fd24d339063ce0aaa9ac3"
            ],
            "version": "==0.2.2"
        },
        "py": {
            "hashes": [
                "sha256:51c75c4126074b472f746a24399ad32f6053d1b34b68d2fa41e558e6f4a98719",
                "sha256:607c53218732647dff4acdfcd50cb62615cedf612e72d1724fb1a0cc6405b378"
            ],
            "markers": "python_version >= '2.7' and python_version not in '3.0, 3.1, 3.2, 3.3, 3.4'",
            "version": "==1.11.0"
        },
        "pycodestyle": {
            "hashes": [
                "sha256:720f8b39dde8b293825e7ff02c475f3077124006db4f440dcbc9a20b76548a20",
                "sha256:eddd5847ef438ea1c7870ca7eb78a9d47ce0cdb4851a5523949f2601d0cbbe7f"
            ],
            "index": "pypi",
            "version": "==2.8.0"
        },
        "pygments": {
            "hashes": [
                "sha256:5eb116118f9612ff1ee89ac96437bb6b49e8f04d8a13b514ba26f620208e26eb",
                "sha256:dc9c10fb40944260f6ed4c688ece0cd2048414940f1cea51b8b226318411c519"
            ],
            "markers": "python_version >= '3.6'",
            "version": "==2.12.0"
        },
        "pyparsing": {
            "hashes": [
                "sha256:2b020ecf7d21b687f219b71ecad3631f644a47f01403fa1d1036b0c6416d70fb",
                "sha256:5026bae9a10eeaefb61dab2f09052b9f4307d44aee4eda64b309723d8d206bbc"
            ],
            "markers": "python_full_version >= '3.6.8'",
            "version": "==3.0.9"
        },
        "pytest": {
            "hashes": [
                "sha256:13d0e3ccfc2b6e26be000cb6568c832ba67ba32e719443bfe725814d3c42433c",
                "sha256:a06a0425453864a270bc45e71f783330a7428defb4230fb5e6a731fde06ecd45"
            ],
            "index": "pypi",
            "version": "==7.1.2"
        },
        "pytest-order": {
            "hashes": [
                "sha256:5dd6b929fbd7eaa6d0ee07586f65c623babb0afe72b4843c5f15055d6b3b1b1f",
                "sha256:bbe6e63a8e23741ab3e810d458d1ea7317e797b70f9550512d77d6e9e8fd1bbb"
            ],
            "index": "pypi",
            "version": "==1.0.1"
        },
        "remote-pdb": {
            "hashes": [
                "sha256:2d70c6f41e0eabf0165e8f1be58f82aa7a605aaeab8f2aefeb9ce246431091c1",
                "sha256:94f73a92ac1248cf16189211011f97096bdada8a7baac8c79372663bbb57b5d0"
            ],
            "index": "pypi",
            "version": "==2.1.0"
        },
        "setuptools": {
            "hashes": [
<<<<<<< HEAD
                "sha256:990a4f7861b31532871ab72331e755b5f14efbe52d336ea7f6118144dd478741",
                "sha256:c1848f654aea2e3526d17fc3ce6aeaa5e7e24e66e645b5be2171f3f6b4e5a178"
            ],
            "markers": "python_version >= '3.7'",
            "version": "==62.6.0"
=======
                "sha256:16923d366ced322712c71ccb97164d07472abeecd13f3a6c283f6d5d26722793",
                "sha256:db3b8e2f922b2a910a29804776c643ea609badb6a32c4bcc226fd4fd902cce65"
            ],
            "markers": "python_version >= '3.7'",
            "version": "==63.1.0"
>>>>>>> 4119be5f
        },
        "six": {
            "hashes": [
                "sha256:1e61c37477a1626458e36f7b1d82aa5c9b094fa4802892072e49de9c60c4c926",
                "sha256:8abb2f1d86890a2dfb989f9a77cfcfd3e47c2a354b01111771326f8aa26e0254"
            ],
            "markers": "python_version >= '2.7' and python_version not in '3.0, 3.1, 3.2, 3.3'",
            "version": "==1.16.0"
        },
        "stack-data": {
            "hashes": [
                "sha256:77bec1402dcd0987e9022326473fdbcc767304892a533ed8c29888dacb7dddbc",
                "sha256:aa1d52d14d09c7a9a12bb740e6bdfffe0f5e8f4f9218d85e7c73a8c37f7ae38d"
            ],
            "version": "==0.3.0"
        },
        "tomli": {
            "hashes": [
                "sha256:939de3e7a6161af0c887ef91b7d41a53e7c5a1ca976325f429cb46ea9bc30ecc",
                "sha256:de526c12914f0c550d15924c62d72abc48d6fe7364aa87328337a31007fe8a4f"
            ],
            "markers": "python_version >= '3.7'",
            "version": "==2.0.1"
        },
        "traitlets": {
            "hashes": [
                "sha256:0bb9f1f9f017aa8ec187d8b1b2a7a6626a2a1d877116baba52a129bfa124f8e2",
                "sha256:65fa18961659635933100db8ca120ef6220555286949774b9cfc106f941d1c7a"
            ],
            "markers": "python_version >= '3.7'",
            "version": "==5.3.0"
        },
        "wcwidth": {
            "hashes": [
                "sha256:beb4802a9cebb9144e99086eff703a642a13d6a0052920003a230f3294bbe784",
                "sha256:c4d647b99872929fdb7bdcaa4fbe7f01413ed3d98077df798530e5b04f116c83"
            ],
            "version": "==0.2.5"
        }
    }
}<|MERGE_RESOLUTION|>--- conflicted
+++ resolved
@@ -34,35 +34,19 @@
         },
         "boto3": {
             "hashes": [
-<<<<<<< HEAD
-                "sha256:4a7cf5fddb1626d25c5935c5a82afdff9c7fe2faac2a68d37edf0264b3a85127",
-                "sha256:bd0b94428ae7cc57904d3c903d9393bdf4dd2b1274d1c51749f27f5bd76953e1"
-            ],
-            "index": "pypi",
-            "version": "==1.24.18"
+                "sha256:021f2a71cbcd75c87724b7dfbf28a691f07899345047f6bc999ef646d97461df",
+                "sha256:cb1f1d443672a65e23756cc712d060222e53e68d0700af60b4d904125d9186db"
+            ],
+            "index": "pypi",
+            "version": "==1.24.32"
         },
         "botocore": {
             "hashes": [
-                "sha256:20a866351f9f65cfe27edc21d755de60e17a1fbb1273d73fc0006ed0d6f8ef86",
-                "sha256:74426179c75debd77c6dcc2d66cfd506e52962e605d2b9f2dbca290474539c8b"
-            ],
-            "markers": "python_version >= '3.7'",
-            "version": "==1.27.18"
-=======
-                "sha256:626bbec91ca2423e427636db207a03c854b52d22715c9b34a953ee8260817f6f",
-                "sha256:7e0a5c86059866d7f9e27d6574da9bfb4f8a03c4caf055724145f3cd44785b81"
-            ],
-            "index": "pypi",
-            "version": "==1.24.27"
-        },
-        "botocore": {
-            "hashes": [
-                "sha256:524da451350c41e3136353183e7424c95952124163ea8ec03f57f29597bbcb4b",
-                "sha256:583b85f8a799fb89d1a762db041163b5848b08e79cee06b609bcaaeb69ea1fa6"
-            ],
-            "markers": "python_version >= '3.7'",
-            "version": "==1.27.27"
->>>>>>> 4119be5f
+                "sha256:10eb15e178f9e1aef679fd1d7dbeba11c851859e09f6c1a2e334287bd8ed3a7e",
+                "sha256:d510a1d1956a18b6fa4b74b1b5dfbe8a7ca83f5ca4f59c43c368e143425f3725"
+            ],
+            "markers": "python_version >= '3.7'",
+            "version": "==1.27.32"
         },
         "bottle": {
             "hashes": [
@@ -85,13 +69,8 @@
                 "sha256:5189b6f22b01957427f35b6a08d9a0bc45b46d3788ef5a92e978433c7a35f8a5",
                 "sha256:575e708016ff3a5e3681541cb9d79312c416835686d054a23accb873b254f413"
             ],
-<<<<<<< HEAD
-            "markers": "python_version >= '3.5'",
-            "version": "==2.0.12"
-=======
             "markers": "python_version >= '3.6'",
             "version": "==2.1.0"
->>>>>>> 4119be5f
         },
         "elasticsearch": {
             "hashes": [
@@ -184,17 +163,14 @@
             ],
             "markers": "python_version >= '3.7'",
             "version": "==1.0.1"
-<<<<<<< HEAD
         },
         "jsonschema": {
             "hashes": [
-                "sha256:1c92d2db1900b668201f1797887d66453ab1fbfea51df8e4b46236689c427baf",
-                "sha256:9d6397ba4a6c0bf0300736057f649e3e12ecbc07d3e81a0dacb72de4e9801957"
-            ],
-            "index": "pypi",
-            "version": "==4.6.0"
-=======
->>>>>>> 4119be5f
+                "sha256:73764f461d61eb97a057c929368610a134d1d1fffd858acfe88864ee94f1f1d3",
+                "sha256:c7448a421b25e424fccfceea86b4e3a8672b4436e1988ccbde92c80828d4f085"
+            ],
+            "index": "pypi",
+            "version": "==4.7.2"
         },
         "packaging": {
             "hashes": [
@@ -337,19 +313,11 @@
         },
         "requests": {
             "hashes": [
-<<<<<<< HEAD
-                "sha256:bc7861137fbce630f17b03d3ad02ad0bf978c844f3536d0edda6499dafce2b6f",
-                "sha256:d568723a7ebd25875d8d1eaf5dfa068cd2fc8194b2e483d7b1f7c81918dbec6b"
-            ],
-            "markers": "python_version >= '3.7' and python_version < '4'",
-            "version": "==2.28.0"
-=======
                 "sha256:7c5599b102feddaa661c826c56ab4fee28bfd17f5abca1ebbe3e7f19d7c97983",
                 "sha256:8fefa2a1a1365bf5520aac41836fbee479da67864514bdb821f31ce07ce65349"
             ],
             "markers": "python_version >= '3.7' and python_version < '4'",
             "version": "==2.28.1"
->>>>>>> 4119be5f
         },
         "requests-file": {
             "hashes": [
@@ -368,19 +336,11 @@
         },
         "setuptools": {
             "hashes": [
-<<<<<<< HEAD
-                "sha256:990a4f7861b31532871ab72331e755b5f14efbe52d336ea7f6118144dd478741",
-                "sha256:c1848f654aea2e3526d17fc3ce6aeaa5e7e24e66e645b5be2171f3f6b4e5a178"
-            ],
-            "markers": "python_version >= '3.7'",
-            "version": "==62.6.0"
-=======
-                "sha256:16923d366ced322712c71ccb97164d07472abeecd13f3a6c283f6d5d26722793",
-                "sha256:db3b8e2f922b2a910a29804776c643ea609badb6a32c4bcc226fd4fd902cce65"
-            ],
-            "markers": "python_version >= '3.7'",
-            "version": "==63.1.0"
->>>>>>> 4119be5f
+                "sha256:0d33c374d41c7863419fc8f6c10bfe25b7b498aa34164d135c622e52580c6b16",
+                "sha256:c04b44a57a6265fe34a4a444e965884716d34bae963119a76353434d6f18e450"
+            ],
+            "markers": "python_version >= '3.7'",
+            "version": "==63.2.0"
         },
         "six": {
             "hashes": [
@@ -392,11 +352,11 @@
         },
         "tldextract": {
             "hashes": [
-                "sha256:5d88321b1b528ebb8f678c72ab023f37caf6381f6af9576b4e60fd266cff178c",
-                "sha256:adcd24abf21ce3450417cd5a00f23b7e57554ce8ae827334dd12bfcbb6274cf1"
-            ],
-            "index": "pypi",
-            "version": "==3.3.0"
+                "sha256:35a0260570e214d8d3cfeeb403992fe9e2b686925f63c9b03c5933408ac2aa5a",
+                "sha256:fe15ac3205e5a25b61689369f98cb45c7778a8f2af113d7c11559ece5195f2d6"
+            ],
+            "index": "pypi",
+            "version": "==3.3.1"
         },
         "tomli": {
             "hashes": [
@@ -611,19 +571,11 @@
         },
         "setuptools": {
             "hashes": [
-<<<<<<< HEAD
-                "sha256:990a4f7861b31532871ab72331e755b5f14efbe52d336ea7f6118144dd478741",
-                "sha256:c1848f654aea2e3526d17fc3ce6aeaa5e7e24e66e645b5be2171f3f6b4e5a178"
-            ],
-            "markers": "python_version >= '3.7'",
-            "version": "==62.6.0"
-=======
-                "sha256:16923d366ced322712c71ccb97164d07472abeecd13f3a6c283f6d5d26722793",
-                "sha256:db3b8e2f922b2a910a29804776c643ea609badb6a32c4bcc226fd4fd902cce65"
-            ],
-            "markers": "python_version >= '3.7'",
-            "version": "==63.1.0"
->>>>>>> 4119be5f
+                "sha256:0d33c374d41c7863419fc8f6c10bfe25b7b498aa34164d135c622e52580c6b16",
+                "sha256:c04b44a57a6265fe34a4a444e965884716d34bae963119a76353434d6f18e450"
+            ],
+            "markers": "python_version >= '3.7'",
+            "version": "==63.2.0"
         },
         "six": {
             "hashes": [
