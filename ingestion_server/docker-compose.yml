version: "2.4"
services:
<<<<<<< HEAD
    ingestion_server:
        image: ghcr.io/wordpress/openverse-ingestion-server:latest
        ports:
            - "8001:8001"
        env_file:
            - .env
        dns:
            # Related to DNS management on the production box.
            # Not sure if this is strictly necessary, but it exists
            # in the current, running system so we are retaining it here.
            - 172.31.0.2
=======
  ingestion_server:
    image: openverse/ingestion_server:1.4.0
    ports:
      - "8001:8001"
    env_file:
      - .env
    dns:
      # Related to DNS management on the production box.
      # Not sure if this is strictly necessary, but it exists
      # in the current, running system so we are retaining it here.
      - 172.31.0.2
>>>>>>> 7456e9ec
<|MERGE_RESOLUTION|>--- conflicted
+++ resolved
@@ -1,20 +1,7 @@
 version: "2.4"
 services:
-<<<<<<< HEAD
-    ingestion_server:
-        image: ghcr.io/wordpress/openverse-ingestion-server:latest
-        ports:
-            - "8001:8001"
-        env_file:
-            - .env
-        dns:
-            # Related to DNS management on the production box.
-            # Not sure if this is strictly necessary, but it exists
-            # in the current, running system so we are retaining it here.
-            - 172.31.0.2
-=======
   ingestion_server:
-    image: openverse/ingestion_server:1.4.0
+    image: ghcr.io/wordpress/openverse-ingestion-server:latest
     ports:
       - "8001:8001"
     env_file:
@@ -23,5 +10,4 @@
       # Related to DNS management on the production box.
       # Not sure if this is strictly necessary, but it exists
       # in the current, running system so we are retaining it here.
-      - 172.31.0.2
->>>>>>> 7456e9ec
+      - 172.31.0.2