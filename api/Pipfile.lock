{
    "_meta": {
        "hash": {
            "sha256": "73d8a32f5ad79e83d2c238e1dc5d6263aaf946e4947ef1233abd6badfd56d77a"
        },
        "pipfile-spec": 6,
        "requires": {
            "python_version": "3.10"
        },
        "sources": [
            {
                "name": "pypi",
                "url": "https://pypi.org/simple",
                "verify_ssl": true
            }
        ]
    },
    "default": {
        "asgiref": {
            "hashes": [
                "sha256:1d2880b792ae8757289136f1db2b7b99100ce959b2aa57fd69dab783d05afac4",
                "sha256:4a29362a6acebe09bf1d6640db38c1dc3d9217c68e6f9f6204d72667fc19a424"
            ],
            "markers": "python_version >= '3.7'",
            "version": "==3.5.2"
        },
        "async-timeout": {
            "hashes": [
                "sha256:2163e1640ddb52b7a8c80d0a67a08587e5d245cc9c553a74a847056bc2976b15",
                "sha256:8ca1e4fcf50d07413d66d1a5e416e42cfdf5851c981d679a09851a6853383b3c"
            ],
            "markers": "python_version >= '3.6'",
            "version": "==4.0.2"
        },
        "aws-requests-auth": {
            "hashes": [
                "sha256:33593372018b960a31dbbe236f89421678b885c35f0b6a7abfae35bb77e069b2",
                "sha256:646bc37d62140ea1c709d20148f5d43197e6bd2d63909eb36fa4bb2345759977"
            ],
            "index": "pypi",
            "version": "==0.4.3"
        },
        "boto3": {
            "hashes": [
                "sha256:aec404d06690a0ca806592efc6bbe30a9ac88fa2ad73b6d907f7794a8b3b1459",
                "sha256:df3d6ef02304bd7c3711090936c092d5db735dda109decac1e236c3ef7fdb7af"
            ],
            "index": "pypi",
            "version": "==1.24.42"
        },
        "botocore": {
            "hashes": [
                "sha256:38a180a6666c5a9b069a75ec3cf374ff2a64c3e90c9f24a916858bcdeb04456d",
                "sha256:f8e6c2f69a9d577fb9c69e4e74f49f4315a48decee0e7dc88b6e470772110884"
            ],
            "markers": "python_version >= '3.7'",
            "version": "==1.27.42"
        },
        "certifi": {
            "hashes": [
                "sha256:84c85a9078b11105f04f3036a9482ae10e4621616db313fe045dd24743a0820d",
                "sha256:fe86415d55e84719d75f8b69414f6438ac3547d2078ab91b67e779ef69378412"
            ],
            "markers": "python_version >= '3.6'",
            "version": "==2022.6.15"
        },
        "cffi": {
            "hashes": [
                "sha256:00a9ed42e88df81ffae7a8ab6d9356b371399b91dbdf0c3cb1e84c03a13aceb5",
                "sha256:03425bdae262c76aad70202debd780501fabeaca237cdfddc008987c0e0f59ef",
                "sha256:04ed324bda3cda42b9b695d51bb7d54b680b9719cfab04227cdd1e04e5de3104",
                "sha256:0e2642fe3142e4cc4af0799748233ad6da94c62a8bec3a6648bf8ee68b1c7426",
                "sha256:173379135477dc8cac4bc58f45db08ab45d228b3363adb7af79436135d028405",
                "sha256:198caafb44239b60e252492445da556afafc7d1e3ab7a1fb3f0584ef6d742375",
                "sha256:1e74c6b51a9ed6589199c787bf5f9875612ca4a8a0785fb2d4a84429badaf22a",
                "sha256:2012c72d854c2d03e45d06ae57f40d78e5770d252f195b93f581acf3ba44496e",
                "sha256:21157295583fe8943475029ed5abdcf71eb3911894724e360acff1d61c1d54bc",
                "sha256:2470043b93ff09bf8fb1d46d1cb756ce6132c54826661a32d4e4d132e1977adf",
                "sha256:285d29981935eb726a4399badae8f0ffdff4f5050eaa6d0cfc3f64b857b77185",
                "sha256:30d78fbc8ebf9c92c9b7823ee18eb92f2e6ef79b45ac84db507f52fbe3ec4497",
                "sha256:320dab6e7cb2eacdf0e658569d2575c4dad258c0fcc794f46215e1e39f90f2c3",
                "sha256:33ab79603146aace82c2427da5ca6e58f2b3f2fb5da893ceac0c42218a40be35",
                "sha256:3548db281cd7d2561c9ad9984681c95f7b0e38881201e157833a2342c30d5e8c",
                "sha256:3799aecf2e17cf585d977b780ce79ff0dc9b78d799fc694221ce814c2c19db83",
                "sha256:39d39875251ca8f612b6f33e6b1195af86d1b3e60086068be9cc053aa4376e21",
                "sha256:3b926aa83d1edb5aa5b427b4053dc420ec295a08e40911296b9eb1b6170f6cca",
                "sha256:3bcde07039e586f91b45c88f8583ea7cf7a0770df3a1649627bf598332cb6984",
                "sha256:3d08afd128ddaa624a48cf2b859afef385b720bb4b43df214f85616922e6a5ac",
                "sha256:3eb6971dcff08619f8d91607cfc726518b6fa2a9eba42856be181c6d0d9515fd",
                "sha256:40f4774f5a9d4f5e344f31a32b5096977b5d48560c5592e2f3d2c4374bd543ee",
                "sha256:4289fc34b2f5316fbb762d75362931e351941fa95fa18789191b33fc4cf9504a",
                "sha256:470c103ae716238bbe698d67ad020e1db9d9dba34fa5a899b5e21577e6d52ed2",
                "sha256:4f2c9f67e9821cad2e5f480bc8d83b8742896f1242dba247911072d4fa94c192",
                "sha256:50a74364d85fd319352182ef59c5c790484a336f6db772c1a9231f1c3ed0cbd7",
                "sha256:54a2db7b78338edd780e7ef7f9f6c442500fb0d41a5a4ea24fff1c929d5af585",
                "sha256:5635bd9cb9731e6d4a1132a498dd34f764034a8ce60cef4f5319c0541159392f",
                "sha256:59c0b02d0a6c384d453fece7566d1c7e6b7bae4fc5874ef2ef46d56776d61c9e",
                "sha256:5d598b938678ebf3c67377cdd45e09d431369c3b1a5b331058c338e201f12b27",
                "sha256:5df2768244d19ab7f60546d0c7c63ce1581f7af8b5de3eb3004b9b6fc8a9f84b",
                "sha256:5ef34d190326c3b1f822a5b7a45f6c4535e2f47ed06fec77d3d799c450b2651e",
                "sha256:6975a3fac6bc83c4a65c9f9fcab9e47019a11d3d2cf7f3c0d03431bf145a941e",
                "sha256:6c9a799e985904922a4d207a94eae35c78ebae90e128f0c4e521ce339396be9d",
                "sha256:70df4e3b545a17496c9b3f41f5115e69a4f2e77e94e1d2a8e1070bc0c38c8a3c",
                "sha256:7473e861101c9e72452f9bf8acb984947aa1661a7704553a9f6e4baa5ba64415",
                "sha256:8102eaf27e1e448db915d08afa8b41d6c7ca7a04b7d73af6514df10a3e74bd82",
                "sha256:87c450779d0914f2861b8526e035c5e6da0a3199d8f1add1a665e1cbc6fc6d02",
                "sha256:8b7ee99e510d7b66cdb6c593f21c043c248537a32e0bedf02e01e9553a172314",
                "sha256:91fc98adde3d7881af9b59ed0294046f3806221863722ba7d8d120c575314325",
                "sha256:94411f22c3985acaec6f83c6df553f2dbe17b698cc7f8ae751ff2237d96b9e3c",
                "sha256:98d85c6a2bef81588d9227dde12db8a7f47f639f4a17c9ae08e773aa9c697bf3",
                "sha256:9ad5db27f9cabae298d151c85cf2bad1d359a1b9c686a275df03385758e2f914",
                "sha256:a0b71b1b8fbf2b96e41c4d990244165e2c9be83d54962a9a1d118fd8657d2045",
                "sha256:a0f100c8912c114ff53e1202d0078b425bee3649ae34d7b070e9697f93c5d52d",
                "sha256:a591fe9e525846e4d154205572a029f653ada1a78b93697f3b5a8f1f2bc055b9",
                "sha256:a5c84c68147988265e60416b57fc83425a78058853509c1b0629c180094904a5",
                "sha256:a66d3508133af6e8548451b25058d5812812ec3798c886bf38ed24a98216fab2",
                "sha256:a8c4917bd7ad33e8eb21e9a5bbba979b49d9a97acb3a803092cbc1133e20343c",
                "sha256:b3bbeb01c2b273cca1e1e0c5df57f12dce9a4dd331b4fa1635b8bec26350bde3",
                "sha256:cba9d6b9a7d64d4bd46167096fc9d2f835e25d7e4c121fb2ddfc6528fb0413b2",
                "sha256:cc4d65aeeaa04136a12677d3dd0b1c0c94dc43abac5860ab33cceb42b801c1e8",
                "sha256:ce4bcc037df4fc5e3d184794f27bdaab018943698f4ca31630bc7f84a7b69c6d",
                "sha256:cec7d9412a9102bdc577382c3929b337320c4c4c4849f2c5cdd14d7368c5562d",
                "sha256:d400bfb9a37b1351253cb402671cea7e89bdecc294e8016a707f6d1d8ac934f9",
                "sha256:d61f4695e6c866a23a21acab0509af1cdfd2c013cf256bbf5b6b5e2695827162",
                "sha256:db0fbb9c62743ce59a9ff687eb5f4afbe77e5e8403d6697f7446e5f609976f76",
                "sha256:dd86c085fae2efd48ac91dd7ccffcfc0571387fe1193d33b6394db7ef31fe2a4",
                "sha256:e00b098126fd45523dd056d2efba6c5a63b71ffe9f2bbe1a4fe1716e1d0c331e",
                "sha256:e229a521186c75c8ad9490854fd8bbdd9a0c9aa3a524326b55be83b54d4e0ad9",
                "sha256:e263d77ee3dd201c3a142934a086a4450861778baaeeb45db4591ef65550b0a6",
                "sha256:ed9cb427ba5504c1dc15ede7d516b84757c3e3d7868ccc85121d9310d27eed0b",
                "sha256:fa6693661a4c91757f4412306191b6dc88c1703f780c8234035eac011922bc01",
                "sha256:fcd131dd944808b5bdb38e6f5b53013c5aa4f334c5cad0c72742f6eba4b73db0"
            ],
            "version": "==1.15.1"
        },
        "charset-normalizer": {
            "hashes": [
                "sha256:5189b6f22b01957427f35b6a08d9a0bc45b46d3788ef5a92e978433c7a35f8a5",
                "sha256:575e708016ff3a5e3681541cb9d79312c416835686d054a23accb873b254f413"
            ],
            "markers": "python_version >= '3.6'",
            "version": "==2.1.0"
        },
        "coreapi": {
            "hashes": [
                "sha256:46145fcc1f7017c076a2ef684969b641d18a2991051fddec9458ad3f78ffc1cb",
                "sha256:bf39d118d6d3e171f10df9ede5666f63ad80bba9a29a8ec17726a66cf52ee6f3"
            ],
            "version": "==2.3.3"
        },
        "coreschema": {
            "hashes": [
                "sha256:5e6ef7bf38c1525d5e55a895934ab4273548629f16aed5c0a6caa74ebf45551f",
                "sha256:9503506007d482ab0867ba14724b93c18a33b22b6d19fb419ef2d239dd4a1607"
            ],
            "version": "==0.0.4"
        },
        "cryptography": {
            "hashes": [
                "sha256:190f82f3e87033821828f60787cfa42bff98404483577b591429ed99bed39d59",
                "sha256:2be53f9f5505673eeda5f2736bea736c40f051a739bfae2f92d18aed1eb54596",
                "sha256:30788e070800fec9bbcf9faa71ea6d8068f5136f60029759fd8c3efec3c9dcb3",
                "sha256:3d41b965b3380f10e4611dbae366f6dc3cefc7c9ac4e8842a806b9672ae9add5",
                "sha256:4c590ec31550a724ef893c50f9a97a0c14e9c851c85621c5650d699a7b88f7ab",
                "sha256:549153378611c0cca1042f20fd9c5030d37a72f634c9326e225c9f666d472884",
                "sha256:63f9c17c0e2474ccbebc9302ce2f07b55b3b3fcb211ded18a42d5764f5c10a82",
                "sha256:6bc95ed67b6741b2607298f9ea4932ff157e570ef456ef7ff0ef4884a134cc4b",
                "sha256:7099a8d55cd49b737ffc99c17de504f2257e3787e02abe6d1a6d136574873441",
                "sha256:75976c217f10d48a8b5a8de3d70c454c249e4b91851f6838a4e48b8f41eb71aa",
                "sha256:7bc997818309f56c0038a33b8da5c0bfbb3f1f067f315f9abd6fc07ad359398d",
                "sha256:80f49023dd13ba35f7c34072fa17f604d2f19bf0989f292cedf7ab5770b87a0b",
                "sha256:91ce48d35f4e3d3f1d83e29ef4a9267246e6a3be51864a5b7d2247d5086fa99a",
                "sha256:a958c52505c8adf0d3822703078580d2c0456dd1d27fabfb6f76fe63d2971cd6",
                "sha256:b62439d7cd1222f3da897e9a9fe53bbf5c104fff4d60893ad1355d4c14a24157",
                "sha256:b7f8dd0d4c1f21759695c05a5ec8536c12f31611541f8904083f3dc582604280",
                "sha256:d204833f3c8a33bbe11eda63a54b1aad7aa7456ed769a982f21ec599ba5fa282",
                "sha256:e007f052ed10cc316df59bc90fbb7ff7950d7e2919c9757fd42a2b8ecf8a5f67",
                "sha256:f2dcb0b3b63afb6df7fd94ec6fbddac81b5492513f7b0436210d390c14d46ee8",
                "sha256:f721d1885ecae9078c3f6bbe8a88bc0786b6e749bf32ccec1ef2b18929a05046",
                "sha256:f7a6de3e98771e183645181b3627e2563dcde3ce94a9e42a3f427d2255190327",
                "sha256:f8c0a6e9e1dd3eb0414ba320f85da6b0dcbd543126e30fcc546e7372a7fbf3b9"
            ],
            "markers": "python_version >= '3.6'",
            "version": "==37.0.4"
        },
        "deepdiff": {
            "hashes": [
                "sha256:8d4eb2c4e6cbc80b811266419cb71dd95a157094a3947ccf937a94d44943c7b8",
                "sha256:e9aea49733f34fab9a0897038d8f26f9d94a97db1790f1b814cced89e9e0d2b7"
            ],
            "index": "pypi",
            "version": "==5.8.1"
        },
        "defusedxml": {
            "hashes": [
                "sha256:1bb3032db185915b62d7c6209c5a8792be6a32ab2fedacc84e01b52c51aa3e69",
                "sha256:a352e7e428770286cc899e2542b6cdaedb2b4953ff269a210103ec58f6198a61"
            ],
            "markers": "python_version >= '2.7' and python_version not in '3.0, 3.1, 3.2, 3.3, 3.4'",
            "version": "==0.7.1"
        },
        "deprecated": {
            "hashes": [
                "sha256:43ac5335da90c31c24ba028af536a91d41d53f9e6901ddb021bcc572ce44e38d",
                "sha256:64756e3e14c8c5eea9795d93c524551432a0be75629f8f29e67ab8caf076c76d"
            ],
            "markers": "python_version >= '2.7' and python_version not in '3.0, 3.1, 3.2, 3.3'",
            "version": "==1.2.13"
        },
        "django": {
            "hashes": [
                "sha256:a67a793ff6827fd373555537dca0da293a63a316fe34cb7f367f898ccca3c3ae",
                "sha256:ca54ebedfcbc60d191391efbf02ba68fb52165b8bf6ccd6fe71f098cac1fe59e"
            ],
            "index": "pypi",
            "version": "==4.0.6"
        },
        "django-braces": {
            "hashes": [
                "sha256:28f00b0f98368c9a37f30cce6087fc57127f0a24c5b8b449f9e1245bded6405d",
                "sha256:f451d08ffc1078d81209a2e17f2219bce20196928853c82405451b18a46875e0"
            ],
            "index": "pypi",
            "version": "==1.15.0"
        },
        "django-cors-headers": {
            "hashes": [
                "sha256:37e42883b5f1f2295df6b4bba96eb2417a14a03270cb24b2a07f021cd4487cf4",
                "sha256:f9dc6b4e3f611c3199700b3e5f3398c28757dcd559c2f82932687f3d0443cfdf"
            ],
            "index": "pypi",
            "version": "==3.13.0"
        },
        "django-cron": {
            "hashes": [
                "sha256:016203554748512b7f19d7363b4fde8741c6ff63fe8a15051f3031f4a0506a41",
                "sha256:dc3c0d3433a2e4e7012f77f6d8415ad90367ba068649db2674325bc36f935841"
            ],
            "index": "pypi",
            "version": "==0.6.0"
        },
        "django-log-request-id": {
            "hashes": [
                "sha256:8efb8a850fb631b59924cf6fcc8aefe707b0a7dcad42de55284ce807c31b7bc1",
                "sha256:bccdabcdf536345e7ae40562d4b0fcdc230e0ebe1a8b65ab4a1ed9d3083cf870"
            ],
            "index": "pypi",
            "version": "==2.0.0"
        },
        "django-oauth-toolkit": {
            "hashes": [
                "sha256:642598d7462e92232a237faa399f9a2361aae1177e15f710b93559d111e12aef"
            ],
            "index": "pypi",
            "version": "==2.1.0"
        },
        "django-redis": {
            "hashes": [
                "sha256:1d037dc02b11ad7aa11f655d26dac3fb1af32630f61ef4428860a2e29ff92026",
                "sha256:8a99e5582c79f894168f5865c52bd921213253b7fd64d16733ae4591564465de"
            ],
            "index": "pypi",
            "version": "==5.2.0"
        },
        "django-sslserver": {
            "hashes": [
                "sha256:c598a363d2ccdc2421c08ddb3d8b0973f80e8e47a3a5b74e4a2896f21c2947c5"
            ],
            "index": "pypi",
            "version": "==0.22"
        },
        "django-storages": {
            "hashes": [
                "sha256:204a99f218b747c46edbfeeb1310d357f83f90fa6a6024d8d0a3f422570cee84",
                "sha256:a475edb2f0f04c4f7e548919a751ecd50117270833956ed5bd585c0575d2a5e7"
            ],
            "index": "pypi",
            "version": "==1.12.3"
        },
        "django-tqdm": {
            "hashes": [
                "sha256:571a68d50050667d6b8e0c1f284542d372801a0ac3e3e9f817f1b854e043c3f4"
            ],
            "index": "pypi",
            "version": "==1.3.1"
        },
        "django-uuslug": {
            "hashes": [
                "sha256:047e713eeddecf11a674d4cd27ac72407f85ef13196856ba8dfeb4d691d521d4",
                "sha256:5029077e9682db81a9f847cec9dc33c07f2e455e31f98931869e6220ca65a3e9"
            ],
            "index": "pypi",
            "version": "==2.0.0"
        },
        "djangorestframework": {
            "hashes": [
                "sha256:0c33407ce23acc68eca2a6e46424b008c9c02eceb8cf18581921d0092bc1f2ee",
                "sha256:24c4bf58ed7e85d1fe4ba250ab2da926d263cd57d64b03e8dcef0ac683f8b1aa"
            ],
            "index": "pypi",
            "version": "==3.13.1"
        },
        "djangorestframework-xml": {
            "hashes": [
                "sha256:35f6c811d0ab8c8466b26db234e16a2ed32d76381715257aebf4c7be2c202ca1",
                "sha256:975955fbb0d49ac44a90bdeb33b7923d95b79884d283f983e116c80a936ef4d0"
            ],
            "index": "pypi",
            "version": "==2.0.0"
        },
        "drf-yasg": {
            "hashes": [
                "sha256:85899b8b173cac7d39af3fea205bdc1a599aed8de3389a3bcccc29b37b9b983e",
                "sha256:b2eebb438fa641503a08dac791be24183ea26dbcfe371a9824ea91f6e3a988aa"
            ],
            "index": "pypi",
            "version": "==1.21.3"
        },
        "elasticsearch": {
            "hashes": [
                "sha256:540d646908761120926850e98230ffc08fee9a3f9b45073d42de08246f598652",
                "sha256:81c1d15b0f9382b2dc40a896c634f8de09bfcd5079e19a8412940a9ddfbde64b"
            ],
            "markers": "python_version >= '2.7' and python_version not in '3.0, 3.1, 3.2, 3.3' and python_version < '4'",
            "version": "==7.17.4"
        },
        "elasticsearch-dsl": {
            "hashes": [
                "sha256:046ea10820b94c075081b528b4526c5bc776bda4226d702f269a5f203232064b",
                "sha256:c4a7b93882918a413b63bed54018a1685d7410ffd8facbc860ee7fd57f214a6d"
            ],
            "index": "pypi",
            "version": "==7.4.0"
        },
        "future": {
            "hashes": [
                "sha256:b1bead90b70cf6ec3f0710ae53a525360fa360d306a86583adc6bf83a4db537d"
            ],
            "index": "pypi",
            "version": "==0.18.2"
        },
        "gevent": {
            "hashes": [
                "sha256:0082d8a5d23c35812ce0e716a91ede597f6dd2c5ff508a02a998f73598c59397",
                "sha256:01928770972181ad8866ee37ea3504f1824587b188fcab782ef1619ce7538766",
                "sha256:05c5e8a50cd6868dd36536c92fb4468d18090e801bd63611593c0717bab63692",
                "sha256:08b4c17064e28f4eb85604486abc89f442c7407d2aed249cf54544ce5c9baee6",
                "sha256:177f93a3a90f46a5009e0841fef561601e5c637ba4332ab8572edd96af650101",
                "sha256:22ce1f38fdfe2149ffe8ec2131ca45281791c1e464db34b3b4321ae9d8d2efbb",
                "sha256:24d3550fbaeef5fddd794819c2853bca45a86c3d64a056a2c268d981518220d1",
                "sha256:2afa3f3ad528155433f6ac8bd64fa5cc303855b97004416ec719a6b1ca179481",
                "sha256:2bcec9f80196c751fdcf389ca9f7141e7b0db960d8465ed79be5e685bfcad682",
                "sha256:2cfff82f05f14b7f5d9ed53ccb7a609ae8604df522bb05c971bca78ec9d8b2b9",
                "sha256:3baeeccc4791ba3f8db27179dff11855a8f9210ddd754f6c9b48e0d2561c2aea",
                "sha256:3c012c73e6c61f13c75e3a4869dbe6a2ffa025f103421a6de9c85e627e7477b1",
                "sha256:3dad62f55fad839d498c801e139481348991cee6e1c7706041b5fe096cb6a279",
                "sha256:542ae891e2aa217d2cf6d8446538fcd2f3263a40eec123b970b899bac391c47a",
                "sha256:6a02a88723ed3f0fd92cbf1df3c4cd2fbd87d82b0a4bac3e36a8875923115214",
                "sha256:74fc1ef16b86616cfddcc74f7292642b0f72dde4dd95aebf4c45bb236744be54",
                "sha256:7909780f0cf18a1fc32aafd8c8e130cdd93c6e285b11263f7f2d1a0f3678bc50",
                "sha256:7ccffcf708094564e442ac6fde46f0ae9e40015cb69d995f4b39cc29a7643881",
                "sha256:8c21cb5c9f4e14d75b3fe0b143ec875d7dbd1495fad6d49704b00e57e781ee0f",
                "sha256:973749bacb7bc4f4181a8fb2a7e0e2ff44038de56d08e856dd54a5ac1d7331b4",
                "sha256:9d86438ede1cbe0fde6ef4cc3f72bf2f1ecc9630d8b633ff344a3aeeca272cdd",
                "sha256:9f9652d1e4062d4b5b5a0a49ff679fa890430b5f76969d35dccb2df114c55e0f",
                "sha256:a5ad4ed8afa0a71e1927623589f06a9b5e8b5e77810be3125cb4d93050d3fd1f",
                "sha256:b7709c64afa8bb3000c28bb91ec42c79594a7cb0f322e20427d57f9762366a5b",
                "sha256:bb5cb8db753469c7a9a0b8a972d2660fe851aa06eee699a1ca42988afb0aaa02",
                "sha256:c43f081cbca41d27fd8fef9c6a32cf83cb979345b20abc07bf68df165cdadb24",
                "sha256:cc2fef0f98ee180704cf95ec84f2bc2d86c6c3711bb6b6740d74e0afe708b62c",
                "sha256:da8d2d51a49b2a5beb02ad619ca9ddbef806ef4870ba04e5ac7b8b41a5b61db3",
                "sha256:e1899b921219fc8959ff9afb94dae36be82e0769ed13d330a393594d478a0b3a",
                "sha256:eae3c46f9484eaacd67ffcdf4eaf6ca830f587edd543613b0f5c4eb3c11d052d",
                "sha256:ec21f9eaaa6a7b1e62da786132d6788675b314f25f98d9541f1bf00584ed4749",
                "sha256:f289fae643a3f1c3b909d6b033e6921b05234a4907e9c9c8c3f1fe403e6ac452",
                "sha256:f48b64578c367b91fa793bf8eaaaf4995cb93c8bc45860e473bf868070ad094e"
            ],
            "index": "pypi",
            "version": "==21.12.0"
        },
        "greenlet": {
            "hashes": [
                "sha256:0051c6f1f27cb756ffc0ffbac7d2cd48cb0362ac1736871399a739b2885134d3",
                "sha256:00e44c8afdbe5467e4f7b5851be223be68adb4272f44696ee71fe46b7036a711",
                "sha256:013d61294b6cd8fe3242932c1c5e36e5d1db2c8afb58606c5a67efce62c1f5fd",
                "sha256:049fe7579230e44daef03a259faa24511d10ebfa44f69411d99e6a184fe68073",
                "sha256:14d4f3cd4e8b524ae9b8aa567858beed70c392fdec26dbdb0a8a418392e71708",
                "sha256:166eac03e48784a6a6e0e5f041cfebb1ab400b394db188c48b3a84737f505b67",
                "sha256:17ff94e7a83aa8671a25bf5b59326ec26da379ace2ebc4411d690d80a7fbcf23",
                "sha256:1e12bdc622676ce47ae9abbf455c189e442afdde8818d9da983085df6312e7a1",
                "sha256:21915eb821a6b3d9d8eefdaf57d6c345b970ad722f856cd71739493ce003ad08",
                "sha256:288c6a76705dc54fba69fbcb59904ae4ad768b4c768839b8ca5fdadec6dd8cfd",
                "sha256:2bde6792f313f4e918caabc46532aa64aa27a0db05d75b20edfc5c6f46479de2",
                "sha256:32ca72bbc673adbcfecb935bb3fb1b74e663d10a4b241aaa2f5a75fe1d1f90aa",
                "sha256:356b3576ad078c89a6107caa9c50cc14e98e3a6c4874a37c3e0273e4baf33de8",
                "sha256:40b951f601af999a8bf2ce8c71e8aaa4e8c6f78ff8afae7b808aae2dc50d4c40",
                "sha256:572e1787d1460da79590bf44304abbc0a2da944ea64ec549188fa84d89bba7ab",
                "sha256:58df5c2a0e293bf665a51f8a100d3e9956febfbf1d9aaf8c0677cf70218910c6",
                "sha256:64e6175c2e53195278d7388c454e0b30997573f3f4bd63697f88d855f7a6a1fc",
                "sha256:7227b47e73dedaa513cdebb98469705ef0d66eb5a1250144468e9c3097d6b59b",
                "sha256:7418b6bfc7fe3331541b84bb2141c9baf1ec7132a7ecd9f375912eca810e714e",
                "sha256:7cbd7574ce8e138bda9df4efc6bf2ab8572c9aff640d8ecfece1b006b68da963",
                "sha256:7ff61ff178250f9bb3cd89752df0f1dd0e27316a8bd1465351652b1b4a4cdfd3",
                "sha256:833e1551925ed51e6b44c800e71e77dacd7e49181fdc9ac9a0bf3714d515785d",
                "sha256:8639cadfda96737427330a094476d4c7a56ac03de7265622fcf4cfe57c8ae18d",
                "sha256:8c5d5b35f789a030ebb95bff352f1d27a93d81069f2adb3182d99882e095cefe",
                "sha256:8c790abda465726cfb8bb08bd4ca9a5d0a7bd77c7ac1ca1b839ad823b948ea28",
                "sha256:8d2f1fb53a421b410751887eb4ff21386d119ef9cde3797bf5e7ed49fb51a3b3",
                "sha256:903bbd302a2378f984aef528f76d4c9b1748f318fe1294961c072bdc7f2ffa3e",
                "sha256:93f81b134a165cc17123626ab8da2e30c0455441d4ab5576eed73a64c025b25c",
                "sha256:95e69877983ea39b7303570fa6760f81a3eec23d0e3ab2021b7144b94d06202d",
                "sha256:9633b3034d3d901f0a46b7939f8c4d64427dfba6bbc5a36b1a67364cf148a1b0",
                "sha256:97e5306482182170ade15c4b0d8386ded995a07d7cc2ca8f27958d34d6736497",
                "sha256:9f3cba480d3deb69f6ee2c1825060177a22c7826431458c697df88e6aeb3caee",
                "sha256:aa5b467f15e78b82257319aebc78dd2915e4c1436c3c0d1ad6f53e47ba6e2713",
                "sha256:abb7a75ed8b968f3061327c433a0fbd17b729947b400747c334a9c29a9af6c58",
                "sha256:aec52725173bd3a7b56fe91bc56eccb26fbdff1386ef123abb63c84c5b43b63a",
                "sha256:b11548073a2213d950c3f671aa88e6f83cda6e2fb97a8b6317b1b5b33d850e06",
                "sha256:b1692f7d6bc45e3200844be0dba153612103db241691088626a33ff1f24a0d88",
                "sha256:b336501a05e13b616ef81ce329c0e09ac5ed8c732d9ba7e3e983fcc1a9e86965",
                "sha256:b8c008de9d0daba7b6666aa5bbfdc23dcd78cafc33997c9b7741ff6353bafb7f",
                "sha256:b92e29e58bef6d9cfd340c72b04d74c4b4e9f70c9fa7c78b674d1fec18896dc4",
                "sha256:be5f425ff1f5f4b3c1e33ad64ab994eed12fc284a6ea71c5243fd564502ecbe5",
                "sha256:dd0b1e9e891f69e7675ba5c92e28b90eaa045f6ab134ffe70b52e948aa175b3c",
                "sha256:e30f5ea4ae2346e62cedde8794a56858a67b878dd79f7df76a0767e356b1744a",
                "sha256:e6a36bb9474218c7a5b27ae476035497a6990e21d04c279884eb10d9b290f1b1",
                "sha256:e859fcb4cbe93504ea18008d1df98dee4f7766db66c435e4882ab35cf70cac43",
                "sha256:eb6ea6da4c787111adf40f697b4e58732ee0942b5d3bd8f435277643329ba627",
                "sha256:ec8c433b3ab0419100bd45b47c9c8551248a5aee30ca5e9d399a0b57ac04651b",
                "sha256:eff9d20417ff9dcb0d25e2defc2574d10b491bf2e693b4e491914738b7908168",
                "sha256:f0214eb2a23b85528310dad848ad2ac58e735612929c8072f6093f3585fd342d",
                "sha256:f276df9830dba7a333544bd41070e8175762a7ac20350786b322b714b0e654f5",
                "sha256:f3acda1924472472ddd60c29e5b9db0cec629fbe3c5c5accb74d6d6d14773478",
                "sha256:f70a9e237bb792c7cc7e44c531fd48f5897961701cdaa06cf22fc14965c496cf",
                "sha256:f9d29ca8a77117315101425ec7ec2a47a22ccf59f5593378fc4077ac5b754fce",
                "sha256:fa877ca7f6b48054f847b61d6fa7bed5cebb663ebc55e018fda12db09dcc664c",
                "sha256:fdcec0b8399108577ec290f55551d926d9a1fa6cad45882093a7a07ac5ec147b"
            ],
            "markers": "platform_python_implementation == 'CPython'",
            "version": "==1.1.2"
        },
        "grequests": {
            "hashes": [
                "sha256:6eff964416021bb1dee4182a56cc2b551bfa42d37820e6aee6f2efa00d43a061",
                "sha256:7dec890c6668e6755a1ea968565535867956639301268394d24df67b478df666"
            ],
            "index": "pypi",
            "version": "==0.6.0"
        },
        "gunicorn": {
            "hashes": [
                "sha256:9dcc4547dbb1cb284accfb15ab5667a0e5d1881cc443e0677b4882a4067a807e",
                "sha256:e0a968b5ba15f8a328fdfd7ab1fcb5af4470c28aaf7e55df02a99bc13138e6e8"
            ],
            "index": "pypi",
            "version": "==20.1.0"
        },
        "hvac": {
            "hashes": [
                "sha256:3e8a34804b1e20954a2b4991cc13ed9c09b32e50dadd9d3438224481150f6568",
                "sha256:f905c59d32d88d3f67571fe5a8a78de4659e04798ad809de439f667247d13626"
            ],
            "index": "pypi",
            "version": "==0.11.2"
        },
        "idna": {
            "hashes": [
                "sha256:84d9dd047ffa80596e0f246e2eab0b391788b0503584e8945f2368256d2735ff",
                "sha256:9d643ff0a55b762d5cdb124b8eaa99c66322e2157b69160bc32796e824360e6d"
            ],
            "markers": "python_version >= '3.5'",
            "version": "==3.3"
        },
        "inflection": {
            "hashes": [
                "sha256:1a29730d366e996aaacffb2f1f1cb9593dc38e2ddd30c91250c6dde09ea9b417",
                "sha256:f38b2b640938a4f35ade69ac3d053042959b62a0f1076a5bbaa1b9526605a8a2"
            ],
            "markers": "python_version >= '3.5'",
            "version": "==0.5.1"
        },
        "ipaddress": {
            "hashes": [
                "sha256:6e0f4a39e66cb5bb9a137b00276a2eff74f93b71dcbdad6f10ff7df9d3557fcc",
                "sha256:b7f8e0369580bb4a24d5ba1d7cc29660a4a6987763faf1d8a8046830e020e7e2"
            ],
            "index": "pypi",
            "version": "==1.0.23"
        },
        "itypes": {
            "hashes": [
                "sha256:03da6872ca89d29aef62773672b2d408f490f80db48b23079a4b194c86dd04c6",
                "sha256:af886f129dea4a2a1e3d36595a2d139589e4dd287f5cab0b40e799ee81570ff1"
            ],
            "version": "==1.2.0"
        },
        "jinja2": {
            "hashes": [
                "sha256:31351a702a408a9e7595a8fc6150fc3f43bb6bf7e319770cbc0db9df9437e852",
                "sha256:6088930bfe239f0e6710546ab9c19c9ef35e29792895fed6e6e31a023a182a61"
            ],
            "markers": "python_version >= '3.7'",
            "version": "==3.1.2"
        },
        "jmespath": {
            "hashes": [
                "sha256:02e2e4cc71b5bcab88332eebf907519190dd9e6e82107fa7f83b1003a6252980",
                "sha256:90261b206d6defd58fdd5e85f478bf633a2901798906be2ad389150c5c60edbe"
            ],
            "markers": "python_version >= '3.7'",
            "version": "==1.0.1"
        },
        "jwcrypto": {
            "hashes": [
                "sha256:54b551b115ffb4d12b1f1ee93b8ba2a71bb8556ba3d85d62f707549613da877c"
            ],
            "markers": "python_version >= '3.6'",
            "version": "==1.3.1"
        },
        "limit": {
            "hashes": [
                "sha256:5dcb9d657a17fd4285cda417fb67dcef297bc6179e4c0d25f0a1eaab87ed30ba"
            ],
            "index": "pypi",
            "version": "==0.2.3"
        },
        "markupsafe": {
            "hashes": [
                "sha256:0212a68688482dc52b2d45013df70d169f542b7394fc744c02a57374a4207003",
                "sha256:089cf3dbf0cd6c100f02945abeb18484bd1ee57a079aefd52cffd17fba910b88",
                "sha256:10c1bfff05d95783da83491be968e8fe789263689c02724e0c691933c52994f5",
                "sha256:33b74d289bd2f5e527beadcaa3f401e0df0a89927c1559c8566c066fa4248ab7",
                "sha256:3799351e2336dc91ea70b034983ee71cf2f9533cdff7c14c90ea126bfd95d65a",
                "sha256:3ce11ee3f23f79dbd06fb3d63e2f6af7b12db1d46932fe7bd8afa259a5996603",
                "sha256:421be9fbf0ffe9ffd7a378aafebbf6f4602d564d34be190fc19a193232fd12b1",
                "sha256:43093fb83d8343aac0b1baa75516da6092f58f41200907ef92448ecab8825135",
                "sha256:46d00d6cfecdde84d40e572d63735ef81423ad31184100411e6e3388d405e247",
                "sha256:4a33dea2b688b3190ee12bd7cfa29d39c9ed176bda40bfa11099a3ce5d3a7ac6",
                "sha256:4b9fe39a2ccc108a4accc2676e77da025ce383c108593d65cc909add5c3bd601",
                "sha256:56442863ed2b06d19c37f94d999035e15ee982988920e12a5b4ba29b62ad1f77",
                "sha256:671cd1187ed5e62818414afe79ed29da836dde67166a9fac6d435873c44fdd02",
                "sha256:694deca8d702d5db21ec83983ce0bb4b26a578e71fbdbd4fdcd387daa90e4d5e",
                "sha256:6a074d34ee7a5ce3effbc526b7083ec9731bb3cbf921bbe1d3005d4d2bdb3a63",
                "sha256:6d0072fea50feec76a4c418096652f2c3238eaa014b2f94aeb1d56a66b41403f",
                "sha256:6fbf47b5d3728c6aea2abb0589b5d30459e369baa772e0f37a0320185e87c980",
                "sha256:7f91197cc9e48f989d12e4e6fbc46495c446636dfc81b9ccf50bb0ec74b91d4b",
                "sha256:86b1f75c4e7c2ac2ccdaec2b9022845dbb81880ca318bb7a0a01fbf7813e3812",
                "sha256:8dc1c72a69aa7e082593c4a203dcf94ddb74bb5c8a731e4e1eb68d031e8498ff",
                "sha256:8e3dcf21f367459434c18e71b2a9532d96547aef8a871872a5bd69a715c15f96",
                "sha256:8e576a51ad59e4bfaac456023a78f6b5e6e7651dcd383bcc3e18d06f9b55d6d1",
                "sha256:96e37a3dc86e80bf81758c152fe66dbf60ed5eca3d26305edf01892257049925",
                "sha256:97a68e6ada378df82bc9f16b800ab77cbf4b2fada0081794318520138c088e4a",
                "sha256:99a2a507ed3ac881b975a2976d59f38c19386d128e7a9a18b7df6fff1fd4c1d6",
                "sha256:a49907dd8420c5685cfa064a1335b6754b74541bbb3706c259c02ed65b644b3e",
                "sha256:b09bf97215625a311f669476f44b8b318b075847b49316d3e28c08e41a7a573f",
                "sha256:b7bd98b796e2b6553da7225aeb61f447f80a1ca64f41d83612e6139ca5213aa4",
                "sha256:b87db4360013327109564f0e591bd2a3b318547bcef31b468a92ee504d07ae4f",
                "sha256:bcb3ed405ed3222f9904899563d6fc492ff75cce56cba05e32eff40e6acbeaa3",
                "sha256:d4306c36ca495956b6d568d276ac11fdd9c30a36f1b6eb928070dc5360b22e1c",
                "sha256:d5ee4f386140395a2c818d149221149c54849dfcfcb9f1debfe07a8b8bd63f9a",
                "sha256:dda30ba7e87fbbb7eab1ec9f58678558fd9a6b8b853530e176eabd064da81417",
                "sha256:e04e26803c9c3851c931eac40c695602c6295b8d432cbe78609649ad9bd2da8a",
                "sha256:e1c0b87e09fa55a220f058d1d49d3fb8df88fbfab58558f1198e08c1e1de842a",
                "sha256:e72591e9ecd94d7feb70c1cbd7be7b3ebea3f548870aa91e2732960fa4d57a37",
                "sha256:e8c843bbcda3a2f1e3c2ab25913c80a3c5376cd00c6e8c4a86a89a28c8dc5452",
                "sha256:efc1913fd2ca4f334418481c7e595c00aad186563bbc1ec76067848c7ca0a933",
                "sha256:f121a1420d4e173a5d96e47e9a0c0dcff965afdf1626d28de1460815f7c4ee7a",
                "sha256:fc7b548b17d238737688817ab67deebb30e8073c95749d55538ed473130ec0c7"
            ],
            "markers": "python_version >= '3.7'",
            "version": "==2.1.1"
        },
        "oauthlib": {
            "hashes": [
                "sha256:23a8208d75b902797ea29fd31fa80a15ed9dc2c6c16fe73f5d346f83f6fa27a2",
                "sha256:6db33440354787f9b7f3a6dbd4febf5d0f93758354060e802f6c06cb493022fe"
            ],
            "markers": "python_version >= '3.6'",
            "version": "==3.2.0"
        },
        "ordered-set": {
            "hashes": [
                "sha256:046e1132c71fcf3330438a539928932caf51ddbc582496833e23de611de14562",
                "sha256:694a8e44c87657c59292ede72891eb91d34131f6531463aab3009191c77364a8"
            ],
            "markers": "python_version >= '3.7'",
            "version": "==4.1.0"
        },
        "packaging": {
            "hashes": [
                "sha256:dd47c42927d89ab911e606518907cc2d3a1f38bbd026385970643f9c5b8ecfeb",
                "sha256:ef103e05f519cdc783ae24ea4e2e0f508a9c99b2d4969652eed6a2e1ea5bd522"
            ],
            "markers": "python_version >= '3.6'",
            "version": "==21.3"
        },
        "piexif": {
            "hashes": [
                "sha256:3bc435d171720150b81b15d27e05e54b8abbde7b4242cddd81ef160d283108b6",
                "sha256:83cb35c606bf3a1ea1a8f0a25cb42cf17e24353fd82e87ae3884e74a302a5f1b"
            ],
            "index": "pypi",
            "version": "==1.1.3"
        },
        "pillow": {
            "hashes": [
                "sha256:0030fdbd926fb85844b8b92e2f9449ba89607231d3dd597a21ae72dc7fe26927",
                "sha256:030e3460861488e249731c3e7ab59b07c7853838ff3b8e16aac9561bb345da14",
                "sha256:0ed2c4ef2451de908c90436d6e8092e13a43992f1860275b4d8082667fbb2ffc",
                "sha256:136659638f61a251e8ed3b331fc6ccd124590eeff539de57c5f80ef3a9594e58",
                "sha256:13b725463f32df1bfeacbf3dd197fb358ae8ebcd8c5548faa75126ea425ccb60",
                "sha256:1536ad017a9f789430fb6b8be8bf99d2f214c76502becc196c6f2d9a75b01b76",
                "sha256:15928f824870535c85dbf949c09d6ae7d3d6ac2d6efec80f3227f73eefba741c",
                "sha256:17d4cafe22f050b46d983b71c707162d63d796a1235cdf8b9d7a112e97b15bac",
                "sha256:1802f34298f5ba11d55e5bb09c31997dc0c6aed919658dfdf0198a2fe75d5490",
                "sha256:1cc1d2451e8a3b4bfdb9caf745b58e6c7a77d2e469159b0d527a4554d73694d1",
                "sha256:1fd6f5e3c0e4697fa7eb45b6e93996299f3feee73a3175fa451f49a74d092b9f",
                "sha256:254164c57bab4b459f14c64e93df11eff5ded575192c294a0c49270f22c5d93d",
                "sha256:2ad0d4df0f5ef2247e27fc790d5c9b5a0af8ade9ba340db4a73bb1a4a3e5fb4f",
                "sha256:2c58b24e3a63efd22554c676d81b0e57f80e0a7d3a5874a7e14ce90ec40d3069",
                "sha256:2d33a11f601213dcd5718109c09a52c2a1c893e7461f0be2d6febc2879ec2402",
                "sha256:337a74fd2f291c607d220c793a8135273c4c2ab001b03e601c36766005f36885",
                "sha256:37ff6b522a26d0538b753f0b4e8e164fdada12db6c6f00f62145d732d8a3152e",
                "sha256:3d1f14f5f691f55e1b47f824ca4fdcb4b19b4323fe43cc7bb105988cad7496be",
                "sha256:408673ed75594933714482501fe97e055a42996087eeca7e5d06e33218d05aa8",
                "sha256:4134d3f1ba5f15027ff5c04296f13328fecd46921424084516bdb1b2548e66ff",
                "sha256:4ad2f835e0ad81d1689f1b7e3fbac7b01bb8777d5a985c8962bedee0cc6d43da",
                "sha256:50dff9cc21826d2977ef2d2a205504034e3a4563ca6f5db739b0d1026658e004",
                "sha256:510cef4a3f401c246cfd8227b300828715dd055463cdca6176c2e4036df8bd4f",
                "sha256:5aed7dde98403cd91d86a1115c78d8145c83078e864c1de1064f52e6feb61b20",
                "sha256:69bd1a15d7ba3694631e00df8de65a8cb031911ca11f44929c97fe05eb9b6c1d",
                "sha256:6bf088c1ce160f50ea40764f825ec9b72ed9da25346216b91361eef8ad1b8f8c",
                "sha256:6e8c66f70fb539301e064f6478d7453e820d8a2c631da948a23384865cd95544",
                "sha256:727dd1389bc5cb9827cbd1f9d40d2c2a1a0c9b32dd2261db522d22a604a6eec9",
                "sha256:74a04183e6e64930b667d321524e3c5361094bb4af9083db5c301db64cd341f3",
                "sha256:75e636fd3e0fb872693f23ccb8a5ff2cd578801251f3a4f6854c6a5d437d3c04",
                "sha256:7761afe0126d046974a01e030ae7529ed0ca6a196de3ec6937c11df0df1bc91c",
                "sha256:7888310f6214f19ab2b6df90f3f06afa3df7ef7355fc025e78a3044737fab1f5",
                "sha256:7b0554af24df2bf96618dac71ddada02420f946be943b181108cac55a7a2dcd4",
                "sha256:7c7b502bc34f6e32ba022b4a209638f9e097d7a9098104ae420eb8186217ebbb",
                "sha256:808add66ea764ed97d44dda1ac4f2cfec4c1867d9efb16a33d158be79f32b8a4",
                "sha256:831e648102c82f152e14c1a0938689dbb22480c548c8d4b8b248b3e50967b88c",
                "sha256:93689632949aff41199090eff5474f3990b6823404e45d66a5d44304e9cdc467",
                "sha256:96b5e6874431df16aee0c1ba237574cb6dff1dcb173798faa6a9d8b399a05d0e",
                "sha256:9a54614049a18a2d6fe156e68e188da02a046a4a93cf24f373bffd977e943421",
                "sha256:a138441e95562b3c078746a22f8fca8ff1c22c014f856278bdbdd89ca36cff1b",
                "sha256:a647c0d4478b995c5e54615a2e5360ccedd2f85e70ab57fbe817ca613d5e63b8",
                "sha256:a9c9bc489f8ab30906d7a85afac4b4944a572a7432e00698a7239f44a44e6efb",
                "sha256:ad2277b185ebce47a63f4dc6302e30f05762b688f8dc3de55dbae4651872cdf3",
                "sha256:b6d5e92df2b77665e07ddb2e4dbd6d644b78e4c0d2e9272a852627cdba0d75cf",
                "sha256:bc431b065722a5ad1dfb4df354fb9333b7a582a5ee39a90e6ffff688d72f27a1",
                "sha256:bdd0de2d64688ecae88dd8935012c4a72681e5df632af903a1dca8c5e7aa871a",
                "sha256:c79698d4cd9318d9481d89a77e2d3fcaeff5486be641e60a4b49f3d2ecca4e28",
                "sha256:cb6259196a589123d755380b65127ddc60f4c64b21fc3bb46ce3a6ea663659b0",
                "sha256:d5b87da55a08acb586bad5c3aa3b86505f559b84f39035b233d5bf844b0834b1",
                "sha256:dcd7b9c7139dc8258d164b55696ecd16c04607f1cc33ba7af86613881ffe4ac8",
                "sha256:dfe4c1fedfde4e2fbc009d5ad420647f7730d719786388b7de0999bf32c0d9fd",
                "sha256:ea98f633d45f7e815db648fd7ff0f19e328302ac36427343e4432c84432e7ff4",
                "sha256:ec52c351b35ca269cb1f8069d610fc45c5bd38c3e91f9ab4cbbf0aebc136d9c8",
                "sha256:eef7592281f7c174d3d6cbfbb7ee5984a671fcd77e3fc78e973d492e9bf0eb3f",
                "sha256:f07f1f00e22b231dd3d9b9208692042e29792d6bd4f6639415d2f23158a80013",
                "sha256:f3fac744f9b540148fa7715a435d2283b71f68bfb6d4aae24482a890aed18b59",
                "sha256:fa768eff5f9f958270b081bb33581b4b569faabf8774726b283edb06617101dc",
                "sha256:fac2d65901fb0fdf20363fbd345c01958a742f2dc62a8dd4495af66e3ff502a4"
            ],
            "index": "pypi",
            "version": "==9.2.0"
        },
        "psycopg2": {
            "hashes": [
                "sha256:06f32425949bd5fe8f625c49f17ebb9784e1e4fe928b7cce72edc36fb68e4c0c",
                "sha256:0762c27d018edbcb2d34d51596e4346c983bd27c330218c56c4dc25ef7e819bf",
                "sha256:083707a696e5e1c330af2508d8fab36f9700b26621ccbcb538abe22e15485362",
                "sha256:34b33e0162cfcaad151f249c2649fd1030010c16f4bbc40a604c1cb77173dcf7",
                "sha256:4295093a6ae3434d33ec6baab4ca5512a5082cc43c0505293087b8a46d108461",
                "sha256:8cf3878353cc04b053822896bc4922b194792df9df2f1ad8da01fb3043602126",
                "sha256:8e841d1bf3434da985cc5ef13e6f75c8981ced601fd70cc6bf33351b91562981",
                "sha256:9572e08b50aed176ef6d66f15a21d823bb6f6d23152d35e8451d7d2d18fdac56",
                "sha256:a81e3866f99382dfe8c15a151f1ca5fde5815fde879348fe5a9884a7c092a305",
                "sha256:cb10d44e6694d763fa1078a26f7f6137d69f555a78ec85dc2ef716c37447e4b2",
                "sha256:d3ca6421b942f60c008f81a3541e8faf6865a28d5a9b48544b0ee4f40cac7fca"
            ],
            "index": "pypi",
            "version": "==2.9.3"
        },
        "pycparser": {
            "hashes": [
                "sha256:8ee45429555515e1f6b185e78100aea234072576aa43ab53aefcae078162fca9",
                "sha256:e644fdec12f7872f86c58ff790da456218b10f863970249516d60a5eaca77206"
            ],
            "version": "==2.21"
        },
        "pyjwt": {
            "hashes": [
                "sha256:72d1d253f32dbd4f5c88eaf1fdc62f3a19f676ccbadb9dbc5d07e951b2b26daf",
                "sha256:d42908208c699b3b973cbeb01a969ba6a96c821eefb1c5bfe4c390c01d67abba"
            ],
            "index": "pypi",
            "version": "==2.4.0"
        },
        "pyparsing": {
            "hashes": [
                "sha256:2b020ecf7d21b687f219b71ecad3631f644a47f01403fa1d1036b0c6416d70fb",
                "sha256:5026bae9a10eeaefb61dab2f09052b9f4307d44aee4eda64b309723d8d206bbc"
            ],
            "markers": "python_full_version >= '3.6.8'",
            "version": "==3.0.9"
        },
        "python-dateutil": {
            "hashes": [
                "sha256:0123cacc1627ae19ddf3c27a5de5bd67ee4586fbdd6440d9748f8abb483d3e86",
                "sha256:961d03dc3453ebbc59dbdea9e4e11c5651520a876d0f4db161e8674aae935da9"
            ],
            "markers": "python_version >= '2.7' and python_version not in '3.0, 3.1, 3.2, 3.3'",
            "version": "==2.8.2"
        },
        "python-decouple": {
            "hashes": [
                "sha256:2838cdf77a5cf127d7e8b339ce14c25bceb3af3e674e039d4901ba16359968c7",
                "sha256:6cf502dc963a5c642ea5ead069847df3d916a6420cad5599185de6bab11d8c2e"
            ],
            "index": "pypi",
            "version": "==3.6"
        },
        "python-slugify": {
            "hashes": [
                "sha256:272d106cb31ab99b3496ba085e3fea0e9e76dcde967b5e9992500d1f785ce4e1",
                "sha256:7b2c274c308b62f4269a9ba701aa69a797e9bca41aeee5b3a9e79e36b6656927"
            ],
            "markers": "python_version >= '2.7' and python_version not in '3.0, 3.1, 3.2, 3.3, 3.4, 3.5'",
            "version": "==6.1.2"
        },
        "python-xmp-toolkit": {
            "hashes": [
                "sha256:f8d912946ff9fd46ed5c7c355aa5d4ea193328b3f200909ef32d9a28a1419a38"
            ],
            "index": "pypi",
            "version": "==2.0.1"
        },
        "python3-openid": {
            "hashes": [
                "sha256:33fbf6928f401e0b790151ed2b5290b02545e8775f982485205a066f874aaeaf",
                "sha256:6626f771e0417486701e0b4daff762e7212e820ca5b29fcc0d05f6f8736dfa6b"
            ],
            "index": "pypi",
            "version": "==3.2.0"
        },
        "pytz": {
            "hashes": [
                "sha256:1e760e2fe6a8163bc0b3d9a19c4f84342afa0a2affebfaa84b01b978a02ecaa7",
                "sha256:e68985985296d9a66a881eb3193b0906246245294a881e7c8afe623866ac6a5c"
            ],
            "version": "==2022.1"
        },
        "redis": {
            "hashes": [
                "sha256:a52d5694c9eb4292770084fa8c863f79367ca19884b329ab574d5cb2036b3e54",
                "sha256:ddf27071df4adf3821c4f2ca59d67525c3a82e5f268bed97b813cb4fabf87880"
            ],
            "markers": "python_version >= '3.6'",
            "version": "==4.3.4"
        },
        "redlock-py": {
            "hashes": [
                "sha256:0b8722c4843ddeabc2fc1dd37c05859e0da29fbce3bd1f6ecc73c98396f139ac"
            ],
            "index": "pypi",
            "version": "==1.0.8"
        },
        "requests": {
            "hashes": [
                "sha256:7c5599b102feddaa661c826c56ab4fee28bfd17f5abca1ebbe3e7f19d7c97983",
                "sha256:8fefa2a1a1365bf5520aac41836fbee479da67864514bdb821f31ce07ce65349"
            ],
            "markers": "python_version >= '3.7' and python_version < '4'",
            "version": "==2.28.1"
        },
        "requests-oauthlib": {
            "hashes": [
                "sha256:2577c501a2fb8d05a304c09d090d6e47c306fef15809d102b327cf8364bddab5",
                "sha256:75beac4a47881eeb94d5ea5d6ad31ef88856affe2332b9aafb52c6452ccf0d7a"
            ],
            "index": "pypi",
            "version": "==1.3.1"
        },
        "ruamel.yaml": {
            "hashes": [
                "sha256:742b35d3d665023981bd6d16b3d24248ce5df75fdb4e2924e93a05c1f8b61ca7",
                "sha256:8b7ce697a2f212752a35c1ac414471dc16c424c9573be4926b56ff3f5d23b7af"
            ],
            "markers": "python_version >= '3'",
            "version": "==0.17.21"
        },
        "ruamel.yaml.clib": {
            "hashes": [
                "sha256:0847201b767447fc33b9c235780d3aa90357d20dd6108b92be544427bea197dd",
                "sha256:1070ba9dd7f9370d0513d649420c3b362ac2d687fe78c6e888f5b12bf8bc7bee",
                "sha256:1866cf2c284a03b9524a5cc00daca56d80057c5ce3cdc86a52020f4c720856f0",
                "sha256:221eca6f35076c6ae472a531afa1c223b9c29377e62936f61bc8e6e8bdc5f9e7",
                "sha256:31ea73e564a7b5fbbe8188ab8b334393e06d997914a4e184975348f204790277",
                "sha256:3fb9575a5acd13031c57a62cc7823e5d2ff8bc3835ba4d94b921b4e6ee664104",
                "sha256:4ff604ce439abb20794f05613c374759ce10e3595d1867764dd1ae675b85acbd",
                "sha256:6e7be2c5bcb297f5b82fee9c665eb2eb7001d1050deaba8471842979293a80b0",
                "sha256:72a2b8b2ff0a627496aad76f37a652bcef400fd861721744201ef1b45199ab78",
                "sha256:77df077d32921ad46f34816a9a16e6356d8100374579bc35e15bab5d4e9377de",
                "sha256:78988ed190206672da0f5d50c61afef8f67daa718d614377dcd5e3ed85ab4a99",
                "sha256:7b2927e92feb51d830f531de4ccb11b320255ee95e791022555971c466af4527",
                "sha256:7f7ecb53ae6848f959db6ae93bdff1740e651809780822270eab111500842a84",
                "sha256:825d5fccef6da42f3c8eccd4281af399f21c02b32d98e113dbc631ea6a6ecbc7",
                "sha256:846fc8336443106fe23f9b6d6b8c14a53d38cef9a375149d61f99d78782ea468",
                "sha256:89221ec6d6026f8ae859c09b9718799fea22c0e8da8b766b0b2c9a9ba2db326b",
                "sha256:9efef4aab5353387b07f6b22ace0867032b900d8e91674b5d8ea9150db5cae94",
                "sha256:a32f8d81ea0c6173ab1b3da956869114cae53ba1e9f72374032e33ba3118c233",
                "sha256:a49e0161897901d1ac9c4a79984b8410f450565bbad64dbfcbf76152743a0cdb",
                "sha256:ada3f400d9923a190ea8b59c8f60680c4ef8a4b0dfae134d2f2ff68429adfab5",
                "sha256:bf75d28fa071645c529b5474a550a44686821decebdd00e21127ef1fd566eabe",
                "sha256:cfdb9389d888c5b74af297e51ce357b800dd844898af9d4a547ffc143fa56751",
                "sha256:d67f273097c368265a7b81e152e07fb90ed395df6e552b9fa858c6d2c9f42502",
                "sha256:dc6a613d6c74eef5a14a214d433d06291526145431c3b964f5e16529b1842bed",
                "sha256:de9c6b8a1ba52919ae919f3ae96abb72b994dd0350226e28f3686cb4f142165c"
            ],
            "markers": "python_version < '3.11' and platform_python_implementation == 'CPython'",
            "version": "==0.2.6"
        },
        "s3transfer": {
            "hashes": [
                "sha256:06176b74f3a15f61f1b4f25a1fc29a4429040b7647133a463da8fa5bd28d5ecd",
                "sha256:2ed07d3866f523cc561bf4a00fc5535827981b117dd7876f036b0c1aca42c947"
            ],
            "markers": "python_version >= '3.7'",
            "version": "==0.6.0"
        },
        "sentry-sdk": {
            "hashes": [
                "sha256:60b13757d6344a94bf0ccb3c0a006c4de77daab09871b30fbbd05d5ec24e54fb",
                "sha256:f185c53496d79b280fe5d9d21e6572aee1ab802d3354eb12314d216cfbaa8d30"
            ],
            "index": "pypi",
            "version": "==1.9.0"
        },
        "setuptools": {
            "hashes": [
<<<<<<< HEAD
                "sha256:0d33c374d41c7863419fc8f6c10bfe25b7b498aa34164d135c622e52580c6b16",
                "sha256:c04b44a57a6265fe34a4a444e965884716d34bae963119a76353434d6f18e450"
            ],
            "markers": "python_version >= '3.7'",
            "version": "==63.2.0"
=======
                "sha256:273b6847ae61f7829c1affcdd9a32f67aa65233be508f4fbaab866c5faa4e408",
                "sha256:d5340d16943a0f67057329db59b564e938bb3736c6e50ae16ea84d5e5d9ba6d0"
            ],
            "markers": "python_version >= '3.7'",
            "version": "==63.3.0"
>>>>>>> a585ccb6
        },
        "six": {
            "hashes": [
                "sha256:1e61c37477a1626458e36f7b1d82aa5c9b094fa4802892072e49de9c60c4c926",
                "sha256:8abb2f1d86890a2dfb989f9a77cfcfd3e47c2a354b01111771326f8aa26e0254"
            ],
            "markers": "python_version >= '2.7' and python_version not in '3.0, 3.1, 3.2, 3.3'",
            "version": "==1.16.0"
        },
        "sqlparse": {
            "hashes": [
                "sha256:0c00730c74263a94e5a9919ade150dfc3b19c574389985446148402998287dae",
                "sha256:48719e356bb8b42991bdbb1e8b83223757b93789c00910a616a071910ca4a64d"
            ],
            "markers": "python_version >= '3.5'",
            "version": "==0.4.2"
        },
        "text-unidecode": {
            "hashes": [
                "sha256:1311f10e8b895935241623731c2ba64f4c455287888b18189350b67134a822e8",
                "sha256:bad6603bb14d279193107714b288be206cac565dfa49aa5b105294dd5c4aab93"
            ],
            "version": "==1.3"
        },
        "tqdm": {
            "hashes": [
                "sha256:40be55d30e200777a307a7585aee69e4eabb46b4ec6a4b4a5f2d9f11e7d5408d",
                "sha256:74a2cdefe14d11442cedf3ba4e21a3b84ff9a2dbdc6cfae2c34addb2a14a5ea6"
            ],
            "markers": "python_version >= '2.7' and python_version not in '3.0, 3.1, 3.2, 3.3'",
            "version": "==4.64.0"
        },
        "uritemplate": {
            "hashes": [
                "sha256:4346edfc5c3b79f694bccd6d6099a322bbeb628dbf2cd86eea55a456ce5124f0",
                "sha256:830c08b8d99bdd312ea4ead05994a38e8936266f84b9a7878232db50b044e02e"
            ],
            "markers": "python_version >= '3.6'",
            "version": "==4.1.1"
        },
        "urllib3": {
            "hashes": [
                "sha256:c33ccba33c819596124764c23a97d25f32b28433ba0dedeb77d873a38722c9bc",
                "sha256:ea6e8fb210b19d950fab93b60c9009226c63a28808bc8386e05301e25883ac0a"
            ],
            "markers": "python_version >= '2.7' and python_version not in '3.0, 3.1, 3.2, 3.3, 3.4, 3.5' and python_version < '4'",
            "version": "==1.26.11"
        },
        "webob": {
            "hashes": [
                "sha256:73aae30359291c14fa3b956f8b5ca31960e420c28c1bec002547fb04928cf89b",
                "sha256:b64ef5141be559cfade448f044fa45c2260351edcb6a8ef6b7e00c7dcef0c323"
            ],
            "markers": "python_version >= '2.7' and python_version not in '3.0, 3.1, 3.2, 3.3'",
            "version": "==1.8.7"
        },
        "wrapt": {
            "hashes": [
                "sha256:00b6d4ea20a906c0ca56d84f93065b398ab74b927a7a3dbd470f6fc503f95dc3",
                "sha256:01c205616a89d09827986bc4e859bcabd64f5a0662a7fe95e0d359424e0e071b",
                "sha256:02b41b633c6261feff8ddd8d11c711df6842aba629fdd3da10249a53211a72c4",
                "sha256:07f7a7d0f388028b2df1d916e94bbb40624c59b48ecc6cbc232546706fac74c2",
                "sha256:11871514607b15cfeb87c547a49bca19fde402f32e2b1c24a632506c0a756656",
                "sha256:1b376b3f4896e7930f1f772ac4b064ac12598d1c38d04907e696cc4d794b43d3",
                "sha256:21ac0156c4b089b330b7666db40feee30a5d52634cc4560e1905d6529a3897ff",
                "sha256:257fd78c513e0fb5cdbe058c27a0624c9884e735bbd131935fd49e9fe719d310",
                "sha256:2b39d38039a1fdad98c87279b48bc5dce2c0ca0d73483b12cb72aa9609278e8a",
                "sha256:2cf71233a0ed05ccdabe209c606fe0bac7379fdcf687f39b944420d2a09fdb57",
                "sha256:2fe803deacd09a233e4762a1adcea5db5d31e6be577a43352936179d14d90069",
                "sha256:3232822c7d98d23895ccc443bbdf57c7412c5a65996c30442ebe6ed3df335383",
                "sha256:34aa51c45f28ba7f12accd624225e2b1e5a3a45206aa191f6f9aac931d9d56fe",
                "sha256:36f582d0c6bc99d5f39cd3ac2a9062e57f3cf606ade29a0a0d6b323462f4dd87",
                "sha256:380a85cf89e0e69b7cfbe2ea9f765f004ff419f34194018a6827ac0e3edfed4d",
                "sha256:40e7bc81c9e2b2734ea4bc1aceb8a8f0ceaac7c5299bc5d69e37c44d9081d43b",
                "sha256:43ca3bbbe97af00f49efb06e352eae40434ca9d915906f77def219b88e85d907",
                "sha256:4fcc4649dc762cddacd193e6b55bc02edca674067f5f98166d7713b193932b7f",
                "sha256:5a0f54ce2c092aaf439813735584b9537cad479575a09892b8352fea5e988dc0",
                "sha256:5a9a0d155deafd9448baff28c08e150d9b24ff010e899311ddd63c45c2445e28",
                "sha256:5b02d65b9ccf0ef6c34cba6cf5bf2aab1bb2f49c6090bafeecc9cd81ad4ea1c1",
                "sha256:60db23fa423575eeb65ea430cee741acb7c26a1365d103f7b0f6ec412b893853",
                "sha256:642c2e7a804fcf18c222e1060df25fc210b9c58db7c91416fb055897fc27e8cc",
                "sha256:6a9a25751acb379b466ff6be78a315e2b439d4c94c1e99cb7266d40a537995d3",
                "sha256:6b1a564e6cb69922c7fe3a678b9f9a3c54e72b469875aa8018f18b4d1dd1adf3",
                "sha256:6d323e1554b3d22cfc03cd3243b5bb815a51f5249fdcbb86fda4bf62bab9e164",
                "sha256:6e743de5e9c3d1b7185870f480587b75b1cb604832e380d64f9504a0535912d1",
                "sha256:709fe01086a55cf79d20f741f39325018f4df051ef39fe921b1ebe780a66184c",
                "sha256:7b7c050ae976e286906dd3f26009e117eb000fb2cf3533398c5ad9ccc86867b1",
                "sha256:7d2872609603cb35ca513d7404a94d6d608fc13211563571117046c9d2bcc3d7",
                "sha256:7ef58fb89674095bfc57c4069e95d7a31cfdc0939e2a579882ac7d55aadfd2a1",
                "sha256:80bb5c256f1415f747011dc3604b59bc1f91c6e7150bd7db03b19170ee06b320",
                "sha256:81b19725065dcb43df02b37e03278c011a09e49757287dca60c5aecdd5a0b8ed",
                "sha256:833b58d5d0b7e5b9832869f039203389ac7cbf01765639c7309fd50ef619e0b1",
                "sha256:88bd7b6bd70a5b6803c1abf6bca012f7ed963e58c68d76ee20b9d751c74a3248",
                "sha256:8ad85f7f4e20964db4daadcab70b47ab05c7c1cf2a7c1e51087bfaa83831854c",
                "sha256:8c0ce1e99116d5ab21355d8ebe53d9460366704ea38ae4d9f6933188f327b456",
                "sha256:8d649d616e5c6a678b26d15ece345354f7c2286acd6db868e65fcc5ff7c24a77",
                "sha256:903500616422a40a98a5a3c4ff4ed9d0066f3b4c951fa286018ecdf0750194ef",
                "sha256:9736af4641846491aedb3c3f56b9bc5568d92b0692303b5a305301a95dfd38b1",
                "sha256:988635d122aaf2bdcef9e795435662bcd65b02f4f4c1ae37fbee7401c440b3a7",
                "sha256:9cca3c2cdadb362116235fdbd411735de4328c61425b0aa9f872fd76d02c4e86",
                "sha256:9e0fd32e0148dd5dea6af5fee42beb949098564cc23211a88d799e434255a1f4",
                "sha256:9f3e6f9e05148ff90002b884fbc2a86bd303ae847e472f44ecc06c2cd2fcdb2d",
                "sha256:a85d2b46be66a71bedde836d9e41859879cc54a2a04fad1191eb50c2066f6e9d",
                "sha256:a9a52172be0b5aae932bef82a79ec0a0ce87288c7d132946d645eba03f0ad8a8",
                "sha256:aa31fdcc33fef9eb2552cbcbfee7773d5a6792c137b359e82879c101e98584c5",
                "sha256:b014c23646a467558be7da3d6b9fa409b2c567d2110599b7cf9a0c5992b3b471",
                "sha256:b21bb4c09ffabfa0e85e3a6b623e19b80e7acd709b9f91452b8297ace2a8ab00",
                "sha256:b5901a312f4d14c59918c221323068fad0540e34324925c8475263841dbdfe68",
                "sha256:b9b7a708dd92306328117d8c4b62e2194d00c365f18eff11a9b53c6f923b01e3",
                "sha256:d1967f46ea8f2db647c786e78d8cc7e4313dbd1b0aca360592d8027b8508e24d",
                "sha256:d52a25136894c63de15a35bc0bdc5adb4b0e173b9c0d07a2be9d3ca64a332735",
                "sha256:d77c85fedff92cf788face9bfa3ebaa364448ebb1d765302e9af11bf449ca36d",
                "sha256:d79d7d5dc8a32b7093e81e97dad755127ff77bcc899e845f41bf71747af0c569",
                "sha256:dbcda74c67263139358f4d188ae5faae95c30929281bc6866d00573783c422b7",
                "sha256:ddaea91abf8b0d13443f6dac52e89051a5063c7d014710dcb4d4abb2ff811a59",
                "sha256:dee0ce50c6a2dd9056c20db781e9c1cfd33e77d2d569f5d1d9321c641bb903d5",
                "sha256:dee60e1de1898bde3b238f18340eec6148986da0455d8ba7848d50470a7a32fb",
                "sha256:e2f83e18fe2f4c9e7db597e988f72712c0c3676d337d8b101f6758107c42425b",
                "sha256:e3fb1677c720409d5f671e39bac6c9e0e422584e5f518bfd50aa4cbbea02433f",
                "sha256:ee2b1b1769f6707a8a445162ea16dddf74285c3964f605877a20e38545c3c462",
                "sha256:ee6acae74a2b91865910eef5e7de37dc6895ad96fa23603d1d27ea69df545015",
                "sha256:ef3f72c9666bba2bab70d2a8b79f2c6d2c1a42a7f7e2b0ec83bb2f9e383950af"
            ],
            "markers": "python_version >= '2.7' and python_version not in '3.0, 3.1, 3.2, 3.3, 3.4'",
            "version": "==1.14.1"
        },
        "wsgi-basic-auth": {
            "hashes": [
                "sha256:4afe7bafc2c8dae4d4232adca06d3cd49c833565378a3133a53d788cda5c37b3",
                "sha256:956e61eaca26c5834bbce0097be5d4aaf19a86df3bc873988764ebf0f8422b66"
            ],
            "index": "pypi",
            "version": "==1.1.0"
        },
        "zope.event": {
            "hashes": [
                "sha256:2666401939cdaa5f4e0c08cf7f20c9b21423b95e88f4675b1443973bdb080c42",
                "sha256:5e76517f5b9b119acf37ca8819781db6c16ea433f7e2062c4afc2b6fbedb1330"
            ],
            "version": "==4.5.0"
        },
        "zope.interface": {
            "hashes": [
                "sha256:08f9636e99a9d5410181ba0729e0408d3d8748026ea938f3b970a0249daa8192",
                "sha256:0b465ae0962d49c68aa9733ba92a001b2a0933c317780435f00be7ecb959c702",
                "sha256:0cba8477e300d64a11a9789ed40ee8932b59f9ee05f85276dbb4b59acee5dd09",
                "sha256:0cee5187b60ed26d56eb2960136288ce91bcf61e2a9405660d271d1f122a69a4",
                "sha256:0ea1d73b7c9dcbc5080bb8aaffb776f1c68e807767069b9ccdd06f27a161914a",
                "sha256:0f91b5b948686659a8e28b728ff5e74b1be6bf40cb04704453617e5f1e945ef3",
                "sha256:15e7d1f7a6ee16572e21e3576d2012b2778cbacf75eb4b7400be37455f5ca8bf",
                "sha256:17776ecd3a1fdd2b2cd5373e5ef8b307162f581c693575ec62e7c5399d80794c",
                "sha256:194d0bcb1374ac3e1e023961610dc8f2c78a0f5f634d0c737691e215569e640d",
                "sha256:1c0e316c9add0db48a5b703833881351444398b04111188069a26a61cfb4df78",
                "sha256:205e40ccde0f37496904572035deea747390a8b7dc65146d30b96e2dd1359a83",
                "sha256:273f158fabc5ea33cbc936da0ab3d4ba80ede5351babc4f577d768e057651531",
                "sha256:2876246527c91e101184f63ccd1d716ec9c46519cc5f3d5375a3351c46467c46",
                "sha256:2c98384b254b37ce50eddd55db8d381a5c53b4c10ee66e1e7fe749824f894021",
                "sha256:2e5a26f16503be6c826abca904e45f1a44ff275fdb7e9d1b75c10671c26f8b94",
                "sha256:334701327f37c47fa628fc8b8d28c7d7730ce7daaf4bda1efb741679c2b087fc",
                "sha256:3748fac0d0f6a304e674955ab1365d515993b3a0a865e16a11ec9d86fb307f63",
                "sha256:3c02411a3b62668200910090a0dff17c0b25aaa36145082a5a6adf08fa281e54",
                "sha256:3dd4952748521205697bc2802e4afac5ed4b02909bb799ba1fe239f77fd4e117",
                "sha256:3f24df7124c323fceb53ff6168da70dbfbae1442b4f3da439cd441681f54fe25",
                "sha256:469e2407e0fe9880ac690a3666f03eb4c3c444411a5a5fddfdabc5d184a79f05",
                "sha256:4de4bc9b6d35c5af65b454d3e9bc98c50eb3960d5a3762c9438df57427134b8e",
                "sha256:5208ebd5152e040640518a77827bdfcc73773a15a33d6644015b763b9c9febc1",
                "sha256:52de7fc6c21b419078008f697fd4103dbc763288b1406b4562554bd47514c004",
                "sha256:5bb3489b4558e49ad2c5118137cfeaf59434f9737fa9c5deefc72d22c23822e2",
                "sha256:5dba5f530fec3f0988d83b78cc591b58c0b6eb8431a85edd1569a0539a8a5a0e",
                "sha256:5dd9ca406499444f4c8299f803d4a14edf7890ecc595c8b1c7115c2342cadc5f",
                "sha256:5f931a1c21dfa7a9c573ec1f50a31135ccce84e32507c54e1ea404894c5eb96f",
                "sha256:63b82bb63de7c821428d513607e84c6d97d58afd1fe2eb645030bdc185440120",
                "sha256:66c0061c91b3b9cf542131148ef7ecbecb2690d48d1612ec386de9d36766058f",
                "sha256:6f0c02cbb9691b7c91d5009108f975f8ffeab5dff8f26d62e21c493060eff2a1",
                "sha256:71aace0c42d53abe6fc7f726c5d3b60d90f3c5c055a447950ad6ea9cec2e37d9",
                "sha256:7d97a4306898b05404a0dcdc32d9709b7d8832c0c542b861d9a826301719794e",
                "sha256:7df1e1c05304f26faa49fa752a8c690126cf98b40b91d54e6e9cc3b7d6ffe8b7",
                "sha256:8270252effc60b9642b423189a2fe90eb6b59e87cbee54549db3f5562ff8d1b8",
                "sha256:867a5ad16892bf20e6c4ea2aab1971f45645ff3102ad29bd84c86027fa99997b",
                "sha256:877473e675fdcc113c138813a5dd440da0769a2d81f4d86614e5d62b69497155",
                "sha256:8892f89999ffd992208754851e5a052f6b5db70a1e3f7d54b17c5211e37a98c7",
                "sha256:9a9845c4c6bb56e508651f005c4aeb0404e518c6f000d5a1123ab077ab769f5c",
                "sha256:a1e6e96217a0f72e2b8629e271e1b280c6fa3fe6e59fa8f6701bec14e3354325",
                "sha256:a8156e6a7f5e2a0ff0c5b21d6bcb45145efece1909efcbbbf48c56f8da68221d",
                "sha256:a9506a7e80bcf6eacfff7f804c0ad5350c8c95b9010e4356a4b36f5322f09abb",
                "sha256:af310ec8335016b5e52cae60cda4a4f2a60a788cbb949a4fbea13d441aa5a09e",
                "sha256:b0297b1e05fd128d26cc2460c810d42e205d16d76799526dfa8c8ccd50e74959",
                "sha256:bf68f4b2b6683e52bec69273562df15af352e5ed25d1b6641e7efddc5951d1a7",
                "sha256:d0c1bc2fa9a7285719e5678584f6b92572a5b639d0e471bb8d4b650a1a910920",
                "sha256:d4d9d6c1a455d4babd320203b918ccc7fcbefe308615c521062bc2ba1aa4d26e",
                "sha256:db1fa631737dab9fa0b37f3979d8d2631e348c3b4e8325d6873c2541d0ae5a48",
                "sha256:dd93ea5c0c7f3e25335ab7d22a507b1dc43976e1345508f845efc573d3d779d8",
                "sha256:f44e517131a98f7a76696a7b21b164bcb85291cee106a23beccce454e1f433a4",
                "sha256:f7ee479e96f7ee350db1cf24afa5685a5899e2b34992fb99e1f7c1b0b758d263"
            ],
            "markers": "python_version >= '2.7' and python_version not in '3.0, 3.1, 3.2, 3.3, 3.4'",
            "version": "==5.4.0"
        }
    },
    "develop": {
        "alabaster": {
            "hashes": [
                "sha256:446438bdcca0e05bd45ea2de1668c1d9b032e1a9154c2c259092d77031ddd359",
                "sha256:a661d72d58e6ea8a57f7a86e37d86716863ee5e92788398526d58b26a4e4dc02"
            ],
            "version": "==0.7.12"
        },
        "appnope": {
            "hashes": [
                "sha256:02bd91c4de869fbb1e1c50aafc4098827a7a54ab2f39d9dcba6c9547ed920e24",
                "sha256:265a455292d0bd8a72453494fa24df5a11eb18373a60c7c0430889f22548605e"
            ],
            "markers": "sys_platform == 'darwin'",
            "version": "==0.1.3"
        },
        "asttokens": {
            "hashes": [
                "sha256:0844691e88552595a6f4a4281a9f7f79b8dd45ca4ccea82e5e05b4bbdb76705c",
                "sha256:9a54c114f02c7a9480d56550932546a3f1fe71d8a02f1bc7ccd0ee3ee35cf4d5"
            ],
            "version": "==2.0.5"
        },
        "async-timeout": {
            "hashes": [
                "sha256:2163e1640ddb52b7a8c80d0a67a08587e5d245cc9c553a74a847056bc2976b15",
                "sha256:8ca1e4fcf50d07413d66d1a5e416e42cfdf5851c981d679a09851a6853383b3c"
            ],
            "markers": "python_version >= '3.6'",
            "version": "==4.0.2"
        },
        "attrs": {
            "hashes": [
                "sha256:29adc2665447e5191d0e7c568fde78b21f9672d344281d0c6e1ab085429b22b6",
                "sha256:86efa402f67bf2df34f51a335487cf46b1ec130d02b8d39fd248abfd30da551c"
            ],
            "markers": "python_version >= '3.5'",
            "version": "==22.1.0"
        },
        "babel": {
            "hashes": [
                "sha256:7614553711ee97490f732126dc077f8d0ae084ebc6a96e23db1482afabdb2c51",
                "sha256:ff56f4892c1c4bf0d814575ea23471c230d544203c7748e8c68f0089478d48eb"
            ],
            "markers": "python_version >= '3.6'",
            "version": "==2.10.3"
        },
        "backcall": {
            "hashes": [
                "sha256:5cbdbf27be5e7cfadb448baf0aa95508f91f2bbc6c6437cd9cd06e2a4c215e1e",
                "sha256:fbbce6a29f263178a1f7915c1940bde0ec2b2a967566fe1c65c1dfb7422bd255"
            ],
            "version": "==0.2.0"
        },
        "beautifulsoup4": {
            "hashes": [
                "sha256:58d5c3d29f5a36ffeb94f02f0d786cd53014cf9b3b3951d42e0080d8a9498d30",
                "sha256:ad9aa55b65ef2808eb405f46cf74df7fcb7044d5cbc26487f96eb2ef2e436693"
            ],
            "markers": "python_version >= '3.6'",
            "version": "==4.11.1"
        },
        "brotli": {
            "hashes": [
                "sha256:12effe280b8ebfd389022aa65114e30407540ccb89b177d3fbc9a4f177c4bd5d",
                "sha256:160c78292e98d21e73a4cc7f76a234390e516afcd982fa17e1422f7c6a9ce9c8",
                "sha256:16d528a45c2e1909c2798f27f7bf0a3feec1dc9e50948e738b961618e38b6a7b",
                "sha256:19598ecddd8a212aedb1ffa15763dd52a388518c4550e615aed88dc3753c0f0c",
                "sha256:1c48472a6ba3b113452355b9af0a60da5c2ae60477f8feda8346f8fd48e3e87c",
                "sha256:268fe94547ba25b58ebc724680609c8ee3e5a843202e9a381f6f9c5e8bdb5c70",
                "sha256:269a5743a393c65db46a7bb982644c67ecba4b8d91b392403ad8a861ba6f495f",
                "sha256:26d168aac4aaec9a4394221240e8a5436b5634adc3cd1cdf637f6645cecbf181",
                "sha256:29d1d350178e5225397e28ea1b7aca3648fcbab546d20e7475805437bfb0a130",
                "sha256:2aad0e0baa04517741c9bb5b07586c642302e5fb3e75319cb62087bd0995ab19",
                "sha256:3496fc835370da351d37cada4cf744039616a6db7d13c430035e901443a34daa",
                "sha256:35a3edbe18e876e596553c4007a087f8bcfd538f19bc116917b3c7522fca0429",
                "sha256:3b78a24b5fd13c03ee2b7b86290ed20efdc95da75a3557cc06811764d5ad1126",
                "sha256:40d15c79f42e0a2c72892bf407979febd9cf91f36f495ffb333d1d04cebb34e4",
                "sha256:44bb8ff420c1d19d91d79d8c3574b8954288bdff0273bf788954064d260d7ab0",
                "sha256:4688c1e42968ba52e57d8670ad2306fe92e0169c6f3af0089be75bbac0c64a3b",
                "sha256:495ba7e49c2db22b046a53b469bbecea802efce200dffb69b93dd47397edc9b6",
                "sha256:4d1b810aa0ed773f81dceda2cc7b403d01057458730e309856356d4ef4188438",
                "sha256:503fa6af7da9f4b5780bb7e4cbe0c639b010f12be85d02c99452825dd0feef3f",
                "sha256:56d027eace784738457437df7331965473f2c0da2c70e1a1f6fdbae5402e0389",
                "sha256:5913a1177fc36e30fcf6dc868ce23b0453952c78c04c266d3149b3d39e1410d6",
                "sha256:5b6ef7d9f9c38292df3690fe3e302b5b530999fa90014853dcd0d6902fb59f26",
                "sha256:5cb1e18167792d7d21e21365d7650b72d5081ed476123ff7b8cac7f45189c0c7",
                "sha256:61a7ee1f13ab913897dac7da44a73c6d44d48a4adff42a5701e3239791c96e14",
                "sha256:622a231b08899c864eb87e85f81c75e7b9ce05b001e59bbfbf43d4a71f5f32b2",
                "sha256:68715970f16b6e92c574c30747c95cf8cf62804569647386ff032195dc89a430",
                "sha256:6b2ae9f5f67f89aade1fab0f7fd8f2832501311c363a21579d02defa844d9296",
                "sha256:6c772d6c0a79ac0f414a9f8947cc407e119b8598de7621f39cacadae3cf57d12",
                "sha256:6d847b14f7ea89f6ad3c9e3901d1bc4835f6b390a9c71df999b0162d9bb1e20f",
                "sha256:76ffebb907bec09ff511bb3acc077695e2c32bc2142819491579a695f77ffd4d",
                "sha256:7bbff90b63328013e1e8cb50650ae0b9bac54ffb4be6104378490193cd60f85a",
                "sha256:7cb81373984cc0e4682f31bc3d6be9026006d96eecd07ea49aafb06897746452",
                "sha256:7ee83d3e3a024a9618e5be64648d6d11c37047ac48adff25f12fa4226cf23d1c",
                "sha256:854c33dad5ba0fbd6ab69185fec8dab89e13cda6b7d191ba111987df74f38761",
                "sha256:85f7912459c67eaab2fb854ed2bc1cc25772b300545fe7ed2dc03954da638649",
                "sha256:87fdccbb6bb589095f413b1e05734ba492c962b4a45a13ff3408fa44ffe6479b",
                "sha256:88c63a1b55f352b02c6ffd24b15ead9fc0e8bf781dbe070213039324922a2eea",
                "sha256:8a674ac10e0a87b683f4fa2b6fa41090edfd686a6524bd8dedbd6138b309175c",
                "sha256:93130612b837103e15ac3f9cbacb4613f9e348b58b3aad53721d92e57f96d46a",
                "sha256:9744a863b489c79a73aba014df554b0e7a0fc44ef3f8a0ef2a52919c7d155031",
                "sha256:9749a124280a0ada4187a6cfd1ffd35c350fb3af79c706589d98e088c5044267",
                "sha256:97f715cf371b16ac88b8c19da00029804e20e25f30d80203417255d239f228b5",
                "sha256:9bf919756d25e4114ace16a8ce91eb340eb57a08e2c6950c3cebcbe3dff2a5e7",
                "sha256:9d12cf2851759b8de8ca5fde36a59c08210a97ffca0eb94c532ce7b17c6a3d1d",
                "sha256:9ed4c92a0665002ff8ea852353aeb60d9141eb04109e88928026d3c8a9e5433c",
                "sha256:a72661af47119a80d82fa583b554095308d6a4c356b2a554fdc2799bc19f2a43",
                "sha256:afde17ae04d90fbe53afb628f7f2d4ca022797aa093e809de5c3cf276f61bbfa",
                "sha256:b336c5e9cf03c7be40c47b5fd694c43c9f1358a80ba384a21969e0b4e66a9b17",
                "sha256:b663f1e02de5d0573610756398e44c130add0eb9a3fc912a09665332942a2efb",
                "sha256:b83bb06a0192cccf1eb8d0a28672a1b79c74c3a8a5f2619625aeb6f28b3a82bb",
                "sha256:c2415d9d082152460f2bd4e382a1e85aed233abc92db5a3880da2257dc7daf7b",
                "sha256:c83aa123d56f2e060644427a882a36b3c12db93727ad7a7b9efd7d7f3e9cc2c4",
                "sha256:cfc391f4429ee0a9370aa93d812a52e1fee0f37a81861f4fdd1f4fb28e8547c3",
                "sha256:db844eb158a87ccab83e868a762ea8024ae27337fc7ddcbfcddd157f841fdfe7",
                "sha256:defed7ea5f218a9f2336301e6fd379f55c655bea65ba2476346340a0ce6f74a1",
                "sha256:e16eb9541f3dd1a3e92b89005e37b1257b157b7256df0e36bd7b33b50be73bcb",
                "sha256:e23281b9a08ec338469268f98f194658abfb13658ee98e2b7f85ee9dd06caa91",
                "sha256:e2d9e1cbc1b25e22000328702b014227737756f4b5bf5c485ac1d8091ada078b",
                "sha256:e48f4234f2469ed012a98f4b7874e7f7e173c167bed4934912a29e03167cf6b1",
                "sha256:e4c4e92c14a57c9bd4cb4be678c25369bf7a092d55fd0866f759e425b9660806",
                "sha256:ec1947eabbaf8e0531e8e899fc1d9876c179fc518989461f5d24e2223395a9e3",
                "sha256:f909bbbc433048b499cb9db9e713b5d8d949e8c109a2a548502fb9aa8630f0b1"
            ],
            "version": "==1.0.9"
        },
        "certifi": {
            "hashes": [
                "sha256:84c85a9078b11105f04f3036a9482ae10e4621616db313fe045dd24743a0820d",
                "sha256:fe86415d55e84719d75f8b69414f6438ac3547d2078ab91b67e779ef69378412"
            ],
            "markers": "python_version >= '3.6'",
            "version": "==2022.6.15"
        },
        "charset-normalizer": {
            "hashes": [
                "sha256:5189b6f22b01957427f35b6a08d9a0bc45b46d3788ef5a92e978433c7a35f8a5",
                "sha256:575e708016ff3a5e3681541cb9d79312c416835686d054a23accb873b254f413"
            ],
            "markers": "python_version >= '3.6'",
            "version": "==2.1.0"
        },
        "click": {
            "hashes": [
                "sha256:7682dc8afb30297001674575ea00d1814d808d6a36af415a82bd481d37ba7b8e",
                "sha256:bb4d8133cb15a609f44e8213d9b391b0809795062913b383c62be0ee95b1db48"
            ],
            "markers": "python_version >= '3.7'",
            "version": "==8.1.3"
        },
        "colorama": {
            "hashes": [
                "sha256:854bf444933e37f5824ae7bfc1e98d5bce2ebe4160d46b5edf346a89358e99da",
                "sha256:e6c6b4334fc50988a639d9b98aa429a0b57da6e17b9a44f0451f930b6967b7a4"
            ],
            "markers": "python_version >= '2.7' and python_version not in '3.0, 3.1, 3.2, 3.3, 3.4'",
            "version": "==0.4.5"
        },
        "configargparse": {
            "hashes": [
                "sha256:18f6535a2db9f6e02bd5626cc7455eac3e96b9ab3d969d366f9aafd5c5c00fe7",
                "sha256:1b0b3cbf664ab59dada57123c81eff3d9737e0d11d8cf79e3d6eb10823f1739f"
            ],
            "markers": "python_version >= '2.7' and python_version not in '3.0, 3.1, 3.2, 3.3, 3.4'",
            "version": "==1.5.3"
        },
        "decorator": {
            "hashes": [
                "sha256:637996211036b6385ef91435e4fae22989472f9d571faba8927ba8253acbc330",
                "sha256:b8c3f85900b9dc423225913c5aace94729fe1fa9763b38939a95226f02d37186"
            ],
            "markers": "python_version >= '3.5'",
            "version": "==5.1.1"
        },
        "deprecated": {
            "hashes": [
                "sha256:43ac5335da90c31c24ba028af536a91d41d53f9e6901ddb021bcc572ce44e38d",
                "sha256:64756e3e14c8c5eea9795d93c524551432a0be75629f8f29e67ab8caf076c76d"
            ],
            "markers": "python_version >= '2.7' and python_version not in '3.0, 3.1, 3.2, 3.3'",
            "version": "==1.2.13"
        },
<<<<<<< HEAD
=======
        "distlib": {
            "hashes": [
                "sha256:a7f75737c70be3b25e2bee06288cec4e4c221de18455b2dd037fe2a795cab2fe",
                "sha256:b710088c59f06338ca514800ad795a132da19fda270e3ce4affc74abf955a26c"
            ],
            "version": "==0.3.5"
        },
>>>>>>> a585ccb6
        "docutils": {
            "hashes": [
                "sha256:23010f129180089fbcd3bc08cfefccb3b890b0050e1ca00c867036e9d161b98c",
                "sha256:679987caf361a7539d76e584cbeddc311e3aee937877c87346f31debc63e9d06"
            ],
            "markers": "python_version >= '2.7' and python_version not in '3.0, 3.1, 3.2, 3.3, 3.4'",
            "version": "==0.18.1"
        },
        "executing": {
            "hashes": [
                "sha256:4ce4d6082d99361c0231fc31ac1a0f56979363cc6819de0b1410784f99e49105",
                "sha256:ea278e2cf90cbbacd24f1080dd1f0ac25b71b2e21f50ab439b7ba45dd3195587"
            ],
            "version": "==0.9.1"
        },
        "factory-boy": {
            "hashes": [
                "sha256:a98d277b0c047c75eb6e4ab8508a7f81fb03d2cb21986f627913546ef7a2a55e",
                "sha256:eb02a7dd1b577ef606b75a253b9818e6f9eaf996d94449c9d5ebb124f90dc795"
            ],
            "index": "pypi",
            "version": "==3.2.1"
        },
        "faker": {
            "hashes": [
                "sha256:172e45220b7a46743f4fb58cf380adb306d5c3ab1c0b0d97062508474cec5ff8",
                "sha256:7c3f8ee807d3916415568169a172bf0893ea9cc3371ab55e4e5f5170d2185bea"
            ],
            "markers": "python_version >= '3.6'",
            "version": "==13.15.1"
        },
        "fakeredis": {
            "hashes": [
                "sha256:3564fbaed1eaec890eff96ee9088c1d30ee5fba2b81c97c72143f809d9c60c74",
                "sha256:5e85a480c41b2a46edd6ba67f44197acc6603c59427fdf4456ebb89e56e77fa5"
            ],
            "index": "pypi",
            "version": "==1.8.2"
        },
        "flask": {
            "hashes": [
                "sha256:15972e5017df0575c3d6c090ba168b6db90259e620ac8d7ea813a396bad5b6cb",
                "sha256:9013281a7402ad527f8fd56375164f3aa021ecfaff89bfe3825346c24f87e04c"
            ],
            "markers": "python_version >= '3.7'",
            "version": "==2.1.3"
        },
        "flask-basicauth": {
            "hashes": [
                "sha256:df5ebd489dc0914c224419da059d991eb72988a01cdd4b956d52932ce7d501ff"
            ],
            "version": "==0.2.0"
        },
        "flask-cors": {
            "hashes": [
                "sha256:74efc975af1194fc7891ff5cd85b0f7478be4f7f59fe158102e91abb72bb4438",
                "sha256:b60839393f3b84a0f3746f6cdca56c1ad7426aa738b70d6c61375857823181de"
            ],
            "version": "==3.0.10"
        },
        "furo": {
            "hashes": [
                "sha256:061b68e323345e27fcba024cf33a1e77f3dfd8d9987410be822749a706e2add6",
                "sha256:9aa983b7488a4601d13113884bfb7254502c8729942e073a0acb87a5512af223"
            ],
            "index": "pypi",
            "version": "==2022.6.21"
        },
        "gevent": {
            "hashes": [
                "sha256:0082d8a5d23c35812ce0e716a91ede597f6dd2c5ff508a02a998f73598c59397",
                "sha256:01928770972181ad8866ee37ea3504f1824587b188fcab782ef1619ce7538766",
                "sha256:05c5e8a50cd6868dd36536c92fb4468d18090e801bd63611593c0717bab63692",
                "sha256:08b4c17064e28f4eb85604486abc89f442c7407d2aed249cf54544ce5c9baee6",
                "sha256:177f93a3a90f46a5009e0841fef561601e5c637ba4332ab8572edd96af650101",
                "sha256:22ce1f38fdfe2149ffe8ec2131ca45281791c1e464db34b3b4321ae9d8d2efbb",
                "sha256:24d3550fbaeef5fddd794819c2853bca45a86c3d64a056a2c268d981518220d1",
                "sha256:2afa3f3ad528155433f6ac8bd64fa5cc303855b97004416ec719a6b1ca179481",
                "sha256:2bcec9f80196c751fdcf389ca9f7141e7b0db960d8465ed79be5e685bfcad682",
                "sha256:2cfff82f05f14b7f5d9ed53ccb7a609ae8604df522bb05c971bca78ec9d8b2b9",
                "sha256:3baeeccc4791ba3f8db27179dff11855a8f9210ddd754f6c9b48e0d2561c2aea",
                "sha256:3c012c73e6c61f13c75e3a4869dbe6a2ffa025f103421a6de9c85e627e7477b1",
                "sha256:3dad62f55fad839d498c801e139481348991cee6e1c7706041b5fe096cb6a279",
                "sha256:542ae891e2aa217d2cf6d8446538fcd2f3263a40eec123b970b899bac391c47a",
                "sha256:6a02a88723ed3f0fd92cbf1df3c4cd2fbd87d82b0a4bac3e36a8875923115214",
                "sha256:74fc1ef16b86616cfddcc74f7292642b0f72dde4dd95aebf4c45bb236744be54",
                "sha256:7909780f0cf18a1fc32aafd8c8e130cdd93c6e285b11263f7f2d1a0f3678bc50",
                "sha256:7ccffcf708094564e442ac6fde46f0ae9e40015cb69d995f4b39cc29a7643881",
                "sha256:8c21cb5c9f4e14d75b3fe0b143ec875d7dbd1495fad6d49704b00e57e781ee0f",
                "sha256:973749bacb7bc4f4181a8fb2a7e0e2ff44038de56d08e856dd54a5ac1d7331b4",
                "sha256:9d86438ede1cbe0fde6ef4cc3f72bf2f1ecc9630d8b633ff344a3aeeca272cdd",
                "sha256:9f9652d1e4062d4b5b5a0a49ff679fa890430b5f76969d35dccb2df114c55e0f",
                "sha256:a5ad4ed8afa0a71e1927623589f06a9b5e8b5e77810be3125cb4d93050d3fd1f",
                "sha256:b7709c64afa8bb3000c28bb91ec42c79594a7cb0f322e20427d57f9762366a5b",
                "sha256:bb5cb8db753469c7a9a0b8a972d2660fe851aa06eee699a1ca42988afb0aaa02",
                "sha256:c43f081cbca41d27fd8fef9c6a32cf83cb979345b20abc07bf68df165cdadb24",
                "sha256:cc2fef0f98ee180704cf95ec84f2bc2d86c6c3711bb6b6740d74e0afe708b62c",
                "sha256:da8d2d51a49b2a5beb02ad619ca9ddbef806ef4870ba04e5ac7b8b41a5b61db3",
                "sha256:e1899b921219fc8959ff9afb94dae36be82e0769ed13d330a393594d478a0b3a",
                "sha256:eae3c46f9484eaacd67ffcdf4eaf6ca830f587edd543613b0f5c4eb3c11d052d",
                "sha256:ec21f9eaaa6a7b1e62da786132d6788675b314f25f98d9541f1bf00584ed4749",
                "sha256:f289fae643a3f1c3b909d6b033e6921b05234a4907e9c9c8c3f1fe403e6ac452",
                "sha256:f48b64578c367b91fa793bf8eaaaf4995cb93c8bc45860e473bf868070ad094e"
            ],
            "index": "pypi",
            "version": "==21.12.0"
        },
        "geventhttpclient": {
            "hashes": [
                "sha256:05afa83eb6ccc0d5345ef57e74c485adc4a7a8faeb382324adb37d41ac8bada7",
                "sha256:07761cb76818f2a501c167361f27bc7e93627a81b2298bb8a1670e719c5dfeb1",
                "sha256:082109fd04c9b9cdf6c6a2d8dd040e56480df533b53929b982d6877ce17d2373",
                "sha256:09d3f472e79c1976dddc49e877f318a4031461750ecab90b5dee94f32de2d4f2",
                "sha256:09e480ab95d45845745b0fd51c71e643d99db7dc2cec46fa7c8001a1184d3b05",
                "sha256:0ea23f2bf8cd2baaf0a8e6e355f12db915bf6d8ecb4640e4c2799bc1ab6753e0",
                "sha256:11b9646a35c5e5e162166f27027fb39d280f1a2cd5e65aa18a9341a7f6fe73b4",
                "sha256:1ce02551f2baefd9b7b4795857c6a35e98f9fcae79da0cc3e5e3aff357ee1050",
                "sha256:200b7404599d1d1369e05b890500d957fa652a972e3c2c51c6431ec335c36c86",
                "sha256:20ed948f5e0e67ed4415e827d1aaeced2484a88ff94c29bcc0d2a35b71f878e4",
                "sha256:2318ca41ae996c03ea8d0121511e1242b2a8aa3aa4f7e0dbdea081532cb50c15",
                "sha256:24734536a0f9a129e49dd5ee542a64bcc1b168b6c46ab060d7c6ecd60e71df0d",
                "sha256:281e4a61d543dee0513cf8ed60ead91e210f43bf6baf5de7d8436e7b8bdf38c3",
                "sha256:2989b2cffe9fa00a49d22d213b444cc40b324a28433d2659687a7ce8470870ad",
                "sha256:2ff6b9466b1af2e746f316056fe1b6b7b5c309f788ac52a1eb10bfa7d47cad6f",
                "sha256:33c2d7f2b572b1c3c2d78aee7d6125eae5153a0022cd7395245c9fc9be68bf9c",
                "sha256:39a21f3cb997c64bd3be5e30aeae801e8fee3d2f81f412621560e648a320ba8a",
                "sha256:3aa98f7ce68cbf2a8a45b9c46190b5a77c9b57da74d58e574929b8260016e7e9",
                "sha256:40b3560a08733fb0fb01e6348040e36aeec793093ddc6ef585ef776d517ff466",
                "sha256:45dae3fbdf0ca6778e9810ecf6d59d384400079803e8a37417f5e40420ecd234",
                "sha256:493ce2a969e8987d918fe58359590584284452ed98651ad25ca0ee23fe8d8f37",
                "sha256:49e8332daa27f341de08d938878289b3b773695cdb96f2296518c2d6e3ebec92",
                "sha256:4fc59fb477e7e1b54063aee7b16cc7b390c674425e89588808e10ed2de3dc663",
                "sha256:504ef8722cf1c16febdce63633675485b8f9542cf4453f37c89bd4f5aee0da9e",
                "sha256:522a1e75fd30bb3efc0a1174beb04338dd87cd7e5757cfe9a6a525fca83c272a",
                "sha256:5f501518822e88600207632b1a9e552ff979e414951e17b5a1a4a485687f5a99",
                "sha256:6121833bbfbf5f1504b368a54835834d877a715eb4eaeae88b05868c105a85b1",
                "sha256:66afbcf2633c6a1d0df92e4df98337211a73656273862d9bf7ebab5b42856d0a",
                "sha256:6feab04ae8cfefa0f65d3a517ddc7d6840a84f7130e4fc52a810237f965e6af4",
                "sha256:70631a7620472d3e7eb7037abdee2d7ca70c041b6f4b20b5c1ab37e3e6798490",
                "sha256:75a06c89ad3e6ca5685a1dae65b90326515be5b8290e091bc8bf940efb2378d3",
                "sha256:75fa85581ba59da605c0e361b6749bf3b13dff84d54a006bda2a0a1938f48121",
                "sha256:7949f22dcec0a61073ca9063d713564eaede24394e8b86bf4dbbd0f1583c5698",
                "sha256:79ac9a04f276a4b5b2cb1c20403479cddae0593d7471cffcef085663062d5269",
                "sha256:7b634674f47ede7a9ca926a76ea4ac266ed0943c45380670bac1dfaad2c1b596",
                "sha256:83c7a720e6158003a1d45090aa6c7cb70ce8c95b0f8bdf28ec377e7423c0abec",
                "sha256:8502d77d2f99c52e9e9b1871b874334ca52a53e1a4f28abd2c7290fec87404b2",
                "sha256:850beb0646f7cf876705ef9acd56fcaca9d9f0020ef52bdc18b111374421b7ac",
                "sha256:86bd89b6c7a75395b3260cdf0df6ac82ad0e5355f814b00ee6046d510c05e6ce",
                "sha256:92da823e264ca5b11d71caee8c7810bfc519fd80c3f355add5517590ca15bfc5",
                "sha256:99b70386b591947c245399e81e956c5bdd2b7acf58dd3b44a8feaee25bb5475f",
                "sha256:9c35a36a87bef4714fb9cb586969ce9e8203b559fc5c1799bdd525e0f3c213f2",
                "sha256:9c5ab2114c0b5f688ae140afe24fc52a126c9f6995e457f08108e0da341aad90",
                "sha256:a26684beedaf531a0883b2d1ec5857cc52b26575f6efc66d51a70efce95ff11a",
                "sha256:a37d216177bcc68d0c90736d403c15e6f2fae52527f2dfac687b4dc69524bc90",
                "sha256:bbebd9fb73981f91e5a3d71af86e97e86b8d57b2bd7dd3ba4c674f88621e7006",
                "sha256:bd40939d93ee77b3b5639deb2b19cc3fca4f99883c8f61242c0688196a48f9cc",
                "sha256:c17f9fcd0669d67de80468679bfb2cdb65c4308b22b64a4dc5603cbedee040b5",
                "sha256:c2150c286d058aecaf080b070279be965712c181adb536d41ddfb15b7b178d66",
                "sha256:c59d90116aea618d012a859a03fe2d1ff716e2098e81a6fad6cd326adf195306",
                "sha256:c69458c8cdfb6576809b5c71979bf9a13a70e57af9686b748bb81cd5145366ce",
                "sha256:ca362e4907a9baebd374f0502049f8a213dd944cbf78f61aa25e0da8ac420e67",
                "sha256:cc5d574dfc13e6e10ce47a340707a67dc8a690f1e9cef5cdb350c5ffc6213df7",
                "sha256:cef3559b457e2c37b2aed6add34cabcc91832b5c309a1925250b091747fbb931",
                "sha256:d321e52f964dcedd72cbc6339d232ecab5bff266089fc51139d61160d1745894",
                "sha256:d7e8cb5f192e386da6348eee9e3af2ddde14f8aef446f504310701b210f2b272",
                "sha256:da1233bb72445b9e85c6d9f2ee9b6dec8122d51f852c4e794ef6f45f1ce521b1",
                "sha256:deb4e7e9b2a8622f4205d207d639b50c943da458bca1d55a8fe2db9371d5cd3c",
                "sha256:df5724dcf48846ef381697171ed4ed27ec990da83e62e8114ecddb8773df07d2",
                "sha256:e58e128a9430419dbea48f207cf9253dd464375d5d5f826c40e026198dcea946",
                "sha256:e59646bd4c5c97116b0f4263c43b9cb4700166998166cd895d2614fe707a94c4",
                "sha256:e790b6099564a1d4f0cb63b07b4429ca3cdb2e5baf804d19ebeeecff51ecd61a",
                "sha256:ec3a8eb76f2855822339e57c809dd88e610069b734926e56124daf576ff8abee",
                "sha256:f1d00f802edefb46f39932147571daf64f677086b4e55c5c614a064e3435f3a2",
                "sha256:f5969c6b1d4c7f181fd4f729ee4fe627e552b4ce6d0215d7d8b96d865d896f99",
                "sha256:f728c1ad6a8744d44441257402f7ca322a805e47716137dcc3904a4f90fb702a",
                "sha256:fcd0c3b12998262ee629aaaaa600c9c8ef46253ea052fc9c468144a7f25d9db3"
            ],
            "version": "==2.0"
        },
        "greenlet": {
            "hashes": [
                "sha256:0051c6f1f27cb756ffc0ffbac7d2cd48cb0362ac1736871399a739b2885134d3",
                "sha256:00e44c8afdbe5467e4f7b5851be223be68adb4272f44696ee71fe46b7036a711",
                "sha256:013d61294b6cd8fe3242932c1c5e36e5d1db2c8afb58606c5a67efce62c1f5fd",
                "sha256:049fe7579230e44daef03a259faa24511d10ebfa44f69411d99e6a184fe68073",
                "sha256:14d4f3cd4e8b524ae9b8aa567858beed70c392fdec26dbdb0a8a418392e71708",
                "sha256:166eac03e48784a6a6e0e5f041cfebb1ab400b394db188c48b3a84737f505b67",
                "sha256:17ff94e7a83aa8671a25bf5b59326ec26da379ace2ebc4411d690d80a7fbcf23",
                "sha256:1e12bdc622676ce47ae9abbf455c189e442afdde8818d9da983085df6312e7a1",
                "sha256:21915eb821a6b3d9d8eefdaf57d6c345b970ad722f856cd71739493ce003ad08",
                "sha256:288c6a76705dc54fba69fbcb59904ae4ad768b4c768839b8ca5fdadec6dd8cfd",
                "sha256:2bde6792f313f4e918caabc46532aa64aa27a0db05d75b20edfc5c6f46479de2",
                "sha256:32ca72bbc673adbcfecb935bb3fb1b74e663d10a4b241aaa2f5a75fe1d1f90aa",
                "sha256:356b3576ad078c89a6107caa9c50cc14e98e3a6c4874a37c3e0273e4baf33de8",
                "sha256:40b951f601af999a8bf2ce8c71e8aaa4e8c6f78ff8afae7b808aae2dc50d4c40",
                "sha256:572e1787d1460da79590bf44304abbc0a2da944ea64ec549188fa84d89bba7ab",
                "sha256:58df5c2a0e293bf665a51f8a100d3e9956febfbf1d9aaf8c0677cf70218910c6",
                "sha256:64e6175c2e53195278d7388c454e0b30997573f3f4bd63697f88d855f7a6a1fc",
                "sha256:7227b47e73dedaa513cdebb98469705ef0d66eb5a1250144468e9c3097d6b59b",
                "sha256:7418b6bfc7fe3331541b84bb2141c9baf1ec7132a7ecd9f375912eca810e714e",
                "sha256:7cbd7574ce8e138bda9df4efc6bf2ab8572c9aff640d8ecfece1b006b68da963",
                "sha256:7ff61ff178250f9bb3cd89752df0f1dd0e27316a8bd1465351652b1b4a4cdfd3",
                "sha256:833e1551925ed51e6b44c800e71e77dacd7e49181fdc9ac9a0bf3714d515785d",
                "sha256:8639cadfda96737427330a094476d4c7a56ac03de7265622fcf4cfe57c8ae18d",
                "sha256:8c5d5b35f789a030ebb95bff352f1d27a93d81069f2adb3182d99882e095cefe",
                "sha256:8c790abda465726cfb8bb08bd4ca9a5d0a7bd77c7ac1ca1b839ad823b948ea28",
                "sha256:8d2f1fb53a421b410751887eb4ff21386d119ef9cde3797bf5e7ed49fb51a3b3",
                "sha256:903bbd302a2378f984aef528f76d4c9b1748f318fe1294961c072bdc7f2ffa3e",
                "sha256:93f81b134a165cc17123626ab8da2e30c0455441d4ab5576eed73a64c025b25c",
                "sha256:95e69877983ea39b7303570fa6760f81a3eec23d0e3ab2021b7144b94d06202d",
                "sha256:9633b3034d3d901f0a46b7939f8c4d64427dfba6bbc5a36b1a67364cf148a1b0",
                "sha256:97e5306482182170ade15c4b0d8386ded995a07d7cc2ca8f27958d34d6736497",
                "sha256:9f3cba480d3deb69f6ee2c1825060177a22c7826431458c697df88e6aeb3caee",
                "sha256:aa5b467f15e78b82257319aebc78dd2915e4c1436c3c0d1ad6f53e47ba6e2713",
                "sha256:abb7a75ed8b968f3061327c433a0fbd17b729947b400747c334a9c29a9af6c58",
                "sha256:aec52725173bd3a7b56fe91bc56eccb26fbdff1386ef123abb63c84c5b43b63a",
                "sha256:b11548073a2213d950c3f671aa88e6f83cda6e2fb97a8b6317b1b5b33d850e06",
                "sha256:b1692f7d6bc45e3200844be0dba153612103db241691088626a33ff1f24a0d88",
                "sha256:b336501a05e13b616ef81ce329c0e09ac5ed8c732d9ba7e3e983fcc1a9e86965",
                "sha256:b8c008de9d0daba7b6666aa5bbfdc23dcd78cafc33997c9b7741ff6353bafb7f",
                "sha256:b92e29e58bef6d9cfd340c72b04d74c4b4e9f70c9fa7c78b674d1fec18896dc4",
                "sha256:be5f425ff1f5f4b3c1e33ad64ab994eed12fc284a6ea71c5243fd564502ecbe5",
                "sha256:dd0b1e9e891f69e7675ba5c92e28b90eaa045f6ab134ffe70b52e948aa175b3c",
                "sha256:e30f5ea4ae2346e62cedde8794a56858a67b878dd79f7df76a0767e356b1744a",
                "sha256:e6a36bb9474218c7a5b27ae476035497a6990e21d04c279884eb10d9b290f1b1",
                "sha256:e859fcb4cbe93504ea18008d1df98dee4f7766db66c435e4882ab35cf70cac43",
                "sha256:eb6ea6da4c787111adf40f697b4e58732ee0942b5d3bd8f435277643329ba627",
                "sha256:ec8c433b3ab0419100bd45b47c9c8551248a5aee30ca5e9d399a0b57ac04651b",
                "sha256:eff9d20417ff9dcb0d25e2defc2574d10b491bf2e693b4e491914738b7908168",
                "sha256:f0214eb2a23b85528310dad848ad2ac58e735612929c8072f6093f3585fd342d",
                "sha256:f276df9830dba7a333544bd41070e8175762a7ac20350786b322b714b0e654f5",
                "sha256:f3acda1924472472ddd60c29e5b9db0cec629fbe3c5c5accb74d6d6d14773478",
                "sha256:f70a9e237bb792c7cc7e44c531fd48f5897961701cdaa06cf22fc14965c496cf",
                "sha256:f9d29ca8a77117315101425ec7ec2a47a22ccf59f5593378fc4077ac5b754fce",
                "sha256:fa877ca7f6b48054f847b61d6fa7bed5cebb663ebc55e018fda12db09dcc664c",
                "sha256:fdcec0b8399108577ec290f55551d926d9a1fa6cad45882093a7a07ac5ec147b"
            ],
            "markers": "platform_python_implementation == 'CPython'",
            "version": "==1.1.2"
        },
<<<<<<< HEAD
=======
        "identify": {
            "hashes": [
                "sha256:a3d4c096b384d50d5e6dc5bc8b9bc44f1f61cefebd750a7b3e9f939b53fb214d",
                "sha256:feaa9db2dc0ce333b453ce171c0cf1247bbfde2c55fc6bb785022d411a1b78b5"
            ],
            "markers": "python_version >= '3.7'",
            "version": "==2.5.2"
        },
>>>>>>> a585ccb6
        "idna": {
            "hashes": [
                "sha256:84d9dd047ffa80596e0f246e2eab0b391788b0503584e8945f2368256d2735ff",
                "sha256:9d643ff0a55b762d5cdb124b8eaa99c66322e2157b69160bc32796e824360e6d"
            ],
            "markers": "python_version >= '3.5'",
            "version": "==3.3"
        },
        "imagesize": {
            "hashes": [
                "sha256:0d8d18d08f840c19d0ee7ca1fd82490fdc3729b7ac93f49870406ddde8ef8d8b",
                "sha256:69150444affb9cb0d5cc5a92b3676f0b2fb7cd9ae39e947a5e11a36b4497cd4a"
            ],
            "markers": "python_version >= '2.7' and python_version not in '3.0, 3.1, 3.2, 3.3'",
            "version": "==1.4.1"
        },
        "importlib-metadata": {
            "hashes": [
                "sha256:637245b8bab2b6502fcbc752cc4b7a6f6243bb02b31c5c26156ad103d3d45670",
                "sha256:7401a975809ea1fdc658c3aa4f78cc2195a0e019c5cbc4c06122884e9ae80c23"
            ],
            "markers": "python_version < '3.10'",
            "version": "==4.12.0"
        },
        "iniconfig": {
            "hashes": [
                "sha256:011e24c64b7f47f6ebd835bb12a743f2fbe9a26d4cecaa7f53bc4f35ee9da8b3",
                "sha256:bc3af051d7d14b2ee5ef9969666def0cd1a000e121eaea580d4a313df4b37f32"
            ],
            "version": "==1.1.1"
        },
        "ipython": {
            "hashes": [
                "sha256:7ca74052a38fa25fe9bedf52da0be7d3fdd2fb027c3b778ea78dfe8c212937d1",
                "sha256:f2db3a10254241d9b447232cec8b424847f338d9d36f9a577a6192c332a46abd"
            ],
            "index": "pypi",
            "version": "==8.4.0"
        },
        "itsdangerous": {
            "hashes": [
                "sha256:2c2349112351b88699d8d4b6b075022c0808887cb7ad10069318a8b0bc88db44",
                "sha256:5dbbc68b317e5e42f327f9021763545dc3fc3bfe22e6deb96aaf1fc38874156a"
            ],
            "markers": "python_version >= '3.7'",
            "version": "==2.1.2"
        },
        "jedi": {
            "hashes": [
                "sha256:637c9635fcf47945ceb91cd7f320234a7be540ded6f3e99a50cb6febdfd1ba8d",
                "sha256:74137626a64a99c8eb6ae5832d99b3bdd7d29a3850fe2aa80a4126b2a7d949ab"
            ],
            "markers": "python_version >= '3.6'",
            "version": "==0.18.1"
        },
        "jinja2": {
            "hashes": [
                "sha256:31351a702a408a9e7595a8fc6150fc3f43bb6bf7e319770cbc0db9df9437e852",
                "sha256:6088930bfe239f0e6710546ab9c19c9ef35e29792895fed6e6e31a023a182a61"
            ],
            "markers": "python_version >= '3.7'",
            "version": "==3.1.2"
        },
        "livereload": {
            "hashes": [
                "sha256:776f2f865e59fde56490a56bcc6773b6917366bce0c267c60ee8aaf1a0959869"
            ],
            "version": "==2.6.3"
        },
        "locust": {
            "hashes": [
                "sha256:3fab41217ca6677345bfe3fb222e646bda408f072c302b77164ccd77daf2a35b",
                "sha256:4c6844f50f7b50b5328f310431375ad62dfb1c786a83641357838aa02e1f2382"
            ],
            "index": "pypi",
            "version": "==2.10.1"
        },
        "markdown-it-py": {
            "hashes": [
                "sha256:93de681e5c021a432c63147656fe21790bc01231e0cd2da73626f1aa3ac0fe27",
                "sha256:cf7e59fed14b5ae17c0006eff14a2d9a00ed5f3a846148153899a0224e2c07da"
            ],
            "markers": "python_version >= '3.7'",
            "version": "==2.1.0"
        },
        "markupsafe": {
            "hashes": [
                "sha256:0212a68688482dc52b2d45013df70d169f542b7394fc744c02a57374a4207003",
                "sha256:089cf3dbf0cd6c100f02945abeb18484bd1ee57a079aefd52cffd17fba910b88",
                "sha256:10c1bfff05d95783da83491be968e8fe789263689c02724e0c691933c52994f5",
                "sha256:33b74d289bd2f5e527beadcaa3f401e0df0a89927c1559c8566c066fa4248ab7",
                "sha256:3799351e2336dc91ea70b034983ee71cf2f9533cdff7c14c90ea126bfd95d65a",
                "sha256:3ce11ee3f23f79dbd06fb3d63e2f6af7b12db1d46932fe7bd8afa259a5996603",
                "sha256:421be9fbf0ffe9ffd7a378aafebbf6f4602d564d34be190fc19a193232fd12b1",
                "sha256:43093fb83d8343aac0b1baa75516da6092f58f41200907ef92448ecab8825135",
                "sha256:46d00d6cfecdde84d40e572d63735ef81423ad31184100411e6e3388d405e247",
                "sha256:4a33dea2b688b3190ee12bd7cfa29d39c9ed176bda40bfa11099a3ce5d3a7ac6",
                "sha256:4b9fe39a2ccc108a4accc2676e77da025ce383c108593d65cc909add5c3bd601",
                "sha256:56442863ed2b06d19c37f94d999035e15ee982988920e12a5b4ba29b62ad1f77",
                "sha256:671cd1187ed5e62818414afe79ed29da836dde67166a9fac6d435873c44fdd02",
                "sha256:694deca8d702d5db21ec83983ce0bb4b26a578e71fbdbd4fdcd387daa90e4d5e",
                "sha256:6a074d34ee7a5ce3effbc526b7083ec9731bb3cbf921bbe1d3005d4d2bdb3a63",
                "sha256:6d0072fea50feec76a4c418096652f2c3238eaa014b2f94aeb1d56a66b41403f",
                "sha256:6fbf47b5d3728c6aea2abb0589b5d30459e369baa772e0f37a0320185e87c980",
                "sha256:7f91197cc9e48f989d12e4e6fbc46495c446636dfc81b9ccf50bb0ec74b91d4b",
                "sha256:86b1f75c4e7c2ac2ccdaec2b9022845dbb81880ca318bb7a0a01fbf7813e3812",
                "sha256:8dc1c72a69aa7e082593c4a203dcf94ddb74bb5c8a731e4e1eb68d031e8498ff",
                "sha256:8e3dcf21f367459434c18e71b2a9532d96547aef8a871872a5bd69a715c15f96",
                "sha256:8e576a51ad59e4bfaac456023a78f6b5e6e7651dcd383bcc3e18d06f9b55d6d1",
                "sha256:96e37a3dc86e80bf81758c152fe66dbf60ed5eca3d26305edf01892257049925",
                "sha256:97a68e6ada378df82bc9f16b800ab77cbf4b2fada0081794318520138c088e4a",
                "sha256:99a2a507ed3ac881b975a2976d59f38c19386d128e7a9a18b7df6fff1fd4c1d6",
                "sha256:a49907dd8420c5685cfa064a1335b6754b74541bbb3706c259c02ed65b644b3e",
                "sha256:b09bf97215625a311f669476f44b8b318b075847b49316d3e28c08e41a7a573f",
                "sha256:b7bd98b796e2b6553da7225aeb61f447f80a1ca64f41d83612e6139ca5213aa4",
                "sha256:b87db4360013327109564f0e591bd2a3b318547bcef31b468a92ee504d07ae4f",
                "sha256:bcb3ed405ed3222f9904899563d6fc492ff75cce56cba05e32eff40e6acbeaa3",
                "sha256:d4306c36ca495956b6d568d276ac11fdd9c30a36f1b6eb928070dc5360b22e1c",
                "sha256:d5ee4f386140395a2c818d149221149c54849dfcfcb9f1debfe07a8b8bd63f9a",
                "sha256:dda30ba7e87fbbb7eab1ec9f58678558fd9a6b8b853530e176eabd064da81417",
                "sha256:e04e26803c9c3851c931eac40c695602c6295b8d432cbe78609649ad9bd2da8a",
                "sha256:e1c0b87e09fa55a220f058d1d49d3fb8df88fbfab58558f1198e08c1e1de842a",
                "sha256:e72591e9ecd94d7feb70c1cbd7be7b3ebea3f548870aa91e2732960fa4d57a37",
                "sha256:e8c843bbcda3a2f1e3c2ab25913c80a3c5376cd00c6e8c4a86a89a28c8dc5452",
                "sha256:efc1913fd2ca4f334418481c7e595c00aad186563bbc1ec76067848c7ca0a933",
                "sha256:f121a1420d4e173a5d96e47e9a0c0dcff965afdf1626d28de1460815f7c4ee7a",
                "sha256:fc7b548b17d238737688817ab67deebb30e8073c95749d55538ed473130ec0c7"
            ],
            "markers": "python_version >= '3.7'",
            "version": "==2.1.1"
        },
        "matplotlib-inline": {
            "hashes": [
                "sha256:a04bfba22e0d1395479f866853ec1ee28eea1485c1d69a6faf00dc3e24ff34ee",
                "sha256:aed605ba3b72462d64d475a21a9296f400a19c4f74a31b59103d2a99ffd5aa5c"
            ],
            "markers": "python_version >= '3.5'",
            "version": "==0.1.3"
        },
        "mdit-py-plugins": {
            "hashes": [
                "sha256:b1279701cee2dbf50e188d3da5f51fee8d78d038cdf99be57c6b9d1aa93b4073",
                "sha256:ecc24f51eeec6ab7eecc2f9724e8272c2fb191c2e93cf98109120c2cace69750"
            ],
            "markers": "python_version ~= '3.6'",
            "version": "==0.3.0"
        },
        "mdurl": {
            "hashes": [
                "sha256:6a8f6804087b7128040b2fb2ebe242bdc2affaeaa034d5fc9feeed30b443651b",
                "sha256:f79c9709944df218a4cdb0fcc0b0c7ead2f44594e3e84dc566606f04ad749c20"
            ],
            "markers": "python_version >= '3.7'",
            "version": "==0.1.1"
        },
        "msgpack": {
            "hashes": [
                "sha256:002b5c72b6cd9b4bafd790f364b8480e859b4712e91f43014fe01e4f957b8467",
                "sha256:0a68d3ac0104e2d3510de90a1091720157c319ceeb90d74f7b5295a6bee51bae",
                "sha256:0df96d6eaf45ceca04b3f3b4b111b86b33785683d682c655063ef8057d61fd92",
                "sha256:0dfe3947db5fb9ce52aaea6ca28112a170db9eae75adf9339a1aec434dc954ef",
                "sha256:0e3590f9fb9f7fbc36df366267870e77269c03172d086fa76bb4eba8b2b46624",
                "sha256:11184bc7e56fd74c00ead4f9cc9a3091d62ecb96e97653add7a879a14b003227",
                "sha256:112b0f93202d7c0fef0b7810d465fde23c746a2d482e1e2de2aafd2ce1492c88",
                "sha256:1276e8f34e139aeff1c77a3cefb295598b504ac5314d32c8c3d54d24fadb94c9",
                "sha256:1576bd97527a93c44fa856770197dec00d223b0b9f36ef03f65bac60197cedf8",
                "sha256:1e91d641d2bfe91ba4c52039adc5bccf27c335356055825c7f88742c8bb900dd",
                "sha256:26b8feaca40a90cbe031b03d82b2898bf560027160d3eae1423f4a67654ec5d6",
                "sha256:2999623886c5c02deefe156e8f869c3b0aaeba14bfc50aa2486a0415178fce55",
                "sha256:2a2df1b55a78eb5f5b7d2a4bb221cd8363913830145fad05374a80bf0877cb1e",
                "sha256:2bb8cdf50dd623392fa75525cce44a65a12a00c98e1e37bf0fb08ddce2ff60d2",
                "sha256:2cc5ca2712ac0003bcb625c96368fd08a0f86bbc1a5578802512d87bc592fe44",
                "sha256:35bc0faa494b0f1d851fd29129b2575b2e26d41d177caacd4206d81502d4c6a6",
                "sha256:3c11a48cf5e59026ad7cb0dc29e29a01b5a66a3e333dc11c04f7e991fc5510a9",
                "sha256:449e57cc1ff18d3b444eb554e44613cffcccb32805d16726a5494038c3b93dab",
                "sha256:462497af5fd4e0edbb1559c352ad84f6c577ffbbb708566a0abaaa84acd9f3ae",
                "sha256:4733359808c56d5d7756628736061c432ded018e7a1dff2d35a02439043321aa",
                "sha256:48f5d88c99f64c456413d74a975bd605a9b0526293218a3b77220a2c15458ba9",
                "sha256:49565b0e3d7896d9ea71d9095df15b7f75a035c49be733051c34762ca95bbf7e",
                "sha256:4ab251d229d10498e9a2f3b1e68ef64cb393394ec477e3370c457f9430ce9250",
                "sha256:4d5834a2a48965a349da1c5a79760d94a1a0172fbb5ab6b5b33cbf8447e109ce",
                "sha256:4dea20515f660aa6b7e964433b1808d098dcfcabbebeaaad240d11f909298075",
                "sha256:545e3cf0cf74f3e48b470f68ed19551ae6f9722814ea969305794645da091236",
                "sha256:63e29d6e8c9ca22b21846234913c3466b7e4ee6e422f205a2988083de3b08cae",
                "sha256:6916c78f33602ecf0509cc40379271ba0f9ab572b066bd4bdafd7434dee4bc6e",
                "sha256:6a4192b1ab40f8dca3f2877b70e63799d95c62c068c84dc028b40a6cb03ccd0f",
                "sha256:6c9566f2c39ccced0a38d37c26cc3570983b97833c365a6044edef3574a00c08",
                "sha256:76ee788122de3a68a02ed6f3a16bbcd97bc7c2e39bd4d94be2f1821e7c4a64e6",
                "sha256:7760f85956c415578c17edb39eed99f9181a48375b0d4a94076d84148cf67b2d",
                "sha256:77ccd2af37f3db0ea59fb280fa2165bf1b096510ba9fe0cc2bf8fa92a22fdb43",
                "sha256:81fc7ba725464651190b196f3cd848e8553d4d510114a954681fd0b9c479d7e1",
                "sha256:85f279d88d8e833ec015650fd15ae5eddce0791e1e8a59165318f371158efec6",
                "sha256:9667bdfdf523c40d2511f0e98a6c9d3603be6b371ae9a238b7ef2dc4e7a427b0",
                "sha256:a75dfb03f8b06f4ab093dafe3ddcc2d633259e6c3f74bb1b01996f5d8aa5868c",
                "sha256:ac5bd7901487c4a1dd51a8c58f2632b15d838d07ceedaa5e4c080f7190925bff",
                "sha256:aca0f1644d6b5a73eb3e74d4d64d5d8c6c3d577e753a04c9e9c87d07692c58db",
                "sha256:b17be2478b622939e39b816e0aa8242611cc8d3583d1cd8ec31b249f04623243",
                "sha256:c1683841cd4fa45ac427c18854c3ec3cd9b681694caf5bff04edb9387602d661",
                "sha256:c23080fdeec4716aede32b4e0ef7e213c7b1093eede9ee010949f2a418ced6ba",
                "sha256:d5b5b962221fa2c5d3a7f8133f9abffc114fe218eb4365e40f17732ade576c8e",
                "sha256:d603de2b8d2ea3f3bcb2efe286849aa7a81531abc52d8454da12f46235092bcb",
                "sha256:e83f80a7fec1a62cf4e6c9a660e39c7f878f603737a0cdac8c13131d11d97f52",
                "sha256:eb514ad14edf07a1dbe63761fd30f89ae79b42625731e1ccf5e1f1092950eaa6",
                "sha256:eba96145051ccec0ec86611fe9cf693ce55f2a3ce89c06ed307de0e085730ec1",
                "sha256:ed6f7b854a823ea44cf94919ba3f727e230da29feb4a99711433f25800cf747f",
                "sha256:f0029245c51fd9473dc1aede1160b0a29f4a912e6b1dd353fa6d317085b219da",
                "sha256:f5d869c18f030202eb412f08b28d2afeea553d6613aee89e200d7aca7ef01f5f",
                "sha256:fb62ea4b62bfcb0b380d5680f9a4b3f9a2d166d9394e9bbd9666c0ee09a3645c",
                "sha256:fcb8a47f43acc113e24e910399376f7277cf8508b27e5b88499f053de6b115a8"
            ],
            "version": "==1.0.4"
        },
        "myst-parser": {
            "hashes": [
                "sha256:4965e51918837c13bf1c6f6fe2c6bddddf193148360fbdaefe743a4981358f6a",
                "sha256:739a4d96773a8e55a2cacd3941ce46a446ee23dcd6b37e06f73f551ad7821d86"
            ],
            "index": "pypi",
            "version": "==0.18.0"
        },
        "packaging": {
            "hashes": [
                "sha256:dd47c42927d89ab911e606518907cc2d3a1f38bbd026385970643f9c5b8ecfeb",
                "sha256:ef103e05f519cdc783ae24ea4e2e0f508a9c99b2d4969652eed6a2e1ea5bd522"
            ],
            "markers": "python_version >= '3.6'",
            "version": "==21.3"
        },
        "parso": {
            "hashes": [
                "sha256:8c07be290bb59f03588915921e29e8a50002acaf2cdc5fa0e0114f91709fafa0",
                "sha256:c001d4636cd3aecdaf33cbb40aebb59b094be2a74c556778ef5576c175e19e75"
            ],
            "markers": "python_version >= '3.6'",
            "version": "==0.8.3"
        },
        "pexpect": {
            "hashes": [
                "sha256:0b48a55dcb3c05f3329815901ea4fc1537514d6ba867a152b581d69ae3710937",
                "sha256:fc65a43959d153d0114afe13997d439c22823a27cefceb5ff35c2178c6784c0c"
            ],
            "markers": "sys_platform != 'win32'",
            "version": "==4.8.0"
        },
        "pickleshare": {
            "hashes": [
                "sha256:87683d47965c1da65cdacaf31c8441d12b8044cdec9aca500cd78fc2c683afca",
                "sha256:9649af414d74d4df115d5d718f82acb59c9d418196b7b4290ed47a12ce62df56"
            ],
            "version": "==0.7.5"
        },
        "pluggy": {
            "hashes": [
                "sha256:4224373bacce55f955a878bf9cfa763c1e360858e330072059e10bad68531159",
                "sha256:74134bbf457f031a36d68416e1509f34bd5ccc019f0bcc952c7b909d06b37bd3"
            ],
            "markers": "python_version >= '3.6'",
            "version": "==1.0.0"
        },
        "prompt-toolkit": {
            "hashes": [
                "sha256:859b283c50bde45f5f97829f77a4674d1c1fcd88539364f1b28a37805cfd89c0",
                "sha256:d8916d3f62a7b67ab353a952ce4ced6a1d2587dfe9ef8ebc30dd7c386751f289"
            ],
            "markers": "python_full_version >= '3.6.2'",
            "version": "==3.0.30"
        },
        "psutil": {
            "hashes": [
                "sha256:068935df39055bf27a29824b95c801c7a5130f118b806eee663cad28dca97685",
                "sha256:0904727e0b0a038830b019551cf3204dd48ef5c6868adc776e06e93d615fc5fc",
                "sha256:0f15a19a05f39a09327345bc279c1ba4a8cfb0172cc0d3c7f7d16c813b2e7d36",
                "sha256:19f36c16012ba9cfc742604df189f2f28d2720e23ff7d1e81602dbe066be9fd1",
                "sha256:20b27771b077dcaa0de1de3ad52d22538fe101f9946d6dc7869e6f694f079329",
                "sha256:28976df6c64ddd6320d281128817f32c29b539a52bdae5e192537bc338a9ec81",
                "sha256:29a442e25fab1f4d05e2655bb1b8ab6887981838d22effa2396d584b740194de",
                "sha256:3054e923204b8e9c23a55b23b6df73a8089ae1d075cb0bf711d3e9da1724ded4",
                "sha256:32c52611756096ae91f5d1499fe6c53b86f4a9ada147ee42db4991ba1520e574",
                "sha256:3a76ad658641172d9c6e593de6fe248ddde825b5866464c3b2ee26c35da9d237",
                "sha256:44d1826150d49ffd62035785a9e2c56afcea66e55b43b8b630d7706276e87f22",
                "sha256:4b6750a73a9c4a4e689490ccb862d53c7b976a2a35c4e1846d049dcc3f17d83b",
                "sha256:56960b9e8edcca1456f8c86a196f0c3d8e3e361320071c93378d41445ffd28b0",
                "sha256:57f1819b5d9e95cdfb0c881a8a5b7d542ed0b7c522d575706a80bedc848c8954",
                "sha256:58678bbadae12e0db55186dc58f2888839228ac9f41cc7848853539b70490021",
                "sha256:645bd4f7bb5b8633803e0b6746ff1628724668681a434482546887d22c7a9537",
                "sha256:799759d809c31aab5fe4579e50addf84565e71c1dc9f1c31258f159ff70d3f87",
                "sha256:79c9108d9aa7fa6fba6e668b61b82facc067a6b81517cab34d07a84aa89f3df0",
                "sha256:91c7ff2a40c373d0cc9121d54bc5f31c4fa09c346528e6a08d1845bce5771ffc",
                "sha256:9272167b5f5fbfe16945be3db475b3ce8d792386907e673a209da686176552af",
                "sha256:944c4b4b82dc4a1b805329c980f270f170fdc9945464223f2ec8e57563139cf4",
                "sha256:a6a11e48cb93a5fa606306493f439b4aa7c56cb03fc9ace7f6bfa21aaf07c453",
                "sha256:a8746bfe4e8f659528c5c7e9af5090c5a7d252f32b2e859c584ef7d8efb1e689",
                "sha256:abd9246e4cdd5b554a2ddd97c157e292ac11ef3e7af25ac56b08b455c829dca8",
                "sha256:b14ee12da9338f5e5b3a3ef7ca58b3cba30f5b66f7662159762932e6d0b8f680",
                "sha256:b88f75005586131276634027f4219d06e0561292be8bd6bc7f2f00bdabd63c4e",
                "sha256:c7be9d7f5b0d206f0bbc3794b8e16fb7dbc53ec9e40bbe8787c6f2d38efcf6c9",
                "sha256:d2d006286fbcb60f0b391741f520862e9b69f4019b4d738a2a45728c7e952f1b",
                "sha256:db417f0865f90bdc07fa30e1aadc69b6f4cad7f86324b02aa842034efe8d8c4d",
                "sha256:e7e10454cb1ab62cc6ce776e1c135a64045a11ec4c6d254d3f7689c16eb3efd2",
                "sha256:f65f9a46d984b8cd9b3750c2bdb419b2996895b005aefa6cbaba9a143b1ce2c5",
                "sha256:fea896b54f3a4ae6f790ac1d017101252c93f6fe075d0e7571543510f11d2676"
            ],
            "markers": "python_version >= '2.7' and python_version not in '3.0, 3.1, 3.2, 3.3'",
            "version": "==5.9.1"
        },
        "ptyprocess": {
            "hashes": [
                "sha256:4b41f3967fce3af57cc7e94b888626c18bf37a083e3651ca8feeb66d492fef35",
                "sha256:5c5d0a3b48ceee0b48485e0c26037c0acd7d29765ca3fbb5cb3831d347423220"
            ],
            "version": "==0.7.0"
        },
        "pure-eval": {
            "hashes": [
                "sha256:01eaab343580944bc56080ebe0a674b39ec44a945e6d09ba7db3cb8cec289350",
                "sha256:2b45320af6dfaa1750f543d714b6d1c520a1688dec6fd24d339063ce0aaa9ac3"
            ],
            "version": "==0.2.2"
        },
        "py": {
            "hashes": [
                "sha256:51c75c4126074b472f746a24399ad32f6053d1b34b68d2fa41e558e6f4a98719",
                "sha256:607c53218732647dff4acdfcd50cb62615cedf612e72d1724fb1a0cc6405b378"
            ],
            "markers": "python_version >= '2.7' and python_version not in '3.0, 3.1, 3.2, 3.3, 3.4'",
            "version": "==1.11.0"
        },
<<<<<<< HEAD
=======
        "pycodestyle": {
            "hashes": [
                "sha256:289cdc0969d589d90752582bef6dff57c5fbc6949ee8b013ad6d6449a8ae9437",
                "sha256:beaba44501f89d785be791c9462553f06958a221d166c64e1f107320f839acc2"
            ],
            "index": "pypi",
            "version": "==2.9.0"
        },
>>>>>>> a585ccb6
        "pygments": {
            "hashes": [
                "sha256:5eb116118f9612ff1ee89ac96437bb6b49e8f04d8a13b514ba26f620208e26eb",
                "sha256:dc9c10fb40944260f6ed4c688ece0cd2048414940f1cea51b8b226318411c519"
            ],
            "markers": "python_version >= '3.6'",
            "version": "==2.12.0"
        },
        "pyparsing": {
            "hashes": [
                "sha256:2b020ecf7d21b687f219b71ecad3631f644a47f01403fa1d1036b0c6416d70fb",
                "sha256:5026bae9a10eeaefb61dab2f09052b9f4307d44aee4eda64b309723d8d206bbc"
            ],
            "markers": "python_full_version >= '3.6.8'",
            "version": "==3.0.9"
        },
        "pytest": {
            "hashes": [
                "sha256:13d0e3ccfc2b6e26be000cb6568c832ba67ba32e719443bfe725814d3c42433c",
                "sha256:a06a0425453864a270bc45e71f783330a7428defb4230fb5e6a731fde06ecd45"
            ],
            "markers": "python_version >= '3.7'",
            "version": "==7.1.2"
        },
        "pytest-django": {
            "hashes": [
                "sha256:c60834861933773109334fe5a53e83d1ef4828f2203a1d6a0fa9972f4f75ab3e",
                "sha256:d9076f759bb7c36939dbdd5ae6633c18edfc2902d1a69fdbefd2426b970ce6c2"
            ],
            "index": "pypi",
            "version": "==4.5.2"
        },
        "python-dateutil": {
            "hashes": [
                "sha256:0123cacc1627ae19ddf3c27a5de5bd67ee4586fbdd6440d9748f8abb483d3e86",
                "sha256:961d03dc3453ebbc59dbdea9e4e11c5651520a876d0f4db161e8674aae935da9"
            ],
            "markers": "python_version >= '2.7' and python_version not in '3.0, 3.1, 3.2, 3.3'",
            "version": "==2.8.2"
        },
        "pytz": {
            "hashes": [
                "sha256:1e760e2fe6a8163bc0b3d9a19c4f84342afa0a2affebfaa84b01b978a02ecaa7",
                "sha256:e68985985296d9a66a881eb3193b0906246245294a881e7c8afe623866ac6a5c"
            ],
            "version": "==2022.1"
        },
        "pyyaml": {
            "hashes": [
                "sha256:0283c35a6a9fbf047493e3a0ce8d79ef5030852c51e9d911a27badfde0605293",
                "sha256:055d937d65826939cb044fc8c9b08889e8c743fdc6a32b33e2390f66013e449b",
                "sha256:07751360502caac1c067a8132d150cf3d61339af5691fe9e87803040dbc5db57",
                "sha256:0b4624f379dab24d3725ffde76559cff63d9ec94e1736b556dacdfebe5ab6d4b",
                "sha256:0ce82d761c532fe4ec3f87fc45688bdd3a4c1dc5e0b4a19814b9009a29baefd4",
                "sha256:1e4747bc279b4f613a09eb64bba2ba602d8a6664c6ce6396a4d0cd413a50ce07",
                "sha256:213c60cd50106436cc818accf5baa1aba61c0189ff610f64f4a3e8c6726218ba",
                "sha256:231710d57adfd809ef5d34183b8ed1eeae3f76459c18fb4a0b373ad56bedcdd9",
                "sha256:277a0ef2981ca40581a47093e9e2d13b3f1fbbeffae064c1d21bfceba2030287",
                "sha256:2cd5df3de48857ed0544b34e2d40e9fac445930039f3cfe4bcc592a1f836d513",
                "sha256:40527857252b61eacd1d9af500c3337ba8deb8fc298940291486c465c8b46ec0",
                "sha256:473f9edb243cb1935ab5a084eb238d842fb8f404ed2193a915d1784b5a6b5fc0",
                "sha256:48c346915c114f5fdb3ead70312bd042a953a8ce5c7106d5bfb1a5254e47da92",
                "sha256:50602afada6d6cbfad699b0c7bb50d5ccffa7e46a3d738092afddc1f9758427f",
                "sha256:68fb519c14306fec9720a2a5b45bc9f0c8d1b9c72adf45c37baedfcd949c35a2",
                "sha256:77f396e6ef4c73fdc33a9157446466f1cff553d979bd00ecb64385760c6babdc",
                "sha256:819b3830a1543db06c4d4b865e70ded25be52a2e0631ccd2f6a47a2822f2fd7c",
                "sha256:897b80890765f037df3403d22bab41627ca8811ae55e9a722fd0392850ec4d86",
                "sha256:98c4d36e99714e55cfbaaee6dd5badbc9a1ec339ebfc3b1f52e293aee6bb71a4",
                "sha256:9df7ed3b3d2e0ecfe09e14741b857df43adb5a3ddadc919a2d94fbdf78fea53c",
                "sha256:9fa600030013c4de8165339db93d182b9431076eb98eb40ee068700c9c813e34",
                "sha256:a80a78046a72361de73f8f395f1f1e49f956c6be882eed58505a15f3e430962b",
                "sha256:b3d267842bf12586ba6c734f89d1f5b871df0273157918b0ccefa29deb05c21c",
                "sha256:b5b9eccad747aabaaffbc6064800670f0c297e52c12754eb1d976c57e4f74dcb",
                "sha256:c5687b8d43cf58545ade1fe3e055f70eac7a5a1a0bf42824308d868289a95737",
                "sha256:cba8c411ef271aa037d7357a2bc8f9ee8b58b9965831d9e51baf703280dc73d3",
                "sha256:d15a181d1ecd0d4270dc32edb46f7cb7733c7c508857278d3d378d14d606db2d",
                "sha256:d4db7c7aef085872ef65a8fd7d6d09a14ae91f691dec3e87ee5ee0539d516f53",
                "sha256:d4eccecf9adf6fbcc6861a38015c2a64f38b9d94838ac1810a9023a0609e1b78",
                "sha256:d67d839ede4ed1b28a4e8909735fc992a923cdb84e618544973d7dfc71540803",
                "sha256:daf496c58a8c52083df09b80c860005194014c3698698d1a57cbcfa182142a3a",
                "sha256:e61ceaab6f49fb8bdfaa0f92c4b57bcfbea54c09277b1b4f7ac376bfb7a7c174",
                "sha256:f84fbc98b019fef2ee9a1cb3ce93e3187a6df0b2538a651bfb890254ba9f90b5"
            ],
            "markers": "python_version >= '3.6'",
            "version": "==6.0"
        },
        "pyzmq": {
            "hashes": [
                "sha256:08c4e315a76ef26eb833511ebf3fa87d182152adf43dedee8d79f998a2162a0b",
                "sha256:0ca6cd58f62a2751728016d40082008d3b3412a7f28ddfb4a2f0d3c130f69e74",
                "sha256:1621e7a2af72cced1f6ec8ca8ca91d0f76ac236ab2e8828ac8fe909512d566cb",
                "sha256:18cd854b423fce44951c3a4d3e686bac8f1243d954f579e120a1714096637cc0",
                "sha256:2841997a0d85b998cbafecb4183caf51fd19c4357075dfd33eb7efea57e4c149",
                "sha256:2b97502c16a5ec611cd52410bdfaab264997c627a46b0f98d3f666227fd1ea2d",
                "sha256:3a4c9886d61d386b2b493377d980f502186cd71d501fffdba52bd2a0880cef4f",
                "sha256:3c1895c95be92600233e476fe283f042e71cf8f0b938aabf21b7aafa62a8dac9",
                "sha256:42abddebe2c6a35180ca549fadc7228d23c1e1f76167c5ebc8a936b5804ea2df",
                "sha256:468bd59a588e276961a918a3060948ae68f6ff5a7fa10bb2f9160c18fe341067",
                "sha256:480b9931bfb08bf8b094edd4836271d4d6b44150da051547d8c7113bf947a8b0",
                "sha256:53f4fd13976789ffafedd4d46f954c7bb01146121812b72b4ddca286034df966",
                "sha256:62bcade20813796c426409a3e7423862d50ff0639f5a2a95be4b85b09a618666",
                "sha256:67db33bea0a29d03e6eeec55a8190e033318cee3cbc732ba8fd939617cbf762d",
                "sha256:6b217b8f9dfb6628f74b94bdaf9f7408708cb02167d644edca33f38746ca12dd",
                "sha256:7661fc1d5cb73481cf710a1418a4e1e301ed7d5d924f91c67ba84b2a1b89defd",
                "sha256:76c532fd68b93998aab92356be280deec5de8f8fe59cd28763d2cc8a58747b7f",
                "sha256:79244b9e97948eaf38695f4b8e6fc63b14b78cc37f403c6642ba555517ac1268",
                "sha256:7c58f598d9fcc52772b89a92d72bf8829c12d09746a6d2c724c5b30076c1f11d",
                "sha256:7dc09198e4073e6015d9a8ea093fc348d4e59de49382476940c3dd9ae156fba8",
                "sha256:80e043a89c6cadefd3a0712f8a1322038e819ebe9dbac7eca3bce1721bcb63bf",
                "sha256:851977788b9caa8ed011f5f643d3ee8653af02c5fc723fa350db5125abf2be7b",
                "sha256:8eddc033e716f8c91c6a2112f0a8ebc5e00532b4a6ae1eb0ccc48e027f9c671c",
                "sha256:902319cfe23366595d3fa769b5b751e6ee6750a0a64c5d9f757d624b2ac3519e",
                "sha256:954e73c9cd4d6ae319f1c936ad159072b6d356a92dcbbabfd6e6204b9a79d356",
                "sha256:ab888624ed68930442a3f3b0b921ad7439c51ba122dbc8c386e6487a658e4a4e",
                "sha256:acebba1a23fb9d72b42471c3771b6f2f18dcd46df77482612054bd45c07dfa36",
                "sha256:b4ebed0977f92320f6686c96e9e8dd29eed199eb8d066936bac991afc37cbb70",
                "sha256:badb868fff14cfd0e200eaa845887b1011146a7d26d579aaa7f966c203736b92",
                "sha256:be4e0f229cf3a71f9ecd633566bd6f80d9fa6afaaff5489492be63fe459ef98c",
                "sha256:c0f84360dcca3481e8674393bdf931f9f10470988f87311b19d23cda869bb6b7",
                "sha256:c1e41b32d6f7f9c26bc731a8b529ff592f31fc8b6ef2be9fa74abd05c8a342d7",
                "sha256:c88fa7410e9fc471e0858638f403739ee869924dd8e4ae26748496466e27ac59",
                "sha256:cf98fd7a6c8aaa08dbc699ffae33fd71175696d78028281bc7b832b26f00ca57",
                "sha256:d072f7dfbdb184f0786d63bda26e8a0882041b1e393fbe98940395f7fab4c5e2",
                "sha256:d1b5d457acbadcf8b27561deeaa386b0217f47626b29672fa7bd31deb6e91e1b",
                "sha256:d3dcb5548ead4f1123851a5ced467791f6986d68c656bc63bfff1bf9e36671e2",
                "sha256:d6157793719de168b199194f6b6173f0ccd3bf3499e6870fac17086072e39115",
                "sha256:d728b08448e5ac3e4d886b165385a262883c34b84a7fe1166277fe675e1c197a",
                "sha256:de8df0684398bd74ad160afdc2a118ca28384ac6f5e234eb0508858d8d2d9364",
                "sha256:e6a02cf7271ee94674a44f4e62aa061d2d049001c844657740e156596298b70b",
                "sha256:ea12133df25e3a6918718fbb9a510c6ee5d3fdd5a346320421aac3882f4feeea",
                "sha256:ea5a79e808baef98c48c884effce05c31a0698c1057de8fc1c688891043c1ce1",
                "sha256:f43b4a2e6218371dd4f41e547bd919ceeb6ebf4abf31a7a0669cd11cd91ea973",
                "sha256:f762442bab706fd874064ca218b33a1d8e40d4938e96c24dafd9b12e28017f45",
                "sha256:f89468059ebc519a7acde1ee50b779019535db8dcf9b8c162ef669257fef7a93",
                "sha256:f907c7359ce8bf7f7e63c82f75ad0223384105f5126f313400b7e8004d9b33c3"
            ],
            "markers": "python_version >= '3.6'",
            "version": "==22.3.0"
        },
        "redis": {
            "hashes": [
                "sha256:a52d5694c9eb4292770084fa8c863f79367ca19884b329ab574d5cb2036b3e54",
                "sha256:ddf27071df4adf3821c4f2ca59d67525c3a82e5f268bed97b813cb4fabf87880"
            ],
            "markers": "python_version >= '3.6'",
            "version": "==4.3.4"
        },
        "remote-pdb": {
            "hashes": [
                "sha256:2d70c6f41e0eabf0165e8f1be58f82aa7a605aaeab8f2aefeb9ce246431091c1",
                "sha256:94f73a92ac1248cf16189211011f97096bdada8a7baac8c79372663bbb57b5d0"
            ],
            "index": "pypi",
            "version": "==2.1.0"
        },
        "requests": {
            "hashes": [
                "sha256:7c5599b102feddaa661c826c56ab4fee28bfd17f5abca1ebbe3e7f19d7c97983",
                "sha256:8fefa2a1a1365bf5520aac41836fbee479da67864514bdb821f31ce07ce65349"
            ],
            "markers": "python_version >= '3.7' and python_version < '4'",
            "version": "==2.28.1"
        },
        "roundrobin": {
            "hashes": [
                "sha256:ac30cb78570a36bb0ce0db7b907af9394ec7a5610ece2ede072280e8dd867caa"
            ],
            "version": "==0.0.2"
        },
        "setuptools": {
            "hashes": [
<<<<<<< HEAD
                "sha256:0d33c374d41c7863419fc8f6c10bfe25b7b498aa34164d135c622e52580c6b16",
                "sha256:c04b44a57a6265fe34a4a444e965884716d34bae963119a76353434d6f18e450"
            ],
            "markers": "python_version >= '3.7'",
            "version": "==63.2.0"
=======
                "sha256:273b6847ae61f7829c1affcdd9a32f67aa65233be508f4fbaab866c5faa4e408",
                "sha256:d5340d16943a0f67057329db59b564e938bb3736c6e50ae16ea84d5e5d9ba6d0"
            ],
            "markers": "python_version >= '3.7'",
            "version": "==63.3.0"
>>>>>>> a585ccb6
        },
        "six": {
            "hashes": [
                "sha256:1e61c37477a1626458e36f7b1d82aa5c9b094fa4802892072e49de9c60c4c926",
                "sha256:8abb2f1d86890a2dfb989f9a77cfcfd3e47c2a354b01111771326f8aa26e0254"
            ],
            "markers": "python_version >= '2.7' and python_version not in '3.0, 3.1, 3.2, 3.3'",
            "version": "==1.16.0"
        },
        "snowballstemmer": {
            "hashes": [
                "sha256:09b16deb8547d3412ad7b590689584cd0fe25ec8db3be37788be3810cbf19cb1",
                "sha256:c8e1716e83cc398ae16824e5572ae04e0d9fc2c6b985fb0f900f5f0c96ecba1a"
            ],
            "version": "==2.2.0"
        },
        "sortedcontainers": {
            "hashes": [
                "sha256:25caa5a06cc30b6b83d11423433f65d1f9d76c4c6a0c90e3379eaa43b9bfdb88",
                "sha256:a163dcaede0f1c021485e957a39245190e74249897e2ae4b2aa38595db237ee0"
            ],
            "version": "==2.4.0"
        },
        "soupsieve": {
            "hashes": [
                "sha256:3b2503d3c7084a42b1ebd08116e5f81aadfaea95863628c80a3b774a11b7c759",
                "sha256:fc53893b3da2c33de295667a0e19f078c14bf86544af307354de5fcf12a3f30d"
            ],
            "markers": "python_version >= '3.6'",
            "version": "==2.3.2.post1"
        },
        "sphinx": {
            "hashes": [
                "sha256:309a8da80cb6da9f4713438e5b55861877d5d7976b69d87e336733637ea12693",
                "sha256:ba3224a4e206e1fbdecf98a4fae4992ef9b24b85ebf7b584bb340156eaf08d89"
            ],
            "index": "pypi",
            "version": "==5.1.1"
        },
        "sphinx-autobuild": {
            "hashes": [
                "sha256:8fe8cbfdb75db04475232f05187c776f46f6e9e04cacf1e49ce81bdac649ccac",
                "sha256:de1ca3b66e271d2b5b5140c35034c89e47f263f2cd5db302c9217065f7443f05"
            ],
            "index": "pypi",
            "version": "==2021.3.14"
        },
        "sphinx-basic-ng": {
            "hashes": [
                "sha256:cffffb14914ddd26c94b1330df1d72dab5a42e220aaeb5953076a40b9c50e801",
                "sha256:e8b6efd2c5ece014156de76065eda01ddfca0fee465aa020b1e3c12f84570bbe"
            ],
            "markers": "python_version >= '3.7'",
            "version": "==0.0.1a12"
        },
        "sphinxcontrib-applehelp": {
            "hashes": [
                "sha256:806111e5e962be97c29ec4c1e7fe277bfd19e9652fb1a4392105b43e01af885a",
                "sha256:a072735ec80e7675e3f432fcae8610ecf509c5f1869d17e2eecff44389cdbc58"
            ],
            "markers": "python_version >= '3.5'",
            "version": "==1.0.2"
        },
        "sphinxcontrib-devhelp": {
            "hashes": [
                "sha256:8165223f9a335cc1af7ffe1ed31d2871f325254c0423bc0c4c7cd1c1e4734a2e",
                "sha256:ff7f1afa7b9642e7060379360a67e9c41e8f3121f2ce9164266f61b9f4b338e4"
            ],
            "markers": "python_version >= '3.5'",
            "version": "==1.0.2"
        },
        "sphinxcontrib-htmlhelp": {
            "hashes": [
                "sha256:d412243dfb797ae3ec2b59eca0e52dac12e75a241bf0e4eb861e450d06c6ed07",
                "sha256:f5f8bb2d0d629f398bf47d0d69c07bc13b65f75a81ad9e2f71a63d4b7a2f6db2"
            ],
            "markers": "python_version >= '3.6'",
            "version": "==2.0.0"
        },
        "sphinxcontrib-jsmath": {
            "hashes": [
                "sha256:2ec2eaebfb78f3f2078e73666b1415417a116cc848b72e5172e596c871103178",
                "sha256:a9925e4a4587247ed2191a22df5f6970656cb8ca2bd6284309578f2153e0c4b8"
            ],
            "markers": "python_version >= '3.5'",
            "version": "==1.0.1"
        },
        "sphinxcontrib-qthelp": {
            "hashes": [
                "sha256:4c33767ee058b70dba89a6fc5c1892c0d57a54be67ddd3e7875a18d14cba5a72",
                "sha256:bd9fc24bcb748a8d51fd4ecaade681350aa63009a347a8c14e637895444dfab6"
            ],
            "markers": "python_version >= '3.5'",
            "version": "==1.0.3"
        },
        "sphinxcontrib-serializinghtml": {
            "hashes": [
                "sha256:352a9a00ae864471d3a7ead8d7d79f5fc0b57e8b3f95e9867eb9eb28999b92fd",
                "sha256:aa5f6de5dfdf809ef505c4895e51ef5c9eac17d0f287933eb49ec495280b6952"
            ],
            "markers": "python_version >= '3.5'",
            "version": "==1.1.5"
        },
        "stack-data": {
            "hashes": [
                "sha256:77bec1402dcd0987e9022326473fdbcc767304892a533ed8c29888dacb7dddbc",
                "sha256:aa1d52d14d09c7a9a12bb740e6bdfffe0f5e8f4f9218d85e7c73a8c37f7ae38d"
            ],
            "version": "==0.3.0"
        },
        "tomli": {
            "hashes": [
                "sha256:939de3e7a6161af0c887ef91b7d41a53e7c5a1ca976325f429cb46ea9bc30ecc",
                "sha256:de526c12914f0c550d15924c62d72abc48d6fe7364aa87328337a31007fe8a4f"
            ],
            "markers": "python_version >= '3.7'",
            "version": "==2.0.1"
        },
        "tornado": {
            "hashes": [
                "sha256:1d54d13ab8414ed44de07efecb97d4ef7c39f7438cf5e976ccd356bebb1b5fca",
                "sha256:20f638fd8cc85f3cbae3c732326e96addff0a15e22d80f049e00121651e82e72",
                "sha256:5c87076709343557ef8032934ce5f637dbb552efa7b21d08e89ae7619ed0eb23",
                "sha256:5f8c52d219d4995388119af7ccaa0bcec289535747620116a58d830e7c25d8a8",
                "sha256:6fdfabffd8dfcb6cf887428849d30cf19a3ea34c2c248461e1f7d718ad30b66b",
                "sha256:87dcafae3e884462f90c90ecc200defe5e580a7fbbb4365eda7c7c1eb809ebc9",
                "sha256:9b630419bde84ec666bfd7ea0a4cb2a8a651c2d5cccdbdd1972a0c859dfc3c13",
                "sha256:b8150f721c101abdef99073bf66d3903e292d851bee51910839831caba341a75",
                "sha256:ba09ef14ca9893954244fd872798b4ccb2367c165946ce2dd7376aebdde8e3ac",
                "sha256:d3a2f5999215a3a06a4fc218026cd84c61b8b2b40ac5296a6db1f1451ef04c1e",
                "sha256:e5f923aa6a47e133d1cf87d60700889d7eae68988704e20c75fb2d65677a8e4b"
            ],
            "markers": "python_version > '2.7'",
            "version": "==6.2"
        },
        "traitlets": {
            "hashes": [
                "sha256:0bb9f1f9f017aa8ec187d8b1b2a7a6626a2a1d877116baba52a129bfa124f8e2",
                "sha256:65fa18961659635933100db8ca120ef6220555286949774b9cfc106f941d1c7a"
            ],
            "markers": "python_version >= '3.7'",
            "version": "==5.3.0"
        },
        "typing-extensions": {
            "hashes": [
                "sha256:25642c956049920a5aa49edcdd6ab1e06d7e5d467fc00e0506c44ac86fbfca02",
                "sha256:e6d2677a32f47fc7eb2795db1dd15c1f34eff616bcaf2cfb5e997f854fa1c4a6"
            ],
            "markers": "python_version >= '3.7'",
            "version": "==4.3.0"
        },
        "urllib3": {
            "hashes": [
                "sha256:c33ccba33c819596124764c23a97d25f32b28433ba0dedeb77d873a38722c9bc",
                "sha256:ea6e8fb210b19d950fab93b60c9009226c63a28808bc8386e05301e25883ac0a"
            ],
            "markers": "python_version >= '2.7' and python_version not in '3.0, 3.1, 3.2, 3.3, 3.4, 3.5' and python_version < '4'",
            "version": "==1.26.11"
<<<<<<< HEAD
=======
        },
        "virtualenv": {
            "hashes": [
                "sha256:0ef5be6d07181946891f5abc8047fda8bc2f0b4b9bf222c64e6e8963baee76db",
                "sha256:635b272a8e2f77cb051946f46c60a54ace3cb5e25568228bd6b57fc70eca9ff3"
            ],
            "markers": "python_version >= '3.6'",
            "version": "==20.16.2"
>>>>>>> a585ccb6
        },
        "wcwidth": {
            "hashes": [
                "sha256:beb4802a9cebb9144e99086eff703a642a13d6a0052920003a230f3294bbe784",
                "sha256:c4d647b99872929fdb7bdcaa4fbe7f01413ed3d98077df798530e5b04f116c83"
            ],
            "version": "==0.2.5"
        },
        "werkzeug": {
            "hashes": [
                "sha256:4d7013ef96fd197d1cdeb03e066c6c5a491ccb44758a5b2b91137319383e5a5a",
                "sha256:7e1db6a5ba6b9a8be061e47e900456355b8714c0f238b0313f53afce1a55a79a"
            ],
            "markers": "python_version >= '3.7'",
            "version": "==2.2.1"
        },
        "wrapt": {
            "hashes": [
                "sha256:00b6d4ea20a906c0ca56d84f93065b398ab74b927a7a3dbd470f6fc503f95dc3",
                "sha256:01c205616a89d09827986bc4e859bcabd64f5a0662a7fe95e0d359424e0e071b",
                "sha256:02b41b633c6261feff8ddd8d11c711df6842aba629fdd3da10249a53211a72c4",
                "sha256:07f7a7d0f388028b2df1d916e94bbb40624c59b48ecc6cbc232546706fac74c2",
                "sha256:11871514607b15cfeb87c547a49bca19fde402f32e2b1c24a632506c0a756656",
                "sha256:1b376b3f4896e7930f1f772ac4b064ac12598d1c38d04907e696cc4d794b43d3",
                "sha256:21ac0156c4b089b330b7666db40feee30a5d52634cc4560e1905d6529a3897ff",
                "sha256:257fd78c513e0fb5cdbe058c27a0624c9884e735bbd131935fd49e9fe719d310",
                "sha256:2b39d38039a1fdad98c87279b48bc5dce2c0ca0d73483b12cb72aa9609278e8a",
                "sha256:2cf71233a0ed05ccdabe209c606fe0bac7379fdcf687f39b944420d2a09fdb57",
                "sha256:2fe803deacd09a233e4762a1adcea5db5d31e6be577a43352936179d14d90069",
                "sha256:3232822c7d98d23895ccc443bbdf57c7412c5a65996c30442ebe6ed3df335383",
                "sha256:34aa51c45f28ba7f12accd624225e2b1e5a3a45206aa191f6f9aac931d9d56fe",
                "sha256:36f582d0c6bc99d5f39cd3ac2a9062e57f3cf606ade29a0a0d6b323462f4dd87",
                "sha256:380a85cf89e0e69b7cfbe2ea9f765f004ff419f34194018a6827ac0e3edfed4d",
                "sha256:40e7bc81c9e2b2734ea4bc1aceb8a8f0ceaac7c5299bc5d69e37c44d9081d43b",
                "sha256:43ca3bbbe97af00f49efb06e352eae40434ca9d915906f77def219b88e85d907",
                "sha256:4fcc4649dc762cddacd193e6b55bc02edca674067f5f98166d7713b193932b7f",
                "sha256:5a0f54ce2c092aaf439813735584b9537cad479575a09892b8352fea5e988dc0",
                "sha256:5a9a0d155deafd9448baff28c08e150d9b24ff010e899311ddd63c45c2445e28",
                "sha256:5b02d65b9ccf0ef6c34cba6cf5bf2aab1bb2f49c6090bafeecc9cd81ad4ea1c1",
                "sha256:60db23fa423575eeb65ea430cee741acb7c26a1365d103f7b0f6ec412b893853",
                "sha256:642c2e7a804fcf18c222e1060df25fc210b9c58db7c91416fb055897fc27e8cc",
                "sha256:6a9a25751acb379b466ff6be78a315e2b439d4c94c1e99cb7266d40a537995d3",
                "sha256:6b1a564e6cb69922c7fe3a678b9f9a3c54e72b469875aa8018f18b4d1dd1adf3",
                "sha256:6d323e1554b3d22cfc03cd3243b5bb815a51f5249fdcbb86fda4bf62bab9e164",
                "sha256:6e743de5e9c3d1b7185870f480587b75b1cb604832e380d64f9504a0535912d1",
                "sha256:709fe01086a55cf79d20f741f39325018f4df051ef39fe921b1ebe780a66184c",
                "sha256:7b7c050ae976e286906dd3f26009e117eb000fb2cf3533398c5ad9ccc86867b1",
                "sha256:7d2872609603cb35ca513d7404a94d6d608fc13211563571117046c9d2bcc3d7",
                "sha256:7ef58fb89674095bfc57c4069e95d7a31cfdc0939e2a579882ac7d55aadfd2a1",
                "sha256:80bb5c256f1415f747011dc3604b59bc1f91c6e7150bd7db03b19170ee06b320",
                "sha256:81b19725065dcb43df02b37e03278c011a09e49757287dca60c5aecdd5a0b8ed",
                "sha256:833b58d5d0b7e5b9832869f039203389ac7cbf01765639c7309fd50ef619e0b1",
                "sha256:88bd7b6bd70a5b6803c1abf6bca012f7ed963e58c68d76ee20b9d751c74a3248",
                "sha256:8ad85f7f4e20964db4daadcab70b47ab05c7c1cf2a7c1e51087bfaa83831854c",
                "sha256:8c0ce1e99116d5ab21355d8ebe53d9460366704ea38ae4d9f6933188f327b456",
                "sha256:8d649d616e5c6a678b26d15ece345354f7c2286acd6db868e65fcc5ff7c24a77",
                "sha256:903500616422a40a98a5a3c4ff4ed9d0066f3b4c951fa286018ecdf0750194ef",
                "sha256:9736af4641846491aedb3c3f56b9bc5568d92b0692303b5a305301a95dfd38b1",
                "sha256:988635d122aaf2bdcef9e795435662bcd65b02f4f4c1ae37fbee7401c440b3a7",
                "sha256:9cca3c2cdadb362116235fdbd411735de4328c61425b0aa9f872fd76d02c4e86",
                "sha256:9e0fd32e0148dd5dea6af5fee42beb949098564cc23211a88d799e434255a1f4",
                "sha256:9f3e6f9e05148ff90002b884fbc2a86bd303ae847e472f44ecc06c2cd2fcdb2d",
                "sha256:a85d2b46be66a71bedde836d9e41859879cc54a2a04fad1191eb50c2066f6e9d",
                "sha256:a9a52172be0b5aae932bef82a79ec0a0ce87288c7d132946d645eba03f0ad8a8",
                "sha256:aa31fdcc33fef9eb2552cbcbfee7773d5a6792c137b359e82879c101e98584c5",
                "sha256:b014c23646a467558be7da3d6b9fa409b2c567d2110599b7cf9a0c5992b3b471",
                "sha256:b21bb4c09ffabfa0e85e3a6b623e19b80e7acd709b9f91452b8297ace2a8ab00",
                "sha256:b5901a312f4d14c59918c221323068fad0540e34324925c8475263841dbdfe68",
                "sha256:b9b7a708dd92306328117d8c4b62e2194d00c365f18eff11a9b53c6f923b01e3",
                "sha256:d1967f46ea8f2db647c786e78d8cc7e4313dbd1b0aca360592d8027b8508e24d",
                "sha256:d52a25136894c63de15a35bc0bdc5adb4b0e173b9c0d07a2be9d3ca64a332735",
                "sha256:d77c85fedff92cf788face9bfa3ebaa364448ebb1d765302e9af11bf449ca36d",
                "sha256:d79d7d5dc8a32b7093e81e97dad755127ff77bcc899e845f41bf71747af0c569",
                "sha256:dbcda74c67263139358f4d188ae5faae95c30929281bc6866d00573783c422b7",
                "sha256:ddaea91abf8b0d13443f6dac52e89051a5063c7d014710dcb4d4abb2ff811a59",
                "sha256:dee0ce50c6a2dd9056c20db781e9c1cfd33e77d2d569f5d1d9321c641bb903d5",
                "sha256:dee60e1de1898bde3b238f18340eec6148986da0455d8ba7848d50470a7a32fb",
                "sha256:e2f83e18fe2f4c9e7db597e988f72712c0c3676d337d8b101f6758107c42425b",
                "sha256:e3fb1677c720409d5f671e39bac6c9e0e422584e5f518bfd50aa4cbbea02433f",
                "sha256:ee2b1b1769f6707a8a445162ea16dddf74285c3964f605877a20e38545c3c462",
                "sha256:ee6acae74a2b91865910eef5e7de37dc6895ad96fa23603d1d27ea69df545015",
                "sha256:ef3f72c9666bba2bab70d2a8b79f2c6d2c1a42a7f7e2b0ec83bb2f9e383950af"
            ],
            "markers": "python_version >= '2.7' and python_version not in '3.0, 3.1, 3.2, 3.3, 3.4'",
            "version": "==1.14.1"
        },
        "zipp": {
            "hashes": [
                "sha256:05b45f1ee8f807d0cc928485ca40a07cb491cf092ff587c0df9cb1fd154848d2",
                "sha256:47c40d7fe183a6f21403a199b3e4192cca5774656965b0a4988ad2f8feb5f009"
            ],
            "markers": "python_version >= '3.7'",
            "version": "==3.8.1"
        },
        "zope.event": {
            "hashes": [
                "sha256:2666401939cdaa5f4e0c08cf7f20c9b21423b95e88f4675b1443973bdb080c42",
                "sha256:5e76517f5b9b119acf37ca8819781db6c16ea433f7e2062c4afc2b6fbedb1330"
            ],
            "version": "==4.5.0"
        },
        "zope.interface": {
            "hashes": [
                "sha256:08f9636e99a9d5410181ba0729e0408d3d8748026ea938f3b970a0249daa8192",
                "sha256:0b465ae0962d49c68aa9733ba92a001b2a0933c317780435f00be7ecb959c702",
                "sha256:0cba8477e300d64a11a9789ed40ee8932b59f9ee05f85276dbb4b59acee5dd09",
                "sha256:0cee5187b60ed26d56eb2960136288ce91bcf61e2a9405660d271d1f122a69a4",
                "sha256:0ea1d73b7c9dcbc5080bb8aaffb776f1c68e807767069b9ccdd06f27a161914a",
                "sha256:0f91b5b948686659a8e28b728ff5e74b1be6bf40cb04704453617e5f1e945ef3",
                "sha256:15e7d1f7a6ee16572e21e3576d2012b2778cbacf75eb4b7400be37455f5ca8bf",
                "sha256:17776ecd3a1fdd2b2cd5373e5ef8b307162f581c693575ec62e7c5399d80794c",
                "sha256:194d0bcb1374ac3e1e023961610dc8f2c78a0f5f634d0c737691e215569e640d",
                "sha256:1c0e316c9add0db48a5b703833881351444398b04111188069a26a61cfb4df78",
                "sha256:205e40ccde0f37496904572035deea747390a8b7dc65146d30b96e2dd1359a83",
                "sha256:273f158fabc5ea33cbc936da0ab3d4ba80ede5351babc4f577d768e057651531",
                "sha256:2876246527c91e101184f63ccd1d716ec9c46519cc5f3d5375a3351c46467c46",
                "sha256:2c98384b254b37ce50eddd55db8d381a5c53b4c10ee66e1e7fe749824f894021",
                "sha256:2e5a26f16503be6c826abca904e45f1a44ff275fdb7e9d1b75c10671c26f8b94",
                "sha256:334701327f37c47fa628fc8b8d28c7d7730ce7daaf4bda1efb741679c2b087fc",
                "sha256:3748fac0d0f6a304e674955ab1365d515993b3a0a865e16a11ec9d86fb307f63",
                "sha256:3c02411a3b62668200910090a0dff17c0b25aaa36145082a5a6adf08fa281e54",
                "sha256:3dd4952748521205697bc2802e4afac5ed4b02909bb799ba1fe239f77fd4e117",
                "sha256:3f24df7124c323fceb53ff6168da70dbfbae1442b4f3da439cd441681f54fe25",
                "sha256:469e2407e0fe9880ac690a3666f03eb4c3c444411a5a5fddfdabc5d184a79f05",
                "sha256:4de4bc9b6d35c5af65b454d3e9bc98c50eb3960d5a3762c9438df57427134b8e",
                "sha256:5208ebd5152e040640518a77827bdfcc73773a15a33d6644015b763b9c9febc1",
                "sha256:52de7fc6c21b419078008f697fd4103dbc763288b1406b4562554bd47514c004",
                "sha256:5bb3489b4558e49ad2c5118137cfeaf59434f9737fa9c5deefc72d22c23822e2",
                "sha256:5dba5f530fec3f0988d83b78cc591b58c0b6eb8431a85edd1569a0539a8a5a0e",
                "sha256:5dd9ca406499444f4c8299f803d4a14edf7890ecc595c8b1c7115c2342cadc5f",
                "sha256:5f931a1c21dfa7a9c573ec1f50a31135ccce84e32507c54e1ea404894c5eb96f",
                "sha256:63b82bb63de7c821428d513607e84c6d97d58afd1fe2eb645030bdc185440120",
                "sha256:66c0061c91b3b9cf542131148ef7ecbecb2690d48d1612ec386de9d36766058f",
                "sha256:6f0c02cbb9691b7c91d5009108f975f8ffeab5dff8f26d62e21c493060eff2a1",
                "sha256:71aace0c42d53abe6fc7f726c5d3b60d90f3c5c055a447950ad6ea9cec2e37d9",
                "sha256:7d97a4306898b05404a0dcdc32d9709b7d8832c0c542b861d9a826301719794e",
                "sha256:7df1e1c05304f26faa49fa752a8c690126cf98b40b91d54e6e9cc3b7d6ffe8b7",
                "sha256:8270252effc60b9642b423189a2fe90eb6b59e87cbee54549db3f5562ff8d1b8",
                "sha256:867a5ad16892bf20e6c4ea2aab1971f45645ff3102ad29bd84c86027fa99997b",
                "sha256:877473e675fdcc113c138813a5dd440da0769a2d81f4d86614e5d62b69497155",
                "sha256:8892f89999ffd992208754851e5a052f6b5db70a1e3f7d54b17c5211e37a98c7",
                "sha256:9a9845c4c6bb56e508651f005c4aeb0404e518c6f000d5a1123ab077ab769f5c",
                "sha256:a1e6e96217a0f72e2b8629e271e1b280c6fa3fe6e59fa8f6701bec14e3354325",
                "sha256:a8156e6a7f5e2a0ff0c5b21d6bcb45145efece1909efcbbbf48c56f8da68221d",
                "sha256:a9506a7e80bcf6eacfff7f804c0ad5350c8c95b9010e4356a4b36f5322f09abb",
                "sha256:af310ec8335016b5e52cae60cda4a4f2a60a788cbb949a4fbea13d441aa5a09e",
                "sha256:b0297b1e05fd128d26cc2460c810d42e205d16d76799526dfa8c8ccd50e74959",
                "sha256:bf68f4b2b6683e52bec69273562df15af352e5ed25d1b6641e7efddc5951d1a7",
                "sha256:d0c1bc2fa9a7285719e5678584f6b92572a5b639d0e471bb8d4b650a1a910920",
                "sha256:d4d9d6c1a455d4babd320203b918ccc7fcbefe308615c521062bc2ba1aa4d26e",
                "sha256:db1fa631737dab9fa0b37f3979d8d2631e348c3b4e8325d6873c2541d0ae5a48",
                "sha256:dd93ea5c0c7f3e25335ab7d22a507b1dc43976e1345508f845efc573d3d779d8",
                "sha256:f44e517131a98f7a76696a7b21b164bcb85291cee106a23beccce454e1f433a4",
                "sha256:f7ee479e96f7ee350db1cf24afa5685a5899e2b34992fb99e1f7c1b0b758d263"
            ],
            "markers": "python_version >= '2.7' and python_version not in '3.0, 3.1, 3.2, 3.3, 3.4'",
            "version": "==5.4.0"
        }
    }
}<|MERGE_RESOLUTION|>--- conflicted
+++ resolved
@@ -1,7 +1,7 @@
 {
     "_meta": {
         "hash": {
-            "sha256": "73d8a32f5ad79e83d2c238e1dc5d6263aaf946e4947ef1233abd6badfd56d77a"
+            "sha256": "2832f6faa6ba508df60afe298a8c82423b73d1a35cbd529035a90f7032757b34"
         },
         "pipfile-spec": 6,
         "requires": {
@@ -310,11 +310,11 @@
         },
         "drf-yasg": {
             "hashes": [
-                "sha256:85899b8b173cac7d39af3fea205bdc1a599aed8de3389a3bcccc29b37b9b983e",
-                "sha256:b2eebb438fa641503a08dac791be24183ea26dbcfe371a9824ea91f6e3a988aa"
-            ],
-            "index": "pypi",
-            "version": "==1.21.3"
+                "sha256:8b72e5b1875931a8d11af407be3a9a5ba8776541492947a0df5bafda6b7f8267",
+                "sha256:d50f197c7f02545d0b736df88c6d5cf874f8fea2507ad85ad7de6ae5bf2d9e5a"
+            ],
+            "index": "pypi",
+            "version": "==1.20.0"
         },
         "elasticsearch": {
             "hashes": [
@@ -604,67 +604,47 @@
         },
         "pillow": {
             "hashes": [
-                "sha256:0030fdbd926fb85844b8b92e2f9449ba89607231d3dd597a21ae72dc7fe26927",
-                "sha256:030e3460861488e249731c3e7ab59b07c7853838ff3b8e16aac9561bb345da14",
-                "sha256:0ed2c4ef2451de908c90436d6e8092e13a43992f1860275b4d8082667fbb2ffc",
-                "sha256:136659638f61a251e8ed3b331fc6ccd124590eeff539de57c5f80ef3a9594e58",
-                "sha256:13b725463f32df1bfeacbf3dd197fb358ae8ebcd8c5548faa75126ea425ccb60",
-                "sha256:1536ad017a9f789430fb6b8be8bf99d2f214c76502becc196c6f2d9a75b01b76",
-                "sha256:15928f824870535c85dbf949c09d6ae7d3d6ac2d6efec80f3227f73eefba741c",
-                "sha256:17d4cafe22f050b46d983b71c707162d63d796a1235cdf8b9d7a112e97b15bac",
-                "sha256:1802f34298f5ba11d55e5bb09c31997dc0c6aed919658dfdf0198a2fe75d5490",
-                "sha256:1cc1d2451e8a3b4bfdb9caf745b58e6c7a77d2e469159b0d527a4554d73694d1",
-                "sha256:1fd6f5e3c0e4697fa7eb45b6e93996299f3feee73a3175fa451f49a74d092b9f",
-                "sha256:254164c57bab4b459f14c64e93df11eff5ded575192c294a0c49270f22c5d93d",
-                "sha256:2ad0d4df0f5ef2247e27fc790d5c9b5a0af8ade9ba340db4a73bb1a4a3e5fb4f",
-                "sha256:2c58b24e3a63efd22554c676d81b0e57f80e0a7d3a5874a7e14ce90ec40d3069",
-                "sha256:2d33a11f601213dcd5718109c09a52c2a1c893e7461f0be2d6febc2879ec2402",
-                "sha256:337a74fd2f291c607d220c793a8135273c4c2ab001b03e601c36766005f36885",
-                "sha256:37ff6b522a26d0538b753f0b4e8e164fdada12db6c6f00f62145d732d8a3152e",
-                "sha256:3d1f14f5f691f55e1b47f824ca4fdcb4b19b4323fe43cc7bb105988cad7496be",
-                "sha256:408673ed75594933714482501fe97e055a42996087eeca7e5d06e33218d05aa8",
-                "sha256:4134d3f1ba5f15027ff5c04296f13328fecd46921424084516bdb1b2548e66ff",
-                "sha256:4ad2f835e0ad81d1689f1b7e3fbac7b01bb8777d5a985c8962bedee0cc6d43da",
-                "sha256:50dff9cc21826d2977ef2d2a205504034e3a4563ca6f5db739b0d1026658e004",
-                "sha256:510cef4a3f401c246cfd8227b300828715dd055463cdca6176c2e4036df8bd4f",
-                "sha256:5aed7dde98403cd91d86a1115c78d8145c83078e864c1de1064f52e6feb61b20",
-                "sha256:69bd1a15d7ba3694631e00df8de65a8cb031911ca11f44929c97fe05eb9b6c1d",
-                "sha256:6bf088c1ce160f50ea40764f825ec9b72ed9da25346216b91361eef8ad1b8f8c",
-                "sha256:6e8c66f70fb539301e064f6478d7453e820d8a2c631da948a23384865cd95544",
-                "sha256:727dd1389bc5cb9827cbd1f9d40d2c2a1a0c9b32dd2261db522d22a604a6eec9",
-                "sha256:74a04183e6e64930b667d321524e3c5361094bb4af9083db5c301db64cd341f3",
-                "sha256:75e636fd3e0fb872693f23ccb8a5ff2cd578801251f3a4f6854c6a5d437d3c04",
-                "sha256:7761afe0126d046974a01e030ae7529ed0ca6a196de3ec6937c11df0df1bc91c",
-                "sha256:7888310f6214f19ab2b6df90f3f06afa3df7ef7355fc025e78a3044737fab1f5",
-                "sha256:7b0554af24df2bf96618dac71ddada02420f946be943b181108cac55a7a2dcd4",
-                "sha256:7c7b502bc34f6e32ba022b4a209638f9e097d7a9098104ae420eb8186217ebbb",
-                "sha256:808add66ea764ed97d44dda1ac4f2cfec4c1867d9efb16a33d158be79f32b8a4",
-                "sha256:831e648102c82f152e14c1a0938689dbb22480c548c8d4b8b248b3e50967b88c",
-                "sha256:93689632949aff41199090eff5474f3990b6823404e45d66a5d44304e9cdc467",
-                "sha256:96b5e6874431df16aee0c1ba237574cb6dff1dcb173798faa6a9d8b399a05d0e",
-                "sha256:9a54614049a18a2d6fe156e68e188da02a046a4a93cf24f373bffd977e943421",
-                "sha256:a138441e95562b3c078746a22f8fca8ff1c22c014f856278bdbdd89ca36cff1b",
-                "sha256:a647c0d4478b995c5e54615a2e5360ccedd2f85e70ab57fbe817ca613d5e63b8",
-                "sha256:a9c9bc489f8ab30906d7a85afac4b4944a572a7432e00698a7239f44a44e6efb",
-                "sha256:ad2277b185ebce47a63f4dc6302e30f05762b688f8dc3de55dbae4651872cdf3",
-                "sha256:b6d5e92df2b77665e07ddb2e4dbd6d644b78e4c0d2e9272a852627cdba0d75cf",
-                "sha256:bc431b065722a5ad1dfb4df354fb9333b7a582a5ee39a90e6ffff688d72f27a1",
-                "sha256:bdd0de2d64688ecae88dd8935012c4a72681e5df632af903a1dca8c5e7aa871a",
-                "sha256:c79698d4cd9318d9481d89a77e2d3fcaeff5486be641e60a4b49f3d2ecca4e28",
-                "sha256:cb6259196a589123d755380b65127ddc60f4c64b21fc3bb46ce3a6ea663659b0",
-                "sha256:d5b87da55a08acb586bad5c3aa3b86505f559b84f39035b233d5bf844b0834b1",
-                "sha256:dcd7b9c7139dc8258d164b55696ecd16c04607f1cc33ba7af86613881ffe4ac8",
-                "sha256:dfe4c1fedfde4e2fbc009d5ad420647f7730d719786388b7de0999bf32c0d9fd",
-                "sha256:ea98f633d45f7e815db648fd7ff0f19e328302ac36427343e4432c84432e7ff4",
-                "sha256:ec52c351b35ca269cb1f8069d610fc45c5bd38c3e91f9ab4cbbf0aebc136d9c8",
-                "sha256:eef7592281f7c174d3d6cbfbb7ee5984a671fcd77e3fc78e973d492e9bf0eb3f",
-                "sha256:f07f1f00e22b231dd3d9b9208692042e29792d6bd4f6639415d2f23158a80013",
-                "sha256:f3fac744f9b540148fa7715a435d2283b71f68bfb6d4aae24482a890aed18b59",
-                "sha256:fa768eff5f9f958270b081bb33581b4b569faabf8774726b283edb06617101dc",
-                "sha256:fac2d65901fb0fdf20363fbd345c01958a742f2dc62a8dd4495af66e3ff502a4"
-            ],
-            "index": "pypi",
-            "version": "==9.2.0"
+                "sha256:088df396b047477dd1bbc7de6e22f58400dae2f21310d9e2ec2933b2ef7dfa4f",
+                "sha256:09e67ef6e430f90caa093528bd758b0616f8165e57ed8d8ce014ae32df6a831d",
+                "sha256:0b4d5ad2cd3a1f0d1df882d926b37dbb2ab6c823ae21d041b46910c8f8cd844b",
+                "sha256:0b525a356680022b0af53385944026d3486fc8c013638cf9900eb87c866afb4c",
+                "sha256:1d4331aeb12f6b3791911a6da82de72257a99ad99726ed6b63f481c0184b6fb9",
+                "sha256:20d514c989fa28e73a5adbddd7a171afa5824710d0ab06d4e1234195d2a2e546",
+                "sha256:2b291cab8a888658d72b575a03e340509b6b050b62db1f5539dd5cd18fd50578",
+                "sha256:3f6c1716c473ebd1649663bf3b42702d0d53e27af8b64642be0dd3598c761fb1",
+                "sha256:42dfefbef90eb67c10c45a73a9bc1599d4dac920f7dfcbf4ec6b80cb620757fe",
+                "sha256:488f3383cf5159907d48d32957ac6f9ea85ccdcc296c14eca1a4e396ecc32098",
+                "sha256:4d45dbe4b21a9679c3e8b3f7f4f42a45a7d3ddff8a4a16109dff0e1da30a35b2",
+                "sha256:53c27bd452e0f1bc4bfed07ceb235663a1df7c74df08e37fd6b03eb89454946a",
+                "sha256:55e74faf8359ddda43fee01bffbc5bd99d96ea508d8a08c527099e84eb708f45",
+                "sha256:59789a7d06c742e9d13b883d5e3569188c16acb02eeed2510fd3bfdbc1bd1530",
+                "sha256:5b650dbbc0969a4e226d98a0b440c2f07a850896aed9266b6fedc0f7e7834108",
+                "sha256:66daa16952d5bf0c9d5389c5e9df562922a59bd16d77e2a276e575d32e38afd1",
+                "sha256:6e760cf01259a1c0a50f3c845f9cad1af30577fd8b670339b1659c6d0e7a41dd",
+                "sha256:7502539939b53d7565f3d11d87c78e7ec900d3c72945d4ee0e2f250d598309a0",
+                "sha256:769a7f131a2f43752455cc72f9f7a093c3ff3856bf976c5fb53a59d0ccc704f6",
+                "sha256:7c150dbbb4a94ea4825d1e5f2c5501af7141ea95825fadd7829f9b11c97aaf6c",
+                "sha256:8844217cdf66eabe39567118f229e275f0727e9195635a15e0e4b9227458daaf",
+                "sha256:8a66fe50386162df2da701b3722781cbe90ce043e7d53c1fd6bd801bca6b48d4",
+                "sha256:9370d6744d379f2de5d7fa95cdbd3a4d92f0b0ef29609b4b1687f16bc197063d",
+                "sha256:937a54e5694684f74dcbf6e24cc453bfc5b33940216ddd8f4cd8f0f79167f765",
+                "sha256:9c857532c719fb30fafabd2371ce9b7031812ff3889d75273827633bca0c4602",
+                "sha256:a4165205a13b16a29e1ac57efeee6be2dfd5b5408122d59ef2145bc3239fa340",
+                "sha256:b3fe2ff1e1715d4475d7e2c3e8dabd7c025f4410f79513b4ff2de3d51ce0fa9c",
+                "sha256:b6617221ff08fbd3b7a811950b5c3f9367f6e941b86259843eab77c8e3d2b56b",
+                "sha256:b761727ed7d593e49671d1827044b942dd2f4caae6e51bab144d4accf8244a84",
+                "sha256:baf3be0b9446a4083cc0c5bb9f9c964034be5374b5bc09757be89f5d2fa247b8",
+                "sha256:c17770a62a71718a74b7548098a74cd6880be16bcfff5f937f900ead90ca8e92",
+                "sha256:c67db410508b9de9c4694c57ed754b65a460e4812126e87f5052ecf23a011a54",
+                "sha256:d78ca526a559fb84faaaf84da2dd4addef5edb109db8b81677c0bb1aad342601",
+                "sha256:e9ed59d1b6ee837f4515b9584f3d26cf0388b742a11ecdae0d9237a94505d03a",
+                "sha256:f054b020c4d7e9786ae0404278ea318768eb123403b18453e28e47cdb7a0a4bf",
+                "sha256:f372d0f08eff1475ef426344efe42493f71f377ec52237bf153c5713de987251",
+                "sha256:f3f6a6034140e9e17e9abc175fc7a266a6e63652028e157750bd98e804a8ed9a",
+                "sha256:ffde4c6fabb52891d81606411cbfaf77756e3b561b566efd270b3ed3791fde4e"
+            ],
+            "index": "pypi",
+            "version": "==9.1.1"
         },
         "psycopg2": {
             "hashes": [
@@ -840,19 +820,11 @@
         },
         "setuptools": {
             "hashes": [
-<<<<<<< HEAD
-                "sha256:0d33c374d41c7863419fc8f6c10bfe25b7b498aa34164d135c622e52580c6b16",
-                "sha256:c04b44a57a6265fe34a4a444e965884716d34bae963119a76353434d6f18e450"
-            ],
-            "markers": "python_version >= '3.7'",
-            "version": "==63.2.0"
-=======
                 "sha256:273b6847ae61f7829c1affcdd9a32f67aa65233be508f4fbaab866c5faa4e408",
                 "sha256:d5340d16943a0f67057329db59b564e938bb3736c6e50ae16ea84d5e5d9ba6d0"
             ],
             "markers": "python_version >= '3.7'",
             "version": "==63.3.0"
->>>>>>> a585ccb6
         },
         "six": {
             "hashes": [
@@ -1060,14 +1032,6 @@
             ],
             "version": "==0.7.12"
         },
-        "appnope": {
-            "hashes": [
-                "sha256:02bd91c4de869fbb1e1c50aafc4098827a7a54ab2f39d9dcba6c9547ed920e24",
-                "sha256:265a455292d0bd8a72453494fa24df5a11eb18373a60c7c0430889f22548605e"
-            ],
-            "markers": "sys_platform == 'darwin'",
-            "version": "==0.1.3"
-        },
         "asttokens": {
             "hashes": [
                 "sha256:0844691e88552595a6f4a4281a9f7f79b8dd45ca4ccea82e5e05b4bbdb76705c",
@@ -1189,6 +1153,14 @@
             "markers": "python_version >= '3.6'",
             "version": "==2022.6.15"
         },
+        "cfgv": {
+            "hashes": [
+                "sha256:c6a0883f3917a037485059700b9e75da2464e6c27051014ad85ba6aaa5884426",
+                "sha256:f5a830efb9ce7a445376bb66ec94c638a9787422f96264c98edc6bdeed8ab736"
+            ],
+            "markers": "python_full_version >= '3.6.1'",
+            "version": "==3.3.1"
+        },
         "charset-normalizer": {
             "hashes": [
                 "sha256:5189b6f22b01957427f35b6a08d9a0bc45b46d3788ef5a92e978433c7a35f8a5",
@@ -1237,8 +1209,6 @@
             "markers": "python_version >= '2.7' and python_version not in '3.0, 3.1, 3.2, 3.3'",
             "version": "==1.2.13"
         },
-<<<<<<< HEAD
-=======
         "distlib": {
             "hashes": [
                 "sha256:a7f75737c70be3b25e2bee06288cec4e4c221de18455b2dd037fe2a795cab2fe",
@@ -1246,7 +1216,6 @@
             ],
             "version": "==0.3.5"
         },
->>>>>>> a585ccb6
         "docutils": {
             "hashes": [
                 "sha256:23010f129180089fbcd3bc08cfefccb3b890b0050e1ca00c867036e9d161b98c",
@@ -1280,11 +1249,19 @@
         },
         "fakeredis": {
             "hashes": [
-                "sha256:3564fbaed1eaec890eff96ee9088c1d30ee5fba2b81c97c72143f809d9c60c74",
-                "sha256:5e85a480c41b2a46edd6ba67f44197acc6603c59427fdf4456ebb89e56e77fa5"
-            ],
-            "index": "pypi",
-            "version": "==1.8.2"
+                "sha256:4a0f8fe0d5c18147864db50ae2e86f667420ea06653bec08b3a5fccfd3fbde6f",
+                "sha256:ca516f86181f85615cd8210854b43acbe7b1f37ed8a082c5557749c73f2f0dd3"
+            ],
+            "index": "pypi",
+            "version": "==1.8.1"
+        },
+        "filelock": {
+            "hashes": [
+                "sha256:37def7b658813cda163b56fc564cdc75e86d338246458c4c28ae84cabefa2404",
+                "sha256:3a0fd85166ad9dbab54c9aec96737b744106dc5f15c0b09a6744a445299fcf04"
+            ],
+            "markers": "python_version >= '3.7'",
+            "version": "==3.7.1"
         },
         "flask": {
             "hashes": [
@@ -1487,8 +1464,6 @@
             "markers": "platform_python_implementation == 'CPython'",
             "version": "==1.1.2"
         },
-<<<<<<< HEAD
-=======
         "identify": {
             "hashes": [
                 "sha256:a3d4c096b384d50d5e6dc5bc8b9bc44f1f61cefebd750a7b3e9f939b53fb214d",
@@ -1497,7 +1472,6 @@
             "markers": "python_version >= '3.7'",
             "version": "==2.5.2"
         },
->>>>>>> a585ccb6
         "idna": {
             "hashes": [
                 "sha256:84d9dd047ffa80596e0f246e2eab0b391788b0503584e8945f2368256d2735ff",
@@ -1513,14 +1487,6 @@
             ],
             "markers": "python_version >= '2.7' and python_version not in '3.0, 3.1, 3.2, 3.3'",
             "version": "==1.4.1"
-        },
-        "importlib-metadata": {
-            "hashes": [
-                "sha256:637245b8bab2b6502fcbc752cc4b7a6f6243bb02b31c5c26156ad103d3d45670",
-                "sha256:7401a975809ea1fdc658c3aa4f78cc2195a0e019c5cbc4c06122884e9ae80c23"
-            ],
-            "markers": "python_version < '3.10'",
-            "version": "==4.12.0"
         },
         "iniconfig": {
             "hashes": [
@@ -1718,6 +1684,14 @@
             "index": "pypi",
             "version": "==0.18.0"
         },
+        "nodeenv": {
+            "hashes": [
+                "sha256:27083a7b96a25f2f5e1d8cb4b6317ee8aeda3bdd121394e5ac54e498028a042e",
+                "sha256:e0e7f7dfb85fc5394c6fe1e8fa98131a2473e04311a45afb6508f7cf1836fa2b"
+            ],
+            "markers": "python_version >= '2.7' and python_version not in '3.0, 3.1, 3.2, 3.3, 3.4, 3.5, 3.6'",
+            "version": "==1.7.0"
+        },
         "packaging": {
             "hashes": [
                 "sha256:dd47c42927d89ab911e606518907cc2d3a1f38bbd026385970643f9c5b8ecfeb",
@@ -1749,6 +1723,14 @@
             ],
             "version": "==0.7.5"
         },
+        "platformdirs": {
+            "hashes": [
+                "sha256:027d8e83a2d7de06bbac4e5ef7e023c02b863d7ea5d079477e722bb41ab25788",
+                "sha256:58c8abb07dcb441e6ee4b11d8df0ac856038f944ab98b7be6b27b2a3c7feef19"
+            ],
+            "markers": "python_version >= '3.7'",
+            "version": "==2.5.2"
+        },
         "pluggy": {
             "hashes": [
                 "sha256:4224373bacce55f955a878bf9cfa763c1e360858e330072059e10bad68531159",
@@ -1756,6 +1738,14 @@
             ],
             "markers": "python_version >= '3.6'",
             "version": "==1.0.0"
+        },
+        "pre-commit": {
+            "hashes": [
+                "sha256:10c62741aa5704faea2ad69cb550ca78082efe5697d6f04e5710c3c229afdd10",
+                "sha256:4233a1e38621c87d9dda9808c6606d7e7ba0e087cd56d3fe03202a01d2919615"
+            ],
+            "index": "pypi",
+            "version": "==2.19.0"
         },
         "prompt-toolkit": {
             "hashes": [
@@ -1825,8 +1815,6 @@
             "markers": "python_version >= '2.7' and python_version not in '3.0, 3.1, 3.2, 3.3, 3.4'",
             "version": "==1.11.0"
         },
-<<<<<<< HEAD
-=======
         "pycodestyle": {
             "hashes": [
                 "sha256:289cdc0969d589d90752582bef6dff57c5fbc6949ee8b013ad6d6449a8ae9437",
@@ -1835,7 +1823,6 @@
             "index": "pypi",
             "version": "==2.9.0"
         },
->>>>>>> a585ccb6
         "pygments": {
             "hashes": [
                 "sha256:5eb116118f9612ff1ee89ac96437bb6b49e8f04d8a13b514ba26f620208e26eb",
@@ -2007,19 +1994,11 @@
         },
         "setuptools": {
             "hashes": [
-<<<<<<< HEAD
-                "sha256:0d33c374d41c7863419fc8f6c10bfe25b7b498aa34164d135c622e52580c6b16",
-                "sha256:c04b44a57a6265fe34a4a444e965884716d34bae963119a76353434d6f18e450"
-            ],
-            "markers": "python_version >= '3.7'",
-            "version": "==63.2.0"
-=======
                 "sha256:273b6847ae61f7829c1affcdd9a32f67aa65233be508f4fbaab866c5faa4e408",
                 "sha256:d5340d16943a0f67057329db59b564e938bb3736c6e50ae16ea84d5e5d9ba6d0"
             ],
             "markers": "python_version >= '3.7'",
             "version": "==63.3.0"
->>>>>>> a585ccb6
         },
         "six": {
             "hashes": [
@@ -2129,6 +2108,14 @@
                 "sha256:aa1d52d14d09c7a9a12bb740e6bdfffe0f5e8f4f9218d85e7c73a8c37f7ae38d"
             ],
             "version": "==0.3.0"
+        },
+        "toml": {
+            "hashes": [
+                "sha256:806143ae5bfb6a3c6e736a764057db0e6a0e05e338b5630894a5f779cabb4f9b",
+                "sha256:b3bda1d108d5dd99f4a20d24d9c348e91c4db7ab1b749200bded2f839ccbe68f"
+            ],
+            "markers": "python_version >= '2.6' and python_version not in '3.0, 3.1, 3.2, 3.3'",
+            "version": "==0.10.2"
         },
         "tomli": {
             "hashes": [
@@ -2152,7 +2139,7 @@
                 "sha256:d3a2f5999215a3a06a4fc218026cd84c61b8b2b40ac5296a6db1f1451ef04c1e",
                 "sha256:e5f923aa6a47e133d1cf87d60700889d7eae68988704e20c75fb2d65677a8e4b"
             ],
-            "markers": "python_version > '2.7'",
+            "markers": "python_version >= '3.7'",
             "version": "==6.2"
         },
         "traitlets": {
@@ -2178,8 +2165,6 @@
             ],
             "markers": "python_version >= '2.7' and python_version not in '3.0, 3.1, 3.2, 3.3, 3.4, 3.5' and python_version < '4'",
             "version": "==1.26.11"
-<<<<<<< HEAD
-=======
         },
         "virtualenv": {
             "hashes": [
@@ -2188,7 +2173,6 @@
             ],
             "markers": "python_version >= '3.6'",
             "version": "==20.16.2"
->>>>>>> a585ccb6
         },
         "wcwidth": {
             "hashes": [
@@ -2275,14 +2259,6 @@
             "markers": "python_version >= '2.7' and python_version not in '3.0, 3.1, 3.2, 3.3, 3.4'",
             "version": "==1.14.1"
         },
-        "zipp": {
-            "hashes": [
-                "sha256:05b45f1ee8f807d0cc928485ca40a07cb491cf092ff587c0df9cb1fd154848d2",
-                "sha256:47c40d7fe183a6f21403a199b3e4192cca5774656965b0a4988ad2f8feb5f009"
-            ],
-            "markers": "python_version >= '3.7'",
-            "version": "==3.8.1"
-        },
         "zope.event": {
             "hashes": [
                 "sha256:2666401939cdaa5f4e0c08cf7f20c9b21423b95e88f4675b1443973bdb080c42",
