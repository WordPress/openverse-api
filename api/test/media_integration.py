"""
Base test cases for all media types.

These are not tests and cannot be invoked.
"""

import json
from test.constants import API_URL

import requests


def search(fixture):
    """Return results for test query."""

    assert fixture["result_count"] > 0


def search_by_category(media_path, category, fixture):
    response = requests.get(f"{API_URL}/v1/{media_path}?category={category}")
    assert response.status_code == 200
    data = json.loads(response.text)
    assert data["result_count"] < fixture["result_count"]
    results = data["results"]
    # Make sure each result is from the specified category
    assert all(audio_item["category"] == category for audio_item in results)


def search_all_excluded(media_path, excluded_source):
    response = requests.get(
        f"{API_URL}/v1/{media_path}?q=test&excluded_source={','.join(excluded_source)}"
    )
    data = json.loads(response.text)
    assert data["result_count"] == 0


def search_source_and_excluded(media_path):
    response = requests.get(
        f"{API_URL}/v1/{media_path}?q=test&source=x&excluded_source=y"
    )
    assert response.status_code == 400


def search_quotes(media_path, q="test"):
<<<<<<< HEAD
    """Returns a response when quote matching is messed up."""
    response = requests.get(
        f'{API_URL}/v1/{media_path}?q="{q}&mature=True', verify=False
    )
=======
    """Return a response when quote matching is messed up."""

    response = requests.get(f'{API_URL}/v1/{media_path}?q="{q}', verify=False)
>>>>>>> 5745fb76
    assert response.status_code == 200


def search_quotes_exact(media_path, q):
<<<<<<< HEAD
    """Only returns exact matches for the given query"""
    url_format = f"{API_URL}/v1/{media_path}?q={{q}}&mature=True"
=======
    """Return only exact matches for the given query."""

    url_format = f"{API_URL}/v1/{media_path}?q={{q}}"
>>>>>>> 5745fb76
    unquoted_response = requests.get(url_format.format(q=q), verify=False)
    assert unquoted_response.status_code == 200
    unquoted_result_count = unquoted_response.json()["result_count"]
    assert unquoted_result_count > 0

    quoted_response = requests.get(url_format.format(q=f'"{q}"'), verify=False)
    assert quoted_response.status_code == 200
    quoted_result_count = quoted_response.json()["result_count"]
    assert quoted_result_count > 0

    # The rationale here is that the unquoted results will match more records due
    # to the query being overall less strict. Quoting the query will make it more
    # strict causing it to return fewer results.
    # Above we check that the results are not 0 to confirm that we do still get results back.
    assert quoted_result_count < unquoted_result_count


def search_special_chars(media_path, q="test"):
    """Return a response when query includes special characters."""

    response = requests.get(f"{API_URL}/v1/{media_path}?q={q}!", verify=False)
    assert response.status_code == 200


def search_consistency(
    media_path,
    n_pages,
):
    """
    Return consistent, non-duplicate results in the first n pages.

    Elasticsearch sometimes reaches an inconsistent state, which causes search
    results to appear differently upon page refresh. This can also introduce
    image duplicates in subsequent pages. This test ensures that no duplicates
    appear in the first few pages of a search query.
    """

    searches = {
        requests.get(f"{API_URL}/v1/{media_path}?page={page}", verify=False)
        for page in range(1, n_pages)
    }

    results = set()
    for response in searches:
        parsed = json.loads(response.text)
        for result in parsed["results"]:
            media_id = result["id"]
            assert media_id not in results
            results.add(media_id)


def detail(media_type, fixture):
    test_id = fixture["results"][0]["id"]
    response = requests.get(f"{API_URL}/v1/{media_type}/{test_id}", verify=False)
    assert response.status_code == 200


def stats(media_type, count_key="media_count"):
    response = requests.get(f"{API_URL}/v1/{media_type}/stats", verify=False)
    parsed_response = json.loads(response.text)
    assert response.status_code == 200
    num_media = 0
    provider_count = 0
    for pair in parsed_response:
        media_count = pair[count_key]
        num_media += int(media_count)
        provider_count += 1
    assert num_media > 0
    assert provider_count > 0


def report(media_type, fixture):
    test_id = fixture["results"][0]["id"]
    response = requests.post(
        f"{API_URL}/v1/{media_type}/{test_id}/report/",
        json={
            "reason": "mature",
            "description": "This item contains sensitive content",
        },
        verify=False,
    )
    assert response.status_code == 201
    data = json.loads(response.text)
    assert data["identifier"] == test_id


def license_filter_case_insensitivity(media_type):
    response = requests.get(f"{API_URL}/v1/{media_type}?license=bY", verify=False)
    parsed = json.loads(response.text)
    assert parsed["result_count"] > 0


def uuid_validation(media_type, identifier):
    response = requests.get(f"{API_URL}/v1/{media_type}/{identifier}", verify=False)
    assert response.status_code == 404


def related(fixture):
    related_url = fixture["results"][0]["related_url"]
    response = requests.get(related_url)
    assert response.status_code == 200<|MERGE_RESOLUTION|>--- conflicted
+++ resolved
@@ -42,28 +42,18 @@
 
 
 def search_quotes(media_path, q="test"):
-<<<<<<< HEAD
-    """Returns a response when quote matching is messed up."""
+    """Return a response when quote matching is messed up."""
+
     response = requests.get(
         f'{API_URL}/v1/{media_path}?q="{q}&mature=True', verify=False
     )
-=======
-    """Return a response when quote matching is messed up."""
-
-    response = requests.get(f'{API_URL}/v1/{media_path}?q="{q}', verify=False)
->>>>>>> 5745fb76
     assert response.status_code == 200
 
 
 def search_quotes_exact(media_path, q):
-<<<<<<< HEAD
-    """Only returns exact matches for the given query"""
-    url_format = f"{API_URL}/v1/{media_path}?q={{q}}&mature=True"
-=======
     """Return only exact matches for the given query."""
 
-    url_format = f"{API_URL}/v1/{media_path}?q={{q}}"
->>>>>>> 5745fb76
+    url_format = f"{API_URL}/v1/{media_path}?q={{q}}&mature=True"
     unquoted_response = requests.get(url_format.format(q=q), verify=False)
     assert unquoted_response.status_code == 200
     unquoted_result_count = unquoted_response.json()["result_count"]
