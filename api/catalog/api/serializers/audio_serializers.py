from rest_framework import serializers

from elasticsearch_dsl.response import Hit

<<<<<<< HEAD
from catalog.api.constants.field_order import field_pos_map
from catalog.api.constants.field_values import AUDIO_CATEGORIES, DURATION
=======
from catalog.api.constants.field_values import AUDIO_CATEGORIES, LENGTHS
>>>>>>> 537400af
from catalog.api.docs.media_docs import fields_to_md
from catalog.api.models import Audio, AudioReport, AudioSet
from catalog.api.serializers.fields import (
    EnumCharField,
    SchemableHyperlinkedIdentityField,
)
from catalog.api.serializers.media_serializers import (
    MediaReportRequestSerializer,
    MediaSearchRequestSerializer,
    MediaSearchSerializer,
    MediaSerializer,
    get_hyperlinks_serializer,
    get_search_request_source_serializer,
)


#######################
# Request serializers #
#######################


AudioSearchRequestSourceSerializer = get_search_request_source_serializer("audio")


class AudioSearchRequestSerializer(
    AudioSearchRequestSourceSerializer,
    MediaSearchRequestSerializer,
):
    """Parse and validate search query string parameters."""

    fields_names = [
        *MediaSearchRequestSerializer.fields_names,
        *AudioSearchRequestSourceSerializer.field_names,
        "category",
        "length",
    ]
    """
    Keep the fields names in sync with the actual fields below as this list is
    used to generate Swagger documentation.
    """

    category = EnumCharField(
        plural="categories",
        enum_var=AUDIO_CATEGORIES,
        required=False,
    )
<<<<<<< HEAD
    duration = EnumCharField(
        plural="durations",
        enum_var=DURATION,
=======
    length = serializers.CharField(
        label="length",
        help_text=make_comma_separated_help_text(LENGTHS, "audio lengths"),
>>>>>>> 537400af
        required=False,
    )


<<<<<<< HEAD
class AudioReportRequestSerializer(MediaReportRequestSerializer):
    class Meta:
        model = AudioReport
        fields = MediaReportRequestSerializer.Meta.fields
        read_only_fields = MediaReportRequestSerializer.Meta.read_only_fields
=======
    @staticmethod
    def validate_length(value):
        _validate_enum("length", LENGTHS, value)
        return value.lower()
>>>>>>> 537400af


########################
# Response serializers #
########################


class AudioSetSerializer(serializers.ModelSerializer):
    """An audio set, rendered as a part of the ``AudioSerializer`` output."""

    class Meta:
        model = AudioSet
        fields = [
            "title",
            "foreign_landing_url",
            "creator",
            "creator_url",
            "url",
            "filesize",
            "filetype",
        ]


AudioHyperlinksSerializer = get_hyperlinks_serializer("audio")


class AudioSerializer(AudioHyperlinksSerializer, MediaSerializer):
    """A single audio file. Used in search results."""

    class Meta:
        model = Audio
        fields = sorted(  # keep this list ordered logically
            [
                *MediaSerializer.Meta.fields,
                *AudioHyperlinksSerializer.field_names,
                "genres",
                "alt_files",
                "audio_set",
                "duration",
                "bit_rate",
                "sample_rate",
                "waveform",
                "peaks",
            ],
            key=lambda val: field_pos_map.get(val, 999),
        )
        """
        Keep the fields names in sync with the actual fields below as this list is
        used to generate Swagger documentation.
        """

    audio_set = AudioSetSerializer(
        allow_null=True,
        help_text="Reference to set of which this track is a part.",
        read_only=True,
    )

    waveform = SchemableHyperlinkedIdentityField(
        read_only=True,
        view_name="audio-waveform",
        lookup_field="identifier",
        help_text="A direct link to the waveform peaks.",
    )

    # Add-on data
    peaks = serializers.SerializerMethodField(
        help_text="The list of peaks used to generate the waveform for the audio."
    )

    @staticmethod
    def get_peaks(obj) -> list[int]:
        if isinstance(obj, Hit):
            obj = Audio.objects.get(identifier=obj.identifier)
        return obj.get_waveform()


class AudioSearchSerializer(MediaSearchSerializer):
    """
    The full audio search response.
    This serializer is purely representational and not actually used to
    serialize the response.
    """

    results = AudioSerializer(
        many=True,
        help_text=(
            "An array of audios and their details such as "
            f"{fields_to_md(AudioSerializer.Meta.fields)}."
        ),
    )


##########################
# Additional serializers #
##########################


class AudioWaveformSerializer(serializers.Serializer):
    len = serializers.SerializerMethodField()
    points = serializers.ListField(
        child=serializers.FloatField(min_value=0, max_value=1)
    )

    @staticmethod
    def get_len(obj) -> int:
        return len(obj.get("points", []))<|MERGE_RESOLUTION|>--- conflicted
+++ resolved
@@ -2,12 +2,8 @@
 
 from elasticsearch_dsl.response import Hit
 
-<<<<<<< HEAD
 from catalog.api.constants.field_order import field_pos_map
-from catalog.api.constants.field_values import AUDIO_CATEGORIES, DURATION
-=======
 from catalog.api.constants.field_values import AUDIO_CATEGORIES, LENGTHS
->>>>>>> 537400af
 from catalog.api.docs.media_docs import fields_to_md
 from catalog.api.models import Audio, AudioReport, AudioSet
 from catalog.api.serializers.fields import (
@@ -54,31 +50,18 @@
         enum_var=AUDIO_CATEGORIES,
         required=False,
     )
-<<<<<<< HEAD
-    duration = EnumCharField(
-        plural="durations",
-        enum_var=DURATION,
-=======
-    length = serializers.CharField(
-        label="length",
-        help_text=make_comma_separated_help_text(LENGTHS, "audio lengths"),
->>>>>>> 537400af
+    length = EnumCharField(
+        plural="audio lengths",
+        enum_var=LENGTHS,
         required=False,
     )
 
 
-<<<<<<< HEAD
 class AudioReportRequestSerializer(MediaReportRequestSerializer):
     class Meta:
         model = AudioReport
         fields = MediaReportRequestSerializer.Meta.fields
         read_only_fields = MediaReportRequestSerializer.Meta.read_only_fields
-=======
-    @staticmethod
-    def validate_length(value):
-        _validate_enum("length", LENGTHS, value)
-        return value.lower()
->>>>>>> 537400af
 
 
 ########################
