--- conflicted
+++ resolved
@@ -84,11 +84,7 @@
 
     @property
     def image_url(self):
-<<<<<<< HEAD
         return super().url("images")
-=======
-        return super().url("photos")
->>>>>>> ea2162f4
 
 
 class ImageList(AbstractMediaList):
