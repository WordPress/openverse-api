import logging
from urllib.parse import urlencode

from django.conf import settings
from django.http.response import HttpResponse
from rest_framework import status
from rest_framework.decorators import action
from rest_framework.exceptions import APIException
from rest_framework.response import Response
from rest_framework.viewsets import ReadOnlyModelViewSet

import requests
from sentry_sdk import capture_exception

from catalog.api.controllers import search_controller
from catalog.api.models import ContentProvider
from catalog.api.serializers.provider_serializers import ProviderSerializer
from catalog.api.utils.exceptions import get_api_exception
from catalog.api.utils.pagination import StandardPagination
from catalog.custom_auto_schema import CustomAutoSchema


class UpstreamThumbnailException(APIException):
    status_code = status.HTTP_424_FAILED_DEPENDENCY
    default_detail = "Could not render thumbnail due to upstream provider error."


parent_logger = logging.getLogger(__name__)


class MediaViewSet(ReadOnlyModelViewSet):
    swagger_schema = CustomAutoSchema

    lookup_field = "identifier"
    # TODO: https://github.com/encode/django-rest-framework/pull/6789
    lookup_value_regex = (
        r"[a-f0-9]{8}-[a-f0-9]{4}-4[a-f0-9]{3}-[89ab][a-f0-9]{3}-[a-f0-9]{12}"
    )

    pagination_class = StandardPagination

    # Populate these in the corresponding subclass
    model_class = None
    query_serializer_class = None
    default_index = None
    qa_index = None

    def __init__(self, *args, **kwargs):
        super().__init__(*args, **kwargs)
        required_fields = [
            self.model_class,
            self.query_serializer_class,
            self.default_index,
            self.qa_index,
        ]
        if any(val is None for val in required_fields):
            msg = "Viewset fields are not completely populated."
            raise ValueError(msg)

    def get_queryset(self):
        return self.model_class.objects.all()

    def get_serializer_context(self):
        context = super().get_serializer_context()
        req_serializer = self._get_request_serializer(self.request)
        context.update({"validated_data": req_serializer.validated_data})
        return context

    def _get_request_serializer(self, request):
        req_serializer = self.query_serializer_class(
            data=request.query_params, context={"request": request}
        )
        req_serializer.is_valid(raise_exception=True)
        return req_serializer

    # Standard actions

    def list(self, request, *_, **__):
<<<<<<< HEAD
        params = self.query_serializer_class(
            data=request.query_params, context={"request": request}
        )
        params.is_valid(raise_exception=True)
=======
        self.paginator.page_size = request.query_params.get("page_size")
        page_size = self.paginator.page_size
        self.paginator.page = request.query_params.get("page")
        page = self.paginator.page

        params = self._get_request_serializer(request)
>>>>>>> 9f8b1577

        page_size = self.paginator.page_size = params.data["page_size"]
        page = self.paginator.page = params.data["page"]

        hashed_ip = hash(self._get_user_ip(request))
        qa = params.validated_data["qa"]
        filter_dead = params.validated_data["filter_dead"]

        search_index = self.qa_index if qa else self.default_index
        try:
            results, num_pages, num_results = search_controller.search(
                params,
                search_index,
                page_size,
                hashed_ip,
                request,
                filter_dead,
                page,
            )
            self.paginator.page_count = num_pages
            self.paginator.result_count = num_results
        except ValueError as e:
            raise get_api_exception(getattr(e, "message", str(e)))

        serializer = self.get_serializer(results, many=True)
        return self.get_paginated_response(serializer.data)

    # Extra actions

    @action(detail=False, serializer_class=ProviderSerializer, pagination_class=None)
    def stats(self, *_, **__):
        source_counts = search_controller.get_sources(self.default_index)
        context = self.get_serializer_context() | {
            "source_counts": source_counts,
        }

        providers = ContentProvider.objects.filter(
            media_type=self.default_index, filter_content=False
        )
        serializer = self.get_serializer(providers, many=True, context=context)
        return Response(serializer.data)

    @action(detail=True)
    def related(self, request, identifier=None, *_, **__):
        try:
            results, num_results = search_controller.related_media(
                uuid=identifier,
                index=self.default_index,
                request=request,
                filter_dead=True,
            )
            self.paginator.result_count = num_results
            self.paginator.page_count = 1
            # `page_size` refers to the maximum number of related images to return.
            self.paginator.page_size = 10
        except ValueError as e:
            raise get_api_exception(getattr(e, "message", str(e)))
        # If there are no hits in the search controller
        except IndexError:
            raise get_api_exception("Could not find items.", 404)

        serializer = self.get_serializer(results, many=True)
        return self.get_paginated_response(serializer.data)

    def report(self, request, *_, **__):
        media = self.get_object()
        identifier = media.identifier
        serializer = self.get_serializer(data=request.data)
        if not serializer.is_valid():
            raise get_api_exception("Invalid input.", 400)
        report = serializer.save(identifier=identifier)

        serializer = self.get_serializer(report)
        return Response(data=serializer.data, status=status.HTTP_201_CREATED)

    def thumbnail(self, image_url, request, *_, **__):
        serializer = self.get_serializer(data=request.query_params)
        serializer.is_valid(raise_exception=True)
        return self._get_proxied_image(
            image_url,
            accept_header=request.headers.get("Accept", "image/*"),
            **serializer.validated_data,
        )

    # Helper functions

    @staticmethod
    def _get_user_ip(request):
        """
        Read request headers to find the correct IP address.
        It is assumed that X-Forwarded-For has been sanitized by the load
        balancer and thus cannot be rewritten by malicious users.
        :param request: A Django request object.
        :return: An IP address.
        """
        x_forwarded_for = request.META.get("HTTP_X_FORWARDED_FOR")
        if x_forwarded_for:
            ip = x_forwarded_for.split(",")[0]
        else:
            ip = request.META.get("REMOTE_ADDR")
        return ip

    THUMBNAIL_PROXY_COMM_HEADERS = {
        "User-Agent": settings.OUTBOUND_USER_AGENT_TEMPLATE.format(
            purpose="ThumbnailGeneration"
        )
    }

    @staticmethod
    def _thumbnail_proxy_comm(
        path: str,
        params: dict,
        headers: tuple[tuple[str, str]] = (),
    ) -> tuple[requests.Response, int, str]:
        logger = parent_logger.getChild("_thumbnail_proxy_comm")
        proxy_url = settings.THUMBNAIL_PROXY_URL
        query_string = urlencode(params)
        upstream_url = f"{proxy_url}/{path}?{query_string}"
        logger.debug(f"Image proxy upstream URL: {upstream_url}")

        try:
            compiled_headers = MediaViewSet.THUMBNAIL_PROXY_COMM_HEADERS | {
                k: v for k, v in headers
            }
            upstream_response = requests.get(
                upstream_url, timeout=10, headers=compiled_headers
            )

            res_status = upstream_response.status_code
            content_type = upstream_response.headers.get("Content-Type")
            logger.debug(
                "Image proxy response "
                f"status: {res_status}, content-type: {content_type}"
            )

            return upstream_response, res_status, content_type
        except requests.RequestException as exc:
            capture_exception(exc)
            raise UpstreamThumbnailException(f"Failed to render thumbnail: {exc}")
        except Exception as exc:
            capture_exception(exc)
            raise UpstreamThumbnailException(
                f"Failed to render thumbnail due to unidentified exception: {exc}"
            )

    @staticmethod
    def _get_proxied_image(
        image_url: str,
        accept_header: str = "image/*",
        is_full_size: bool = False,
        is_compressed: bool = True,
    ):
        width = settings.THUMBNAIL_WIDTH_PX
        if is_full_size:
            info_res, *_ = MediaViewSet._thumbnail_proxy_comm(
                "info", {"url": image_url}
            )
            info = info_res.json()
            width = info["width"]

        params = {
            "url": image_url,
            "width": width,
        }

        if is_compressed:
            params |= {
                "quality": settings.THUMBNAIL_JPG_QUALITY,
                "compression": settings.THUMBNAIL_PNG_COMPRESSION,
            }
        else:
            params |= {
                "quality": 100,
                "compression": 0,
            }

        if "webp" in accept_header:
            params["type"] = "auto"  # Use ``Accept`` header to determine output type.

        img_res, res_status, content_type = MediaViewSet._thumbnail_proxy_comm(
            "resize", params, (("Accept", accept_header),)
        )
        response = HttpResponse(
            img_res.content, status=res_status, content_type=content_type
        )
        return response<|MERGE_RESOLUTION|>--- conflicted
+++ resolved
@@ -76,19 +76,7 @@
     # Standard actions
 
     def list(self, request, *_, **__):
-<<<<<<< HEAD
-        params = self.query_serializer_class(
-            data=request.query_params, context={"request": request}
-        )
-        params.is_valid(raise_exception=True)
-=======
-        self.paginator.page_size = request.query_params.get("page_size")
-        page_size = self.paginator.page_size
-        self.paginator.page = request.query_params.get("page")
-        page = self.paginator.page
-
         params = self._get_request_serializer(request)
->>>>>>> 9f8b1577
 
         page_size = self.paginator.page_size = params.data["page_size"]
         page = self.paginator.page = params.data["page"]
